<<<<<<< HEAD
#@# GENERATED FILE: DO NOT MODIFY c208a28c7d7a23c3c4c2b3bc7918fd6b43621fa5 #@#
{
  "event" : [
    "//src/com/facebook/buck/event/external:external_lib",
    "//src/com/facebook/buck/log:api",
    "//src/com/facebook/buck/log:log",
    "//src/com/facebook/buck/model:build_id",
    "//src/com/facebook/buck/model:model",
    "//src/com/facebook/buck/rules:rule_key",
    "//src/com/facebook/buck/timing:timing",
    "//src/com/facebook/buck/util/concurrent:concurrent",
    "//src/com/facebook/buck/util/immutables:immutables",
    "//third-party/java/guava:guava",
    "//third-party/java/immutables:processor",
    "//third-party/java/jackson:jackson-annotations",
    "//third-party/java/jsr:jsr305"
  ]
=======
#@# GENERATED FILE: DO NOT MODIFY 8fcf1545ca684951eb458f7249006ee60a15704d #@#
{
  "event" : {
    "deps" : [
      "//src/com/facebook/buck/log:log",
      "//src/com/facebook/buck/util/concurrent:concurrent",
      "//third-party/java/immutables:processor",
      "//third-party/java/jsr:jsr305"
    ],
    "exported_deps" : [
      "//src/com/facebook/buck/event/external:external_lib",
      "//src/com/facebook/buck/log:api",
      "//src/com/facebook/buck/model:build_id",
      "//src/com/facebook/buck/model:model",
      "//src/com/facebook/buck/rules:rule_key",
      "//src/com/facebook/buck/timing:timing",
      "//src/com/facebook/buck/util/immutables:immutables",
      "//third-party/java/guava:guava",
      "//third-party/java/jackson:jackson-annotations",
      "//third-party/java/jackson:jackson-databind"
    ]
  }
>>>>>>> cf17ce8d
}<|MERGE_RESOLUTION|>--- conflicted
+++ resolved
@@ -1,23 +1,4 @@
-<<<<<<< HEAD
-#@# GENERATED FILE: DO NOT MODIFY c208a28c7d7a23c3c4c2b3bc7918fd6b43621fa5 #@#
-{
-  "event" : [
-    "//src/com/facebook/buck/event/external:external_lib",
-    "//src/com/facebook/buck/log:api",
-    "//src/com/facebook/buck/log:log",
-    "//src/com/facebook/buck/model:build_id",
-    "//src/com/facebook/buck/model:model",
-    "//src/com/facebook/buck/rules:rule_key",
-    "//src/com/facebook/buck/timing:timing",
-    "//src/com/facebook/buck/util/concurrent:concurrent",
-    "//src/com/facebook/buck/util/immutables:immutables",
-    "//third-party/java/guava:guava",
-    "//third-party/java/immutables:processor",
-    "//third-party/java/jackson:jackson-annotations",
-    "//third-party/java/jsr:jsr305"
-  ]
-=======
-#@# GENERATED FILE: DO NOT MODIFY 8fcf1545ca684951eb458f7249006ee60a15704d #@#
+#@# GENERATED FILE: DO NOT MODIFY 230165188865b595d2b2bd3c8968eb25a98cd920 #@#
 {
   "event" : {
     "deps" : [
@@ -35,9 +16,7 @@
       "//src/com/facebook/buck/timing:timing",
       "//src/com/facebook/buck/util/immutables:immutables",
       "//third-party/java/guava:guava",
-      "//third-party/java/jackson:jackson-annotations",
-      "//third-party/java/jackson:jackson-databind"
+      "//third-party/java/jackson:jackson-annotations"
     ]
   }
->>>>>>> cf17ce8d
 }