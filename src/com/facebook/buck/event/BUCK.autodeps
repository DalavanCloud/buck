--- conflicted
+++ resolved
@@ -1,7 +1,3 @@
-<<<<<<< HEAD
-#@# GENERATED FILE: DO NOT MODIFY 230165188865b595d2b2bd3c8968eb25a98cd920 #@#
-=======
->>>>>>> 70a13c0d
 {
   "event" : {
     "deps" : [
