--- conflicted
+++ resolved
@@ -48,12 +48,8 @@
       Console console,
       Clock clock,
       TestResultSummaryVerbosity summaryVerbosity,
-<<<<<<< HEAD
-      Locale locale) {
-=======
       Locale locale,
       Path testLogPath) {
->>>>>>> 9844a4fd
     super(console, clock, locale);
     this.locale = locale;
     this.parseTime = new AtomicLong(0);
@@ -61,12 +57,8 @@
         console.getAnsi(),
         console.getVerbosity(),
         summaryVerbosity,
-<<<<<<< HEAD
-        locale);
-=======
         locale,
         Optional.of(testLogPath));
->>>>>>> 9844a4fd
   }
 
   @Override
