/*
 * Copyright 2013-present Facebook, Inc.
 *
 * Licensed under the Apache License, Version 2.0 (the "License"); you may
 * not use this file except in compliance with the License. You may obtain
 * a copy of the License at
 *
 *     http://www.apache.org/licenses/LICENSE-2.0
 *
 * Unless required by applicable law or agreed to in writing, software
 * distributed under the License is distributed on an "AS IS" BASIS, WITHOUT
 * WARRANTIES OR CONDITIONS OF ANY KIND, either express or implied. See the
 * License for the specific language governing permissions and limitations
 * under the License.
 */
package com.facebook.buck.event.listener;

import static com.facebook.buck.rules.BuildRuleSuccessType.BUILT_LOCALLY;

import com.facebook.buck.artifact_cache.HttpArtifactCacheEvent;
<<<<<<< HEAD
import com.facebook.buck.event.AbstractBuckEvent;
import com.facebook.buck.event.BuckEvent;
=======
import com.facebook.buck.distributed.DistBuildCreatedEvent;
import com.facebook.buck.event.ActionGraphEvent;
>>>>>>> 1bca341e
import com.facebook.buck.event.ConsoleEvent;
import com.facebook.buck.event.InstallEvent;
import com.facebook.buck.log.Logger;
import com.facebook.buck.parser.ParseEvent;
import com.facebook.buck.rules.BuildEvent;
import com.facebook.buck.rules.BuildRuleEvent;
import com.facebook.buck.rules.BuildRuleStatus;
import com.facebook.buck.rules.IndividualTestEvent;
import com.facebook.buck.rules.TestRunEvent;
import com.facebook.buck.rules.TestStatusMessageEvent;
import com.facebook.buck.test.TestResultSummaryVerbosity;
import com.facebook.buck.test.TestStatusMessage;
import com.facebook.buck.timing.Clock;
import com.facebook.buck.util.Console;
import com.facebook.buck.util.environment.ExecutionEnvironment;
import com.google.common.annotations.VisibleForTesting;
import com.google.common.base.Joiner;
import com.google.common.collect.ImmutableList;
import com.google.common.eventbus.Subscribe;
import com.google.common.util.concurrent.ThreadFactoryBuilder;
import java.nio.file.Path;
import java.util.Collection;
import java.util.HashSet;
import java.util.Iterator;
import java.util.Locale;
import java.util.Optional;
import java.util.Set;
import java.util.concurrent.Executors;
import java.util.concurrent.ScheduledExecutorService;
import java.util.concurrent.TimeUnit;
import java.util.concurrent.atomic.AtomicLong;
import java.util.logging.Level;

/**
 * Implementation of {@code AbstractConsoleEventBusListener} for terminals that don't support ansi.
 */
public class SimpleConsoleEventBusListener extends AbstractConsoleEventBusListener {

  private static final Logger LOG = Logger.get(SuperConsoleEventBusListener.class);

  /**
   * Wait this long (at least) before printing that a task is still running.
   */
  private static final long LONG_RUNNING_TASK_HEARTBEAT = TimeUnit.SECONDS.toMillis(15);

  private final Locale locale;
  private final AtomicLong parseTime;
  private final TestResultFormatter testFormatter;
  private final ImmutableList.Builder<TestStatusMessage> testStatusMessageBuilder =
      ImmutableList.builder();
<<<<<<< HEAD
  private final ScheduledExecutorService renderScheduler;
  private final Set<RunningTarget> runningTasks = new HashSet<>();
=======
  private final boolean hideSucceededRules;
>>>>>>> 1bca341e

  public SimpleConsoleEventBusListener(
      Console console,
      Clock clock,
      TestResultSummaryVerbosity summaryVerbosity,
      boolean hideSucceededRules,
      int numberOfSlowRulesToShow,
      Locale locale,
      Path testLogPath,
      ExecutionEnvironment executionEnvironment) {
    super(console, clock, locale, executionEnvironment, true, numberOfSlowRulesToShow);
    this.locale = locale;
    this.parseTime = new AtomicLong(0);
    this.hideSucceededRules = hideSucceededRules;

    this.testFormatter =
        new TestResultFormatter(
            console.getAnsi(),
            console.getVerbosity(),
            summaryVerbosity,
            locale,
            Optional.of(testLogPath));
<<<<<<< HEAD

    this.renderScheduler = Executors.newScheduledThreadPool(1,
        new ThreadFactoryBuilder().setNameFormat(getClass().getSimpleName() + "-%d").build());

    ImmutableList.Builder<String> buildMetaDataLines = ImmutableList.builder();
    buildMetaDataLines.add("Build ID: " + buildId);
    printLines(buildMetaDataLines);
=======
>>>>>>> 1bca341e
  }

  public void startRenderScheduler(long renderInterval, TimeUnit timeUnit) {
    LOG.debug("Starting render scheduler (interval %d ms)", timeUnit.toMillis(renderInterval));
    renderScheduler.scheduleAtFixedRate(new Runnable() {
      @Override
      public void run() {
        try {
          SimpleConsoleEventBusListener.this.render();
        } catch (Error | RuntimeException e) {
          LOG.error(e, "Rendering exception");
          throw e;
        }
      }
    }, /* initialDelay */ renderInterval, /* period */ renderInterval, timeUnit);
  }

  @Override
  public void parseStarted(ParseEvent.Started started) {
    super.parseStarted(started);
    synchronized (runningTasks) {
      runningTasks.clear();  // We can only have one thing running, right?
    }
  }

  @Override
  @Subscribe
  public void parseFinished(ParseEvent.Finished finished) {
    super.parseFinished(finished);
    if (console.getVerbosity().isSilent()) {
      return;
    }
    ImmutableList.Builder<String> lines = ImmutableList.builder();
    this.parseTime.set(
        logEventPair(
            "PARSING BUCK FILES",
            /* suffix */ Optional.empty(),
            clock.currentTimeMillis(),
            0L,
            buckFilesParsingEvents.values(),
            getEstimatedProgressOfParsingBuckFiles(),
            Optional.empty(),
            lines));
    printLines(lines);
  }

  @Override
  @Subscribe
  public void actionGraphFinished(ActionGraphEvent.Finished finished) {
    super.actionGraphFinished(finished);
    if (console.getVerbosity().isSilent()) {
      return;
    }
    ImmutableList.Builder<String> lines = ImmutableList.builder();
    this.parseTime.set(
        logEventPair(
            "CREATING ACTION GRAPH",
            /* suffix */ Optional.empty(),
            clock.currentTimeMillis(),
            0L,
            actionGraphEvents.values(),
            Optional.empty(),
            Optional.empty(),
            lines));
    printLines(lines);
  }

  @Override
  @Subscribe
  public void buildFinished(BuildEvent.Finished finished) {
    super.buildFinished(finished);
    if (console.getVerbosity().isSilent()) {
      return;
    }
    long currentMillis = clock.currentTimeMillis();
    ImmutableList.Builder<String> lines = ImmutableList.builder();
    long buildStartedTime = buildStarted != null ? buildStarted.getTimestamp() : Long.MAX_VALUE;
    long buildFinishedTime = buildFinished != null ? buildFinished.getTimestamp() : currentMillis;
    Collection<EventPair> processingEvents =
<<<<<<< HEAD
        getEventsBetween(buildStartedTime, buildFinishedTime, buckFilesProcessing.values());

=======
        getEventsBetween(buildStartedTime, buildFinishedTime, actionGraphEvents.values());
>>>>>>> 1bca341e
    long offsetMs = getTotalCompletedTimeFromEventPairs(processingEvents);
    logEventPair(
        "BUILDING",
        getOptionalBuildLineSuffix(),
        currentMillis,
        offsetMs,
        buildStarted,
        buildFinished,
        getApproximateBuildProgress(),
        Optional.empty(),
        lines);

    String httpStatus = renderHttpUploads();
    if (httpArtifactUploadsScheduledCount.get() > 0) {
      lines.add("WAITING FOR HTTP CACHE UPLOADS " + httpStatus);
    }

    lines.add(getNetworkStatsLine(finished));

    showTopSlowBuildRules(lines);

    printLines(lines);
  }

  @Override
  @Subscribe
  public void installFinished(InstallEvent.Finished finished) {
    super.installFinished(finished);
    if (console.getVerbosity().isSilent()) {
      return;
    }
    ImmutableList.Builder<String> lines = ImmutableList.builder();
    logEventPair(
        "INSTALLING",
        /* suffix */ Optional.empty(),
        clock.currentTimeMillis(),
        0L,
        installStarted,
        installFinished,
        Optional.empty(),
        Optional.empty(),
        lines);
    printLines(lines);
  }

  @Subscribe
  public void logEvent(ConsoleEvent event) {
    if (console.getVerbosity().isSilent()
        && !event.getLevel().equals(Level.SEVERE)) {

      return;
    }
    ImmutableList.Builder<String> lines = ImmutableList.builder();
    formatConsoleEvent(event, lines);
    printLines(lines);
  }

  @Override
  public void printSevereWarningDirectly(String line) {
    logEvent(ConsoleEvent.severe(line));
  }

  @Subscribe
  public void testRunStarted(TestRunEvent.Started event) {
    if (console.getVerbosity().isSilent()) {
      return;
    }
    ImmutableList.Builder<String> lines = ImmutableList.builder();
    testFormatter.runStarted(
        lines,
        event.isRunAllTests(),
        event.getTestSelectorList(),
        event.shouldExplainTestSelectorList(),
        event.getTargetNames(),
        TestResultFormatter.FormatMode.BEFORE_TEST_RUN);
    printLines(lines);

    addRunningTarget(new RunningTarget(event, "STILL RUNNING"));
  }

  @Subscribe
  public void testRunCompleted(TestRunEvent.Finished event) {
    if (console.getVerbosity().isSilent()) {
      return;
    }
    ImmutableList.Builder<String> lines = ImmutableList.builder();
    ImmutableList<TestStatusMessage> testStatusMessages;
    synchronized (testStatusMessageBuilder) {
      testStatusMessages = testStatusMessageBuilder.build();
    }
    testFormatter.runComplete(lines, event.getResults(), testStatusMessages);
    printLines(lines);
  }

  private void addRunningTarget(RunningTarget task) {
    synchronized (runningTasks) {
      runningTasks.add(task);
    }
  }

  private void removeRunningTarget(BuckEvent event) {
    // The running tasks are synchronized or safe to modify *sigh*
    synchronized (runningTasks) {
      Iterator<RunningTarget> tasks = runningTasks.iterator();
      while (tasks.hasNext()) {
        RunningTarget task =  tasks.next();
        if (task.isPairedWith(event)) {
          tasks.remove();
        }
      }
    }
  }

  @Subscribe
  public void testResultsAvailable(IndividualTestEvent.Finished event) {
    if (console.getVerbosity().isSilent()) {
      return;
    }
    ImmutableList.Builder<String> lines = ImmutableList.builder();
    testFormatter.reportResult(lines, event.getResults());
    printLines(lines);
  }

  @Override
  public void buildRuleStarted(final BuildRuleEvent.Started started) {
    addRunningTarget(new RunningTarget(started, "STILL BUILDING"));
    super.buildRuleStarted(started);
  }

  @Override
  public void buildRuleResumed(BuildRuleEvent.Resumed resumed) {
    super.buildRuleResumed(resumed);
    synchronized (runningTasks) {
      for (RunningTarget task : runningTasks) {
        if (task.isPairedWith(resumed)) {
          task.resume(resumed.getTimestamp());
        }
      }
    }
  }

  @Override
  public void buildRuleSuspended(BuildRuleEvent.Suspended suspended) {
    super.buildRuleSuspended(suspended);
    synchronized (runningTasks) {
      for (RunningTarget task : runningTasks) {
        if (task.isPairedWith(suspended)) {
          task.suspend();
        }
      }
    }
  }

  @Override
  @Subscribe
  public void buildRuleFinished(BuildRuleEvent.Finished finished) {
    super.buildRuleFinished(finished);
    removeRunningTarget(finished);

    if (finished.getStatus() != BuildRuleStatus.SUCCESS || console.getVerbosity().isSilent()) {
      return;
    }

    String jobsInfo = "";
    if (ruleCount.isPresent()) {
      jobsInfo = String.format(locale, "%d/%d JOBS", numRulesCompleted.get(), ruleCount.get());
    }
    String line =
        String.format(
            locale,
            "%s %s %s %s",
            finished.getResultString(),
            jobsInfo,
            formatElapsedTime(finished.getDuration().getWallMillisDuration()),
            finished.getBuildRule().getFullyQualifiedName());

    if ((BUILT_LOCALLY.equals(finished.getSuccessType().orElse(null)) && !hideSucceededRules)
        || console.getVerbosity().shouldPrintBinaryRunInformation()) {
      console.getStdErr().println(line);
    }
  }

  @Override
  @Subscribe
  public void onHttpArtifactCacheShutdownEvent(HttpArtifactCacheEvent.Shutdown event) {
    super.onHttpArtifactCacheShutdownEvent(event);
    if (console.getVerbosity().isSilent()) {
      return;
    }
    ImmutableList.Builder<String> lines = ImmutableList.builder();
    logHttpCacheUploads(lines);

    printLines(lines);
  }

  @Subscribe
  public void testStatusMessageStarted(TestStatusMessageEvent.Started started) {
    synchronized (testStatusMessageBuilder) {
      if (console.getVerbosity().isSilent()) {
        return;
      }
      testStatusMessageBuilder.add(started.getTestStatusMessage());
    }
  }

  @Subscribe
  public void testStatusMessageFinished(TestStatusMessageEvent.Finished finished) {
    synchronized (testStatusMessageBuilder) {
      if (console.getVerbosity().isSilent()) {
        return;
      }
      testStatusMessageBuilder.add(finished.getTestStatusMessage());
    }
  }

  @Subscribe
  public void onDistBuildCreatedEvent(DistBuildCreatedEvent distBuildCreatedEvent) {
    ImmutableList.Builder<String> lines =
        ImmutableList.<String>builder()
            .add("STAMPEDE ID: " + distBuildCreatedEvent.getStampedeId());
    printLines(lines);
  }

  private void printLines(ImmutableList.Builder<String> lines) {
    // Print through the {@code DirtyPrintStreamDecorator} so printing from the simple console
    // is considered to dirty stderr and stdout and so it gets synchronized to avoid interlacing
    // output.
    ImmutableList<String> stringList = lines.build();
    if (stringList.size() == 0) {
      return;
    }
    console.getStdErr().println(Joiner.on("\n").join(stringList));
  }

  @VisibleForTesting
  synchronized void render() {
    if (console.getVerbosity().isSilent()) {
      return;
    }

    LOG.verbose("Rendering");

    ImmutableList.Builder<String> lines = ImmutableList.builder();
    synchronized (runningTasks) {
      long now = System.currentTimeMillis();
      for (RunningTarget task : runningTasks) {
        task.render(now, LONG_RUNNING_TASK_HEARTBEAT, lines);
      }
    }

    // Synchronize on the DirtyPrintStreamDecorator to prevent interlacing of output.
    // We don't log immediately so we avoid locking the console handler to avoid deadlocks.
    synchronized (console.getStdOut()) {
      synchronized (console.getStdErr()) {
        StringBuilder output = new StringBuilder();
        for (String line : lines.build()) {
          output.append(line).append("\n");
        }
        console.getStdErr().getRawStream().print(output.toString());
      }
    }
  }

  private class RunningTarget {
    private final AbstractBuckEvent startEvent;
    private final String grumble;
    private final long startTime;
    private long lastRenderedTime;

    protected RunningTarget(AbstractBuckEvent startEvent, String grumble) {
      this.startEvent = startEvent;
      this.grumble = grumble;
      this.startTime = startEvent.getTimestamp();
      this.lastRenderedTime = this.startTime;
    }

    public void render(
        long now,
        long quiescentDuration,
        ImmutableList.Builder<String> lines) {
      if (now < lastRenderedTime + quiescentDuration) {
        return;
      }

      lastRenderedTime = now;

      String jobsInfo = "";
      if (ruleCount.isPresent()) {
        jobsInfo = String.format(
            locale,
            "%d/%d JOBS",
            numRulesCompleted.get(),
            ruleCount.get());
      }
      lines.add(String.format(
          locale,
          "%s %s %s %s",
          grumble,
          jobsInfo,
          formatElapsedTime(now - startTime),
          startEvent.getValueString()));
    }

    public boolean isPairedWith(BuckEvent other) {
      return startEvent.isRelatedTo(other);
    }

    public void resume(long timestamp) {
      // So we don't overflow when calculating durations.
      lastRenderedTime = timestamp;
    }

    public void suspend() {
      lastRenderedTime = Long.MAX_VALUE - TimeUnit.DAYS.toMillis(1);
    }

    @Override
    public boolean equals(Object obj) {
      return obj == this;
    }

    @Override
    public int hashCode() {
      return startEvent.hashCode();
    }
  }
}<|MERGE_RESOLUTION|>--- conflicted
+++ resolved
@@ -18,13 +18,10 @@
 import static com.facebook.buck.rules.BuildRuleSuccessType.BUILT_LOCALLY;
 
 import com.facebook.buck.artifact_cache.HttpArtifactCacheEvent;
-<<<<<<< HEAD
+import com.facebook.buck.distributed.DistBuildCreatedEvent;
 import com.facebook.buck.event.AbstractBuckEvent;
+import com.facebook.buck.event.ActionGraphEvent;
 import com.facebook.buck.event.BuckEvent;
-=======
-import com.facebook.buck.distributed.DistBuildCreatedEvent;
-import com.facebook.buck.event.ActionGraphEvent;
->>>>>>> 1bca341e
 import com.facebook.buck.event.ConsoleEvent;
 import com.facebook.buck.event.InstallEvent;
 import com.facebook.buck.log.Logger;
@@ -75,12 +72,9 @@
   private final TestResultFormatter testFormatter;
   private final ImmutableList.Builder<TestStatusMessage> testStatusMessageBuilder =
       ImmutableList.builder();
-<<<<<<< HEAD
   private final ScheduledExecutorService renderScheduler;
   private final Set<RunningTarget> runningTasks = new HashSet<>();
-=======
   private final boolean hideSucceededRules;
->>>>>>> 1bca341e
 
   public SimpleConsoleEventBusListener(
       Console console,
@@ -103,16 +97,11 @@
             summaryVerbosity,
             locale,
             Optional.of(testLogPath));
-<<<<<<< HEAD
-
     this.renderScheduler = Executors.newScheduledThreadPool(1,
         new ThreadFactoryBuilder().setNameFormat(getClass().getSimpleName() + "-%d").build());
 
     ImmutableList.Builder<String> buildMetaDataLines = ImmutableList.builder();
-    buildMetaDataLines.add("Build ID: " + buildId);
     printLines(buildMetaDataLines);
-=======
->>>>>>> 1bca341e
   }
 
   public void startRenderScheduler(long renderInterval, TimeUnit timeUnit) {
@@ -192,12 +181,7 @@
     long buildStartedTime = buildStarted != null ? buildStarted.getTimestamp() : Long.MAX_VALUE;
     long buildFinishedTime = buildFinished != null ? buildFinished.getTimestamp() : currentMillis;
     Collection<EventPair> processingEvents =
-<<<<<<< HEAD
-        getEventsBetween(buildStartedTime, buildFinishedTime, buckFilesProcessing.values());
-
-=======
         getEventsBetween(buildStartedTime, buildFinishedTime, actionGraphEvents.values());
->>>>>>> 1bca341e
     long offsetMs = getTotalCompletedTimeFromEventPairs(processingEvents);
     logEventPair(
         "BUILDING",
