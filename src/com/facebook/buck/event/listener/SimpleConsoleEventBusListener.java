--- conflicted
+++ resolved
@@ -20,12 +20,9 @@
 import com.facebook.buck.artifact_cache.HttpArtifactCacheEvent;
 import com.facebook.buck.distributed.DistBuildCreatedEvent;
 import com.facebook.buck.distributed.DistBuildRunEvent;
-import com.facebook.buck.event.AbstractBuckEvent;
 import com.facebook.buck.event.ActionGraphEvent;
-import com.facebook.buck.event.BuckEvent;
 import com.facebook.buck.event.ConsoleEvent;
 import com.facebook.buck.event.InstallEvent;
-import com.facebook.buck.log.Logger;
 import com.facebook.buck.model.BuildId;
 import com.facebook.buck.parser.ParseEvent;
 import com.facebook.buck.rules.BuildEvent;
@@ -38,25 +35,14 @@
 import com.facebook.buck.test.TestStatusMessage;
 import com.facebook.buck.util.Console;
 import com.facebook.buck.util.environment.ExecutionEnvironment;
-<<<<<<< HEAD
-import com.google.common.annotations.VisibleForTesting;
-=======
 import com.facebook.buck.util.timing.Clock;
->>>>>>> 43898275
 import com.google.common.base.Joiner;
 import com.google.common.collect.ImmutableList;
 import com.google.common.eventbus.Subscribe;
-import com.google.common.util.concurrent.ThreadFactoryBuilder;
 import java.nio.file.Path;
 import java.util.Collection;
-import java.util.HashSet;
-import java.util.Iterator;
 import java.util.Locale;
 import java.util.Optional;
-import java.util.Set;
-import java.util.concurrent.Executors;
-import java.util.concurrent.ScheduledExecutorService;
-import java.util.concurrent.TimeUnit;
 import java.util.concurrent.atomic.AtomicLong;
 import java.util.logging.Level;
 
@@ -64,23 +50,12 @@
  * Implementation of {@code AbstractConsoleEventBusListener} for terminals that don't support ansi.
  */
 public class SimpleConsoleEventBusListener extends AbstractConsoleEventBusListener {
-
-  private static final Logger LOG = Logger.get(SuperConsoleEventBusListener.class);
-
-  /**
-   * Wait this long (at least) before printing that a task is still running.
-   */
-  private static final long LONG_RUNNING_TASK_HEARTBEAT = TimeUnit.SECONDS.toMillis(15);
-
   private final Locale locale;
   private final AtomicLong parseTime;
   private final TestResultFormatter testFormatter;
   private final ImmutableList.Builder<TestStatusMessage> testStatusMessageBuilder =
       ImmutableList.builder();
-  private final ScheduledExecutorService renderScheduler;
-  private final Set<RunningTarget> runningTasks = new HashSet<>();
   private final boolean hideSucceededRules;
-  private final Optional<BuildId> buildId;
 
   public SimpleConsoleEventBusListener(
       Console console,
@@ -104,7 +79,6 @@
     this.locale = locale;
     this.parseTime = new AtomicLong(0);
     this.hideSucceededRules = hideSucceededRules;
-    this.buildId = buildId;
 
     this.testFormatter =
         new TestResultFormatter(
@@ -113,34 +87,6 @@
             summaryVerbosity,
             locale,
             Optional.of(testLogPath));
-    this.renderScheduler = Executors.newScheduledThreadPool(1,
-        new ThreadFactoryBuilder().setNameFormat(getClass().getSimpleName() + "-%d").build());
-
-    ImmutableList.Builder<String> buildMetaDataLines = ImmutableList.builder();
-    printLines(buildMetaDataLines);
-  }
-
-  public void startRenderScheduler(long renderInterval, TimeUnit timeUnit) {
-    LOG.debug("Starting render scheduler (interval %d ms)", timeUnit.toMillis(renderInterval));
-    renderScheduler.scheduleAtFixedRate(new Runnable() {
-      @Override
-      public void run() {
-        try {
-          SimpleConsoleEventBusListener.this.render();
-        } catch (Error | RuntimeException e) {
-          LOG.error(e, "Rendering exception");
-          throw e;
-        }
-      }
-    }, /* initialDelay */ renderInterval, /* period */ renderInterval, timeUnit);
-  }
-
-  @Override
-  public void parseStarted(ParseEvent.Started started) {
-    super.parseStarted(started);
-    synchronized (runningTasks) {
-      runningTasks.clear();  // We can only have one thing running, right?
-    }
 
     if (buildId.isPresent()) {
       printLines(ImmutableList.<String>builder().add(getBuildLogLine(buildId.get())));
@@ -294,8 +240,6 @@
         event.getTargetNames(),
         TestResultFormatter.FormatMode.BEFORE_TEST_RUN);
     printLines(lines);
-
-    addRunningTarget(new RunningTarget(event, "STILL RUNNING"));
   }
 
   @Subscribe
@@ -312,25 +256,6 @@
     printLines(lines);
   }
 
-  private void addRunningTarget(RunningTarget task) {
-    synchronized (runningTasks) {
-      runningTasks.add(task);
-    }
-  }
-
-  private void removeRunningTarget(BuckEvent event) {
-    // The running tasks are synchronized or safe to modify *sigh*
-    synchronized (runningTasks) {
-      Iterator<RunningTarget> tasks = runningTasks.iterator();
-      while (tasks.hasNext()) {
-        RunningTarget task =  tasks.next();
-        if (task.isPairedWith(event)) {
-          tasks.remove();
-        }
-      }
-    }
-  }
-
   @Subscribe
   public void testResultsAvailable(IndividualTestEvent.Finished event) {
     if (console.getVerbosity().isSilent()) {
@@ -339,43 +264,12 @@
     ImmutableList.Builder<String> lines = ImmutableList.builder();
     testFormatter.reportResult(lines, event.getResults());
     printLines(lines);
-  }
-
-  @Override
-  public void buildRuleStarted(final BuildRuleEvent.Started started) {
-    addRunningTarget(new RunningTarget(started, "STILL BUILDING"));
-    super.buildRuleStarted(started);
-  }
-
-  @Override
-  public void buildRuleResumed(BuildRuleEvent.Resumed resumed) {
-    super.buildRuleResumed(resumed);
-    synchronized (runningTasks) {
-      for (RunningTarget task : runningTasks) {
-        if (task.isPairedWith(resumed)) {
-          task.resume(resumed.getTimestamp());
-        }
-      }
-    }
-  }
-
-  @Override
-  public void buildRuleSuspended(BuildRuleEvent.Suspended suspended) {
-    super.buildRuleSuspended(suspended);
-    synchronized (runningTasks) {
-      for (RunningTarget task : runningTasks) {
-        if (task.isPairedWith(suspended)) {
-          task.suspend();
-        }
-      }
-    }
   }
 
   @Override
   @Subscribe
   public void buildRuleFinished(BuildRuleEvent.Finished finished) {
     super.buildRuleFinished(finished);
-    removeRunningTarget(finished);
 
     if (finished.getStatus() != BuildRuleStatus.SUCCESS || console.getVerbosity().isSilent()) {
       return;
@@ -450,97 +344,4 @@
     }
     console.getStdErr().println(Joiner.on("\n").join(stringList));
   }
-
-  @VisibleForTesting
-  synchronized void render() {
-    if (console.getVerbosity().isSilent()) {
-      return;
-    }
-
-    LOG.verbose("Rendering");
-
-    ImmutableList.Builder<String> lines = ImmutableList.builder();
-    synchronized (runningTasks) {
-      long now = System.currentTimeMillis();
-      for (RunningTarget task : runningTasks) {
-        task.render(now, LONG_RUNNING_TASK_HEARTBEAT, lines);
-      }
-    }
-
-    // Synchronize on the DirtyPrintStreamDecorator to prevent interlacing of output.
-    // We don't log immediately so we avoid locking the console handler to avoid deadlocks.
-    synchronized (console.getStdOut()) {
-      synchronized (console.getStdErr()) {
-        StringBuilder output = new StringBuilder();
-        for (String line : lines.build()) {
-          output.append(line).append("\n");
-        }
-        console.getStdErr().getRawStream().print(output.toString());
-      }
-    }
-  }
-
-  private class RunningTarget {
-    private final AbstractBuckEvent startEvent;
-    private final String grumble;
-    private final long startTime;
-    private long lastRenderedTime;
-
-    protected RunningTarget(AbstractBuckEvent startEvent, String grumble) {
-      this.startEvent = startEvent;
-      this.grumble = grumble;
-      this.startTime = startEvent.getTimestamp();
-      this.lastRenderedTime = this.startTime;
-    }
-
-    public void render(
-        long now,
-        long quiescentDuration,
-        ImmutableList.Builder<String> lines) {
-      if (now < lastRenderedTime + quiescentDuration) {
-        return;
-      }
-
-      lastRenderedTime = now;
-
-      String jobsInfo = "";
-      if (ruleCount.isPresent()) {
-        jobsInfo = String.format(
-            locale,
-            "%d/%d JOBS",
-            numRulesCompleted.get(),
-            ruleCount.get());
-      }
-      lines.add(String.format(
-          locale,
-          "%s %s %s %s",
-          grumble,
-          jobsInfo,
-          formatElapsedTime(now - startTime),
-          startEvent.getValueString()));
-    }
-
-    public boolean isPairedWith(BuckEvent other) {
-      return startEvent.isRelatedTo(other);
-    }
-
-    public void resume(long timestamp) {
-      // So we don't overflow when calculating durations.
-      lastRenderedTime = timestamp;
-    }
-
-    public void suspend() {
-      lastRenderedTime = Long.MAX_VALUE - TimeUnit.DAYS.toMillis(1);
-    }
-
-    @Override
-    public boolean equals(Object obj) {
-      return obj == this;
-    }
-
-    @Override
-    public int hashCode() {
-      return startEvent.hashCode();
-    }
-  }
 }