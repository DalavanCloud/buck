--- conflicted
+++ resolved
@@ -39,11 +39,7 @@
 import com.google.common.base.Joiner;
 import com.google.common.collect.ImmutableList;
 import com.google.common.eventbus.Subscribe;
-<<<<<<< HEAD
 import com.google.common.util.concurrent.ThreadFactoryBuilder;
-
-=======
->>>>>>> 7b2b3a62
 import java.nio.file.Path;
 import java.util.Collection;
 import java.util.HashSet;
@@ -89,16 +85,20 @@
     this.locale = locale;
     this.parseTime = new AtomicLong(0);
 
-<<<<<<< HEAD
-    this.testFormatter = new TestResultFormatter(
-        console.getAnsi(),
-        console.getVerbosity(),
-        summaryVerbosity,
-        locale,
-        Optional.of(testLogPath));
+    this.testFormatter =
+        new TestResultFormatter(
+            console.getAnsi(),
+            console.getVerbosity(),
+            summaryVerbosity,
+            locale,
+            Optional.of(testLogPath));
 
     this.renderScheduler = Executors.newScheduledThreadPool(1,
         new ThreadFactoryBuilder().setNameFormat(getClass().getSimpleName() + "-%d").build());
+
+    ImmutableList.Builder<String> buildMetaDataLines = ImmutableList.builder();
+    buildMetaDataLines.add("Build ID: " + buildId);
+    printLines(buildMetaDataLines);
   }
 
   public void startRenderScheduler(long renderInterval, TimeUnit timeUnit) {
@@ -122,19 +122,6 @@
     synchronized (runningTasks) {
       runningTasks.clear();  // We can only have one thing running, right?
     }
-=======
-    this.testFormatter =
-        new TestResultFormatter(
-            console.getAnsi(),
-            console.getVerbosity(),
-            summaryVerbosity,
-            locale,
-            Optional.of(testLogPath));
-
-    ImmutableList.Builder<String> buildMetaDataLines = ImmutableList.builder();
-    buildMetaDataLines.add("Build ID: " + buildId);
-    printLines(buildMetaDataLines);
->>>>>>> 7b2b3a62
   }
 
   @Override
@@ -170,6 +157,7 @@
     long buildFinishedTime = buildFinished != null ? buildFinished.getTimestamp() : currentMillis;
     Collection<EventPair> processingEvents =
         getEventsBetween(buildStartedTime, buildFinishedTime, buckFilesProcessing.values());
+
     long offsetMs = getTotalCompletedTimeFromEventPairs(processingEvents);
     logEventPair(
         "BUILDING",
@@ -216,6 +204,7 @@
     if (console.getVerbosity().isSilent()
         && !event.getLevel().equals(Level.WARNING)
         && !event.getLevel().equals(Level.SEVERE)) {
+
       return;
     }
     ImmutableList.Builder<String> lines = ImmutableList.builder();
@@ -329,21 +318,10 @@
       return;
     }
 
-    long timeToRender = finished.getDuration().getWallMillisDuration();
-
     String jobsInfo = "";
     if (ruleCount.isPresent()) {
       jobsInfo = String.format(locale, "%d/%d JOBS", numRulesCompleted.get(), ruleCount.get());
     }
-<<<<<<< HEAD
-    String line = String.format(
-        locale,
-        "%s %s %s %s",
-        finished.getResultString(),
-        jobsInfo,
-        formatElapsedTime(timeToRender),
-        finished.getBuildRule().getFullyQualifiedName());
-=======
     String line =
         String.format(
             locale,
@@ -352,7 +330,6 @@
             jobsInfo,
             formatElapsedTime(finished.getDuration().getWallMillisDuration()),
             finished.getBuildRule().getFullyQualifiedName());
->>>>>>> 7b2b3a62
 
     if (BUILT_LOCALLY.equals(finished.getSuccessType().orElse(null))
         || console.getVerbosity().shouldPrintBinaryRunInformation()) {
