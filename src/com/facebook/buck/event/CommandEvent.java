--- conflicted
+++ resolved
@@ -68,13 +68,8 @@
   }
 
   @Override
-<<<<<<< HEAD
   public String getValueString() {
-    return String.format("%s, isDaemon: %b", commandName, isDaemon);
-=======
-  protected String getValueString() {
     return String.format("%s, isDaemon: %b", commandName, isDaemon());
->>>>>>> 9918f375
   }
 
   public static Started started(
