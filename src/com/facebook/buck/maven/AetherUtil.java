--- conflicted
+++ resolved
@@ -56,11 +56,7 @@
       String repoUrl,
       Optional<String> username,
       Optional<String> password) {
-<<<<<<< HEAD
-    RemoteRepository.Builder repo = new RemoteRepository.Builder( null, "default", repoUrl)
-=======
     RemoteRepository.Builder repo = new RemoteRepository.Builder(null, "default", repoUrl)
->>>>>>> 45b0932d
         .setPolicy(new RepositoryPolicy(true, null, CHECKSUM_POLICY_FAIL));
 
     if (username.isPresent() && password.isPresent()) {
