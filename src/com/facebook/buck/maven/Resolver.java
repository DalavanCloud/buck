--- conflicted
+++ resolved
@@ -121,32 +121,8 @@
   private final Path buckRepoRoot;
   private final Path buckThirdPartyRelativePath;
   private final LocalRepository localRepo;
-<<<<<<< HEAD
-  private final ImmutableList<RemoteRepository> repos;
-  private final ServiceLocator locator;
-  private final VersionScheme versionScheme = new GenericVersionScheme();
-
-  public Resolver(
-      Path buckRepoRoot,
-      Path relativeThirdParty,
-      Path localRepoPath,
-      String... repoUrls) {
-    this.buckRepoRoot = buckRepoRoot;
-    this.buckThirdPartyRelativePath = relativeThirdParty;
-    this.localRepo = new LocalRepository(localRepoPath.toFile());
-
-    ImmutableList.Builder<RemoteRepository> builder = ImmutableList.builder();
-    for (int i = 0; i < repoUrls.length; i++) {
-      builder.add(AetherUtil.toRemoteRepository(
-          repoUrls[i],
-          Optional.<String>absent(),
-          Optional.<String>absent()));
-    }
-    this.repos = builder.build();
-=======
   private final RepositorySystem repoSys;
   private final RepositorySystemSession session;
->>>>>>> 2d937846
 
   private final VersionScheme versionScheme = new GenericVersionScheme();
   private final List<String> visibility;
