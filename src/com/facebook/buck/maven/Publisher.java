/*
 * Copyright 2015-present Facebook, Inc.
 *
 * Licensed under the Apache License, Version 2.0 (the "License"); you may
 * not use this file except in compliance with the License. You may obtain
 * a copy of the License at
 *
 *     http://www.apache.org/licenses/LICENSE-2.0
 *
 * Unless required by applicable law or agreed to in writing, software
 * distributed under the License is distributed on an "AS IS" BASIS, WITHOUT
 * WARRANTIES OR CONDITIONS OF ANY KIND, either express or implied. See the
 * License for the specific language governing permissions and limitations
 * under the License.
 */

package com.facebook.buck.maven;

import com.facebook.buck.io.ProjectFilesystem;
import com.facebook.buck.jvm.java.Javadoc;
import com.facebook.buck.jvm.java.MavenPublishable;
import com.facebook.buck.log.Logger;
import com.facebook.buck.model.UnflavoredBuildTarget;
import com.facebook.buck.rules.BuildRule;
import com.facebook.buck.util.Ansi;
import com.facebook.buck.util.Console;
import com.facebook.buck.util.DefaultProcessExecutor;
import com.facebook.buck.util.HumanReadableException;
import com.facebook.buck.util.ProcessExecutor;
import com.facebook.buck.util.ProcessExecutorParams;
import com.facebook.buck.util.Verbosity;
import com.google.common.base.Joiner;
import com.google.common.base.Preconditions;
import com.google.common.base.StandardSystemProperty;
import com.google.common.collect.HashMultimap;
import com.google.common.collect.ImmutableList;
import com.google.common.collect.ImmutableListMultimap;
import com.google.common.collect.ImmutableSet;
import com.google.common.collect.Multimap;
import com.google.common.io.Files;

import org.apache.maven.repository.internal.MavenRepositorySystemUtils;
import org.eclipse.aether.DefaultRepositorySystemSession;
import org.eclipse.aether.RepositorySystem;
import org.eclipse.aether.artifact.Artifact;
import org.eclipse.aether.artifact.DefaultArtifact;
import org.eclipse.aether.deployment.DeployRequest;
import org.eclipse.aether.deployment.DeployResult;
import org.eclipse.aether.deployment.DeploymentException;
import org.eclipse.aether.repository.LocalRepository;
import org.eclipse.aether.repository.RemoteRepository;
import org.eclipse.aether.spi.locator.ServiceLocator;
import org.eclipse.aether.util.artifact.SubArtifact;

import java.io.ByteArrayOutputStream;
import java.io.File;
import java.io.IOException;
import java.io.PrintStream;
import java.net.MalformedURLException;
import java.net.URL;
import java.nio.file.Path;
import java.util.ArrayList;
import java.util.Collection;
import java.util.List;
import java.util.Optional;

public class Publisher {

  public static final String MAVEN_CENTRAL_URL = "https://repo1.maven.org/maven2";
  private static final URL MAVEN_CENTRAL;
  static {
    try {
      MAVEN_CENTRAL = new URL(MAVEN_CENTRAL_URL);
    } catch (MalformedURLException e) {
      throw new RuntimeException(e);
    }
  }
  private static final Logger LOG = Logger.get(Publisher.class);

  private final Optional<String> signingPassphrase;
  private final ServiceLocator locator;
  private final LocalRepository localRepo;
  private final RemoteRepository remoteRepo;
  private final boolean dryRun;

  public Publisher(
      ProjectFilesystem repositoryFilesystem,
      Optional<URL> remoteRepoUrl,
      Optional<String> username,
      Optional<String> password,
<<<<<<< HEAD
      Optional<String> signingPassphrase,
      boolean dryRun) {
    this(
        repositoryFilesystem.getRootPath(),
        remoteRepoUrl,
        username,
        password,
        signingPassphrase,
        dryRun);
=======
      boolean dryRun) {
    this(repositoryFilesystem.getRootPath(), remoteRepoUrl, username, password, dryRun);
>>>>>>> 45b0932d
  }

  /**
   * @param localRepoPath Typically obtained as
   *                      {@link com.facebook.buck.io.ProjectFilesystem#getRootPath}
   * @param remoteRepoUrl Canonically {@link #MAVEN_CENTRAL_URL}
   * @param dryRun if true, a dummy {@link DeployResult} will be returned, with the fully
   *               constructed {@link DeployRequest}. No actual publishing will happen
   */
  public Publisher(
      Path localRepoPath,
      Optional<URL> remoteRepoUrl,
      Optional<String> username,
      Optional<String> password,
<<<<<<< HEAD
      Optional<String> signingPassphrase,
=======
>>>>>>> 45b0932d
      boolean dryRun) {
    this.localRepo = new LocalRepository(localRepoPath.toFile());
    this.remoteRepo = AetherUtil.toRemoteRepository(
        remoteRepoUrl.orElse(MAVEN_CENTRAL),
        username,
        password);
<<<<<<< HEAD
    this.signingPassphrase = signingPassphrase;
=======
>>>>>>> 45b0932d
    this.locator = AetherUtil.initServiceLocator();
    this.dryRun = dryRun;
  }

  public ImmutableSet<DeployResult> publish(
      ImmutableSet<MavenPublishable> publishables) throws DeploymentException, InterruptedException {
    ImmutableListMultimap<UnflavoredBuildTarget, UnflavoredBuildTarget> duplicateBuiltinBuileRules =
        checkForDuplicatePackagedDeps(publishables);
    if (duplicateBuiltinBuileRules.size() > 0) {
      StringBuilder sb = new StringBuilder();
      sb.append("Duplicate transitive dependencies for publishable libraries found!  This means");
      sb.append(StandardSystemProperty.LINE_SEPARATOR);
      sb.append("that the following libraries would have multiple copies if these libraries were");
      sb.append(StandardSystemProperty.LINE_SEPARATOR);
      sb.append("used together.  The can be resolved by adding a maven URL to each target listed");
      sb.append(StandardSystemProperty.LINE_SEPARATOR);
      sb.append("below:");
      for (UnflavoredBuildTarget unflavoredBuildTarget : duplicateBuiltinBuileRules.keySet()) {
        sb.append(StandardSystemProperty.LINE_SEPARATOR);
        sb.append(unflavoredBuildTarget.getFullyQualifiedName());
        sb.append(" (referenced by these build targets: ");
        Joiner.on(", ").appendTo(
            sb,
            duplicateBuiltinBuileRules.get(unflavoredBuildTarget));
        sb.append(")");
      }
      throw new DeploymentException(sb.toString());
    }

    ImmutableSet.Builder<DeployResult> deployResultBuilder = ImmutableSet.builder();
    for (MavenPublishable publishable : publishables) {
      DefaultArtifact coords = new DefaultArtifact(
          Preconditions.checkNotNull(
              publishable.getMavenCoords().get(),
              "No maven coordinates specified for published rule ",
              publishable));
      Path relativePathToOutput = Preconditions.checkNotNull(
          publishable.getPathToOutput(),
          "No path to output present in ",
          publishable);
      File mainItem = publishable
          .getProjectFilesystem()
          .resolve(relativePathToOutput)
          .toFile();

      if (!mainItem.exists() && publishable instanceof Javadoc) {
        continue;
      }

      if (!coords.getClassifier().isEmpty()) {
        deployResultBuilder.add(publish(coords, ImmutableList.of(mainItem)));
      }

      try {
        // If this is the "main" artifact (denoted by lack of classifier) generate and publish
        // pom alongside
        File pom = Pom.generatePomFile(publishable).toFile();
        deployResultBuilder.add(publish(coords, ImmutableList.of(mainItem, pom)));
      } catch (IOException e) {
        throw new RuntimeException(e);
      }
    }
    return deployResultBuilder.build();
  }

  /**
   * Checks for any packaged dependencies that exist between more than one of the targets that we
   * are trying to publish.
   * @return A multimap of dependency build targets and the publishable build targets that have them
   * included in the final package that will be uploaded.
   */
  private ImmutableListMultimap<UnflavoredBuildTarget, UnflavoredBuildTarget>
  checkForDuplicatePackagedDeps(
      ImmutableSet<MavenPublishable> publishables) {
    // First build the multimap of the builtin dependencies and the publishable targets that use
    // them.
    Multimap<UnflavoredBuildTarget, UnflavoredBuildTarget> builtinDeps = HashMultimap.create();
    for (MavenPublishable publishable : publishables) {
      for (BuildRule buildRule : publishable.getPackagedDependencies()) {
        builtinDeps.put(
            buildRule.getBuildTarget().getUnflavoredBuildTarget(),
            publishable.getBuildTarget().getUnflavoredBuildTarget());
      }
    }
    // Now, check for any duplicate uses, and if found, return them.
    ImmutableListMultimap.Builder<UnflavoredBuildTarget, UnflavoredBuildTarget> builder =
        ImmutableListMultimap.builder();
    for (UnflavoredBuildTarget buildTarget : builtinDeps.keySet()) {
      Collection<UnflavoredBuildTarget> publishablesUsingBuildTarget = builtinDeps.get(buildTarget);
      if (publishablesUsingBuildTarget.size() > 1) {
        builder.putAll(buildTarget, publishablesUsingBuildTarget);
      }
    }
    return builder.build();
  }

  /**
   * @param coords Buildr-style artifact reference, e.g. "com.example:foo:1.0"
   *
   * @see DefaultArtifact#DefaultArtifact(String)
   */
  public DeployResult publish(String coords, List<File> toPublish)
      throws DeploymentException, InterruptedException {
    return publish(new DefaultArtifact(coords), toPublish);
  }

  public DeployResult publish(
      String groupId,
      String artifactId,
      String version,
      List<File> toPublish)
      throws DeploymentException, InterruptedException {
    return publish(new DefaultArtifact(groupId, artifactId, "", version), toPublish);
  }

  /**
   * @param descriptor an {@link Artifact}, holding the maven coordinates for the published files
   *                   less the extension that is to be derived from the files.
   *                   The {@code descriptor} itself will not be published as is, and the
   *                   {@link File} attached to it (if any) will be ignored.
   * @param toPublish {@link File}(s) to be published using the given coordinates. The filename
   *                  extension of each given file will be used as a maven "extension" coordinate
   */
  public DeployResult publish(Artifact descriptor, List<File> toPublish)
      throws DeploymentException, InterruptedException {
    String providedExtension = descriptor.getExtension();
    if (!providedExtension.isEmpty()) {
      LOG.warn(
          "Provided extension %s of artifact %s to be published will be ignored. The extensions " +
              "of the provided file(s) will be used",
          providedExtension,
          descriptor);
    }
    List<Artifact> artifacts = new ArrayList<>(toPublish.size());
    for (File file : toPublish) {
      artifacts.add(new SubArtifact(
          descriptor,
          descriptor.getClassifier(),
          Files.getFileExtension(file.getAbsolutePath()),
          file));
    }
    return publish(artifacts);
  }

  /**
   * @param toPublish each {@link Artifact} must contain a file, that will be published under maven
   *                  coordinates in the corresponding {@link Artifact}.
   * @see Artifact#setFile
   */
  private DeployResult publish(List<Artifact> toPublish)
      throws DeploymentException, InterruptedException {
    RepositorySystem repoSys = Preconditions.checkNotNull(
        locator.getService(RepositorySystem.class));

    DefaultRepositorySystemSession session = MavenRepositorySystemUtils.newSession();
    session.setLocalRepositoryManager(repoSys.newLocalRepositoryManager(session, localRepo));
    session.setReadOnly();

    DeployRequest deployRequest = createDeployRequest(toPublish);

    if (dryRun) {
      return new DeployResult(deployRequest)
          .setArtifacts(toPublish)
          .setMetadata(deployRequest.getMetadata());
    } else {
      return repoSys.deploy(session, deployRequest);
    }
  }

  private DeployRequest createDeployRequest(List<Artifact> toPublish) throws InterruptedException {
    DeployRequest deployRequest = new DeployRequest().setRepository(remoteRepo);
    for (Artifact artifact : toPublish) {
      File file = artifact.getFile();
      Preconditions.checkNotNull(file);
      Preconditions.checkArgument(file.exists(), "No such file: %s", file.getAbsolutePath());

      deployRequest.addArtifact(artifact);

      if (signingPassphrase.isPresent()) {
        deployRequest.addArtifact(sign(artifact, file));
      }
    }
    return deployRequest;
  }

  private SubArtifact sign(Artifact descriptor, File file) throws InterruptedException {
    // Run gpg
    try (PrintStream stdout = new PrintStream(new ByteArrayOutputStream());
         PrintStream stderr = new PrintStream(new ByteArrayOutputStream())) {
      File expectedOutput = new File(file.getAbsolutePath() + ".asc");
      if (expectedOutput.exists()) {
        if (!expectedOutput.delete()) {
          throw new HumanReadableException(
              "Existing signature exists, but cannot be deleted: %s",
              file);
        }
      }

      ProcessExecutor processExecutor = new DefaultProcessExecutor(
          new Console(
              Verbosity.SILENT,
              stdout,
              stderr,
              Ansi.withoutTty()));
      ProcessExecutorParams args = ProcessExecutorParams.builder()
          .addCommand(
              "gpg",
              "-ab",
              "--batch",
              "--passphrase", signingPassphrase.get(),
              file.getAbsolutePath())
          .build();
      ProcessExecutor.Result result = processExecutor.launchAndExecute(args);
      if (result.getExitCode() != 0) {
        throw new HumanReadableException("Unable to sign %s", file);
      }

      if (!expectedOutput.exists()) {
        throw new HumanReadableException("Unable to find signature for %s", file);
      }

      return new SubArtifact(
          descriptor,
          descriptor.getClassifier(),
          "*.asc",
          expectedOutput);
    } catch (IOException e) {
      throw new HumanReadableException(e, "Unable to generate signauture for %s", file);
    }
  }
}<|MERGE_RESOLUTION|>--- conflicted
+++ resolved
@@ -88,7 +88,6 @@
       Optional<URL> remoteRepoUrl,
       Optional<String> username,
       Optional<String> password,
-<<<<<<< HEAD
       Optional<String> signingPassphrase,
       boolean dryRun) {
     this(
@@ -98,10 +97,6 @@
         password,
         signingPassphrase,
         dryRun);
-=======
-      boolean dryRun) {
-    this(repositoryFilesystem.getRootPath(), remoteRepoUrl, username, password, dryRun);
->>>>>>> 45b0932d
   }
 
   /**
@@ -116,26 +111,20 @@
       Optional<URL> remoteRepoUrl,
       Optional<String> username,
       Optional<String> password,
-<<<<<<< HEAD
       Optional<String> signingPassphrase,
-=======
->>>>>>> 45b0932d
       boolean dryRun) {
     this.localRepo = new LocalRepository(localRepoPath.toFile());
     this.remoteRepo = AetherUtil.toRemoteRepository(
         remoteRepoUrl.orElse(MAVEN_CENTRAL),
         username,
         password);
-<<<<<<< HEAD
     this.signingPassphrase = signingPassphrase;
-=======
->>>>>>> 45b0932d
     this.locator = AetherUtil.initServiceLocator();
     this.dryRun = dryRun;
   }
 
-  public ImmutableSet<DeployResult> publish(
-      ImmutableSet<MavenPublishable> publishables) throws DeploymentException, InterruptedException {
+  public ImmutableSet<DeployResult> publish(ImmutableSet<MavenPublishable> publishables)
+      throws DeploymentException, InterruptedException {
     ImmutableListMultimap<UnflavoredBuildTarget, UnflavoredBuildTarget> duplicateBuiltinBuileRules =
         checkForDuplicatePackagedDeps(publishables);
     if (duplicateBuiltinBuileRules.size() > 0) {
@@ -320,12 +309,10 @@
     try (PrintStream stdout = new PrintStream(new ByteArrayOutputStream());
          PrintStream stderr = new PrintStream(new ByteArrayOutputStream())) {
       File expectedOutput = new File(file.getAbsolutePath() + ".asc");
-      if (expectedOutput.exists()) {
-        if (!expectedOutput.delete()) {
-          throw new HumanReadableException(
-              "Existing signature exists, but cannot be deleted: %s",
-              file);
-        }
+      if (expectedOutput.exists() && !expectedOutput.delete()) {
+        throw new HumanReadableException(
+            "Existing signature exists, but cannot be deleted: %s",
+            file);
       }
 
       ProcessExecutor processExecutor = new DefaultProcessExecutor(
