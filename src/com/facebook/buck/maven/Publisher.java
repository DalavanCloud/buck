/*
 * Copyright 2015-present Facebook, Inc.
 *
 * Licensed under the Apache License, Version 2.0 (the "License"); you may
 * not use this file except in compliance with the License. You may obtain
 * a copy of the License at
 *
 *     http://www.apache.org/licenses/LICENSE-2.0
 *
 * Unless required by applicable law or agreed to in writing, software
 * distributed under the License is distributed on an "AS IS" BASIS, WITHOUT
 * WARRANTIES OR CONDITIONS OF ANY KIND, either express or implied. See the
 * License for the specific language governing permissions and limitations
 * under the License.
 */

package com.facebook.buck.maven;

import com.facebook.buck.io.ProjectFilesystem;
import com.facebook.buck.jvm.java.Javadoc;
import com.facebook.buck.jvm.java.MavenPublishable;
import com.facebook.buck.log.Logger;
import com.facebook.buck.model.UnflavoredBuildTarget;
import com.facebook.buck.rules.BuildRule;
import com.facebook.buck.util.Ansi;
import com.facebook.buck.util.Console;
import com.facebook.buck.util.HumanReadableException;
import com.facebook.buck.util.ProcessExecutor;
import com.facebook.buck.util.ProcessExecutorParams;
import com.facebook.buck.util.Verbosity;
import com.google.common.base.Joiner;
import com.google.common.base.Preconditions;
import com.google.common.base.StandardSystemProperty;
import com.google.common.collect.HashMultimap;
import com.google.common.collect.ImmutableList;
import com.google.common.collect.ImmutableListMultimap;
import com.google.common.collect.ImmutableSet;
import com.google.common.collect.Multimap;
import com.google.common.io.Files;

import org.apache.maven.repository.internal.MavenRepositorySystemUtils;
import org.eclipse.aether.DefaultRepositorySystemSession;
import org.eclipse.aether.RepositorySystem;
import org.eclipse.aether.artifact.Artifact;
import org.eclipse.aether.artifact.DefaultArtifact;
import org.eclipse.aether.deployment.DeployRequest;
import org.eclipse.aether.deployment.DeployResult;
import org.eclipse.aether.deployment.DeploymentException;
import org.eclipse.aether.repository.LocalRepository;
import org.eclipse.aether.repository.RemoteRepository;
import org.eclipse.aether.spi.locator.ServiceLocator;
import org.eclipse.aether.util.artifact.SubArtifact;

import java.io.ByteArrayOutputStream;
import java.io.File;
import java.io.IOException;
import java.io.PrintStream;
import java.net.MalformedURLException;
import java.net.URL;
import java.nio.file.Path;
import java.util.ArrayList;
import java.util.Collection;
import java.util.List;
import java.util.Optional;

public class Publisher {

  public static final String MAVEN_CENTRAL_URL = "https://repo1.maven.org/maven2";
  private static final URL MAVEN_CENTRAL;
  static {
    try {
      MAVEN_CENTRAL = new URL(MAVEN_CENTRAL_URL);
    } catch (MalformedURLException e) {
      throw new RuntimeException(e);
    }
  }
  private static final Logger LOG = Logger.get(Publisher.class);

  private final Optional<String> signingPassphrase;
  private final ServiceLocator locator;
  private final LocalRepository localRepo;
  private final RemoteRepository remoteRepo;
  private final boolean dryRun;

  public Publisher(
      ProjectFilesystem repositoryFilesystem,
      Optional<URL> remoteRepoUrl,
      Optional<String> username,
      Optional<String> password,
      Optional<String> signingPassphrase,
      boolean dryRun) {
    this(
        repositoryFilesystem.getRootPath(),
        remoteRepoUrl,
        username,
        password,
        signingPassphrase,
        dryRun);
  }

  /**
   * @param localRepoPath Typically obtained as
   *                      {@link com.facebook.buck.io.ProjectFilesystem#getRootPath}
   * @param remoteRepoUrl Canonically {@link #MAVEN_CENTRAL_URL}
   * @param dryRun if true, a dummy {@link DeployResult} will be returned, with the fully
   *               constructed {@link DeployRequest}. No actual publishing will happen
   */
  public Publisher(
      Path localRepoPath,
      Optional<URL> remoteRepoUrl,
      Optional<String> username,
      Optional<String> password,
      Optional<String> signingPassphrase,
      boolean dryRun) {
    this.localRepo = new LocalRepository(localRepoPath.toFile());
<<<<<<< HEAD
    this.remoteRepo = AetherUtil.toRemoteRepository(
        remoteRepoUrl.or(MAVEN_CENTRAL),
        username,
        password);
    this.signingPassphrase = signingPassphrase;
=======
    this.remoteRepo = AetherUtil.toRemoteRepository(remoteRepoUrl.orElse(MAVEN_CENTRAL));
>>>>>>> 70a13c0d
    this.locator = AetherUtil.initServiceLocator();
    this.dryRun = dryRun;
  }

  public ImmutableSet<DeployResult> publish(
      ImmutableSet<MavenPublishable> publishables) throws DeploymentException, InterruptedException {
    ImmutableListMultimap<UnflavoredBuildTarget, UnflavoredBuildTarget> duplicateBuiltinBuileRules =
        checkForDuplicatePackagedDeps(publishables);
    if (duplicateBuiltinBuileRules.size() > 0) {
      StringBuilder sb = new StringBuilder();
      sb.append("Duplicate transitive dependencies for publishable libraries found!  This means");
      sb.append(StandardSystemProperty.LINE_SEPARATOR);
      sb.append("that the following libraries would have multiple copies if these libraries were");
      sb.append(StandardSystemProperty.LINE_SEPARATOR);
      sb.append("used together.  The can be resolved by adding a maven URL to each target listed");
      sb.append(StandardSystemProperty.LINE_SEPARATOR);
      sb.append("below:");
      for (UnflavoredBuildTarget unflavoredBuildTarget : duplicateBuiltinBuileRules.keySet()) {
        sb.append(StandardSystemProperty.LINE_SEPARATOR);
        sb.append(unflavoredBuildTarget.getFullyQualifiedName());
        sb.append(" (referenced by these build targets: ");
        Joiner.on(", ").appendTo(
            sb,
            duplicateBuiltinBuileRules.get(unflavoredBuildTarget));
        sb.append(")");
      }
      throw new DeploymentException(sb.toString());
    }

    ImmutableSet.Builder<DeployResult> deployResultBuilder = ImmutableSet.builder();
    for (MavenPublishable publishable : publishables) {
      DefaultArtifact coords = new DefaultArtifact(
          Preconditions.checkNotNull(
              publishable.getMavenCoords().get(),
              "No maven coordinates specified for published rule ",
              publishable));
      Path relativePathToOutput = Preconditions.checkNotNull(
          publishable.getPathToOutput(),
          "No path to output present in ",
          publishable);
      File mainItem = publishable
          .getProjectFilesystem()
          .resolve(relativePathToOutput)
          .toFile();

      if (!mainItem.exists() && publishable instanceof Javadoc) {
        continue;
      }

      if (!coords.getClassifier().isEmpty()) {
        deployResultBuilder.add(publish(coords, ImmutableList.of(mainItem)));
      }

      try {
        // If this is the "main" artifact (denoted by lack of classifier) generate and publish
        // pom alongside
        File pom = Pom.generatePomFile(publishable).toFile();
        deployResultBuilder.add(publish(coords, ImmutableList.of(mainItem, pom)));
      } catch (IOException e) {
        throw new RuntimeException(e);
      }
    }
    return deployResultBuilder.build();
  }

  /**
   * Checks for any packaged dependencies that exist between more than one of the targets that we
   * are trying to publish.
   * @return A multimap of dependency build targets and the publishable build targets that have them
   * included in the final package that will be uploaded.
   */
  private ImmutableListMultimap<UnflavoredBuildTarget, UnflavoredBuildTarget>
  checkForDuplicatePackagedDeps(
      ImmutableSet<MavenPublishable> publishables) {
    // First build the multimap of the builtin dependencies and the publishable targets that use
    // them.
    Multimap<UnflavoredBuildTarget, UnflavoredBuildTarget> builtinDeps = HashMultimap.create();
    for (MavenPublishable publishable : publishables) {
      for (BuildRule buildRule : publishable.getPackagedDependencies()) {
        builtinDeps.put(
            buildRule.getBuildTarget().getUnflavoredBuildTarget(),
            publishable.getBuildTarget().getUnflavoredBuildTarget());
      }
    }
    // Now, check for any duplicate uses, and if found, return them.
    ImmutableListMultimap.Builder<UnflavoredBuildTarget, UnflavoredBuildTarget> builder =
        ImmutableListMultimap.builder();
    for (UnflavoredBuildTarget buildTarget : builtinDeps.keySet()) {
      Collection<UnflavoredBuildTarget> publishablesUsingBuildTarget = builtinDeps.get(buildTarget);
      if (publishablesUsingBuildTarget.size() > 1) {
        builder.putAll(buildTarget, publishablesUsingBuildTarget);
      }
    }
    return builder.build();
  }

  /**
   * @param coords Buildr-style artifact reference, e.g. "com.example:foo:1.0"
   *
   * @see DefaultArtifact#DefaultArtifact(String)
   */
  public DeployResult publish(String coords, List<File> toPublish)
      throws DeploymentException, InterruptedException {
    return publish(new DefaultArtifact(coords), toPublish);
  }

  public DeployResult publish(
      String groupId,
      String artifactId,
      String version,
      List<File> toPublish)
      throws DeploymentException, InterruptedException {
    return publish(new DefaultArtifact(groupId, artifactId, "", version), toPublish);
  }

  /**
   * @param descriptor an {@link Artifact}, holding the maven coordinates for the published files
   *                   less the extension that is to be derived from the files.
   *                   The {@code descriptor} itself will not be published as is, and the
   *                   {@link File} attached to it (if any) will be ignored.
   * @param toPublish {@link File}(s) to be published using the given coordinates. The filename
   *                  extension of each given file will be used as a maven "extension" coordinate
   */
  public DeployResult publish(Artifact descriptor, List<File> toPublish)
      throws DeploymentException, InterruptedException {
    String providedExtension = descriptor.getExtension();
    if (!providedExtension.isEmpty()) {
      LOG.warn(
          "Provided extension %s of artifact %s to be published will be ignored. The extensions " +
              "of the provided file(s) will be used",
          providedExtension,
          descriptor);
    }
    List<Artifact> artifacts = new ArrayList<>(toPublish.size());
    for (File file : toPublish) {
      artifacts.add(new SubArtifact(
          descriptor,
          descriptor.getClassifier(),
          Files.getFileExtension(file.getAbsolutePath()),
          file));

//      if (signingPassphrase.isPresent()) {
//        artifacts.add(sign(descriptor, file));
//      }
    }
    return publish(artifacts);
  }

  /**
   * @param toPublish each {@link Artifact} must contain a file, that will be published under maven
   *                  coordinates in the corresponding {@link Artifact}.
   * @see Artifact#setFile
   */
  private DeployResult publish(List<Artifact> toPublish)
      throws DeploymentException, InterruptedException {
    RepositorySystem repoSys = Preconditions.checkNotNull(
        locator.getService(RepositorySystem.class));

    DefaultRepositorySystemSession session = MavenRepositorySystemUtils.newSession();
    session.setLocalRepositoryManager(repoSys.newLocalRepositoryManager(session, localRepo));
    session.setReadOnly();

    DeployRequest deployRequest = createDeployRequest(toPublish);

    if (dryRun) {
      return new DeployResult(deployRequest)
          .setArtifacts(toPublish)
          .setMetadata(deployRequest.getMetadata());
    } else {
      return repoSys.deploy(session, deployRequest);
    }
  }

  private DeployRequest createDeployRequest(List<Artifact> toPublish) throws InterruptedException {
    DeployRequest deployRequest = new DeployRequest().setRepository(remoteRepo);
    for (Artifact artifact : toPublish) {
      File file = artifact.getFile();
      Preconditions.checkNotNull(file);
      Preconditions.checkArgument(file.exists(), "No such file: %s", file.getAbsolutePath());

      deployRequest.addArtifact(artifact);

      if (signingPassphrase.isPresent()) {
        deployRequest.addArtifact(sign(artifact, file));
      }
    }
    return deployRequest;
  }

  private SubArtifact sign(Artifact descriptor, File file) throws InterruptedException {
    // Run gpg
    try (PrintStream stdout = new PrintStream(new ByteArrayOutputStream());
         PrintStream stderr = new PrintStream(new ByteArrayOutputStream())) {
      File expectedOutput = new File(file.getAbsolutePath() + ".asc");
      if (expectedOutput.exists()) {
        if (!expectedOutput.delete()) {
          throw new HumanReadableException(
              "Existing signature exists, but cannot be deleted: %s",
              file);
        }
      }

      ProcessExecutor processExecutor = new ProcessExecutor(
          new Console(
              Verbosity.SILENT,
              stdout,
              stderr,
              Ansi.withoutTty()));
      ProcessExecutorParams args = ProcessExecutorParams.builder()
          .addCommand(
              "gpg",
              "-ab",
              "--batch",
              "--passphrase", signingPassphrase.get(),
              file.getAbsolutePath())
          .build();
      ProcessExecutor.Result result = processExecutor.launchAndExecute(args);
      if (result.getExitCode() != 0) {
        throw new HumanReadableException("Unable to sign %s", file);
      }

      if (!expectedOutput.exists()) {
        throw new HumanReadableException("Unable to find signature for %s", file);
      }

      return new SubArtifact(
          descriptor,
          descriptor.getClassifier(),
          "*.asc",
          expectedOutput);
    } catch (IOException e) {
      throw new HumanReadableException(e, "Unable to generate signauture for %s", file);
    }
  }
}<|MERGE_RESOLUTION|>--- conflicted
+++ resolved
@@ -24,6 +24,7 @@
 import com.facebook.buck.rules.BuildRule;
 import com.facebook.buck.util.Ansi;
 import com.facebook.buck.util.Console;
+import com.facebook.buck.util.DefaultProcessExecutor;
 import com.facebook.buck.util.HumanReadableException;
 import com.facebook.buck.util.ProcessExecutor;
 import com.facebook.buck.util.ProcessExecutorParams;
@@ -113,15 +114,11 @@
       Optional<String> signingPassphrase,
       boolean dryRun) {
     this.localRepo = new LocalRepository(localRepoPath.toFile());
-<<<<<<< HEAD
     this.remoteRepo = AetherUtil.toRemoteRepository(
-        remoteRepoUrl.or(MAVEN_CENTRAL),
+        remoteRepoUrl.orElse(MAVEN_CENTRAL),
         username,
         password);
     this.signingPassphrase = signingPassphrase;
-=======
-    this.remoteRepo = AetherUtil.toRemoteRepository(remoteRepoUrl.orElse(MAVEN_CENTRAL));
->>>>>>> 70a13c0d
     this.locator = AetherUtil.initServiceLocator();
     this.dryRun = dryRun;
   }
@@ -324,7 +321,7 @@
         }
       }
 
-      ProcessExecutor processExecutor = new ProcessExecutor(
+      ProcessExecutor processExecutor = new DefaultProcessExecutor(
           new Console(
               Verbosity.SILENT,
               stdout,
