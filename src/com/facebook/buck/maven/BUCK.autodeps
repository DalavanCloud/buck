<<<<<<< HEAD
#@# GENERATED FILE: DO NOT MODIFY b2521a12cf331991bc8ccd929516bec49c9ef86a #@#
=======
#@# GENERATED FILE: DO NOT MODIFY 0c1df29c7da493d43b2892866d41fcba1853a92d #@#
>>>>>>> 294ed5a7
{
  "maven" : {
    "deps" : [
      "//src/com/facebook/buck/graph:graph",
<<<<<<< HEAD
      "//src/com/facebook/buck/jvm/java:rules",
=======
      "//src/com/facebook/buck/io:MorePaths.java",
>>>>>>> 294ed5a7
      "//src/com/facebook/buck/log:api",
      "//src/com/facebook/buck/model:model",
      "//src/com/facebook/buck/rules:build_rule",
      "//src/com/facebook/buck/util:exceptions",
      "//src/com/facebook/buck/util:io",
      "//src/com/facebook/buck/util/concurrent:concurrent",
      "//third-party/java/aether:aether-spi",
      "//third-party/java/aether:aether-util",
      "//third-party/java/maven:maven-aether-provider",
      "//third-party/java/maven:maven-model-builder",
      "//third-party/java/stringtemplate:stringtemplate"
    ],
    "exported_deps" : [
      "//src/com/facebook/buck/io:io",
      "//src/com/facebook/buck/jvm/java:support",
      "//src/com/facebook/buck/maven:util",
      "//third-party/java/aether:aether-api",
      "//third-party/java/args4j:args4j",
      "//third-party/java/guava:guava",
      "//third-party/java/jsr:jsr305",
      "//third-party/java/maven:maven-model"
    ]
  },
  "util" : {
    "deps" : [
      "//third-party/java/aether:aether-connector-basic",
      "//third-party/java/aether:aether-impl",
      "//third-party/java/aether:aether-transport-file",
      "//third-party/java/aether:aether-transport-http",
      "//third-party/java/aether:aether-util",
      "//third-party/java/jackson:jackson-databind",
      "//third-party/java/maven:maven-aether-provider",
      "//third-party/java/slf4j:slf4j-api"
    ],
    "exported_deps" : [
      "//third-party/java/aether:aether-api",
      "//third-party/java/aether:aether-spi",
      "//third-party/java/args4j:args4j",
      "//third-party/java/guava:guava",
      "//third-party/java/jackson:jackson-annotations"
    ]
  }
}<|MERGE_RESOLUTION|>--- conflicted
+++ resolved
@@ -1,17 +1,10 @@
-<<<<<<< HEAD
-#@# GENERATED FILE: DO NOT MODIFY b2521a12cf331991bc8ccd929516bec49c9ef86a #@#
-=======
-#@# GENERATED FILE: DO NOT MODIFY 0c1df29c7da493d43b2892866d41fcba1853a92d #@#
->>>>>>> 294ed5a7
+#@# GENERATED FILE: DO NOT MODIFY 91ec80a0f5cacbe4128e4945ab386148d65cf688 #@#
 {
   "maven" : {
     "deps" : [
       "//src/com/facebook/buck/graph:graph",
-<<<<<<< HEAD
+      "//src/com/facebook/buck/io:MorePaths.java",
       "//src/com/facebook/buck/jvm/java:rules",
-=======
-      "//src/com/facebook/buck/io:MorePaths.java",
->>>>>>> 294ed5a7
       "//src/com/facebook/buck/log:api",
       "//src/com/facebook/buck/model:model",
       "//src/com/facebook/buck/rules:build_rule",
