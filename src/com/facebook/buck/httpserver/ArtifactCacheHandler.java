/*
 * Copyright 2015-present Facebook, Inc.
 *
 * Licensed under the Apache License, Version 2.0 (the "License"); you may
 * not use this file except in compliance with the License. You may obtain
 * a copy of the License at
 *
 *     http://www.apache.org/licenses/LICENSE-2.0
 *
 * Unless required by applicable law or agreed to in writing, software
 * distributed under the License is distributed on an "AS IS" BASIS, WITHOUT
 * WARRANTIES OR CONDITIONS OF ANY KIND, either express or implied. See the
 * License for the specific language governing permissions and limitations
 * under the License.
 */

package com.facebook.buck.httpserver;

import com.facebook.buck.artifact_cache.ArtifactCache;
import com.facebook.buck.artifact_cache.CacheResult;
import com.facebook.buck.artifact_cache.HttpArtifactCacheBinaryProtocol;
import com.facebook.buck.artifact_cache.StoreResponseReadResult;
import com.facebook.buck.io.ProjectFilesystem;
import com.facebook.buck.log.Logger;
import com.facebook.buck.rules.RuleKey;
import com.facebook.buck.util.BuckConstant;
import com.google.common.base.Optional;
import com.google.common.collect.ImmutableSet;
import com.google.common.io.ByteSource;

import org.eclipse.jetty.server.Request;
import org.eclipse.jetty.server.handler.AbstractHandler;

import java.io.DataInputStream;
import java.io.IOException;
import java.io.InputStream;
import java.io.OutputStream;
import java.nio.file.Path;

import javax.servlet.ServletException;
import javax.servlet.http.HttpServletRequest;
import javax.servlet.http.HttpServletResponse;

/**
 * Implements a really simple cache server on top of the local dircache.
 */
public class ArtifactCacheHandler extends AbstractHandler {
  private static final Logger LOG = Logger.get(ArtifactCacheHandler.class);

  private final ProjectFilesystem projectFilesystem;
  private Optional<ArtifactCache> artifactCache;

  public ArtifactCacheHandler(
      ProjectFilesystem projectFilesystem) {
    this.artifactCache = Optional.absent();
    this.projectFilesystem = projectFilesystem;
  }

  public void setArtifactCache(Optional<ArtifactCache> artifactCache) {
    this.artifactCache = artifactCache;
  }

  @Override
  public void handle(String target,
      Request baseRequest,
      HttpServletRequest request,
      HttpServletResponse response)
      throws IOException, ServletException {
    try {
      int status = HttpServletResponse.SC_INTERNAL_SERVER_ERROR;
      String method = baseRequest.getMethod();
      if (method.equals("GET")) {
        status = handleGet(baseRequest, response);
      } else if (method.equals("PUT")) {
        status = handlePut(baseRequest, response);
      }
      response.setStatus(status);
    } catch (Exception e) {
      LOG.error(e, "Exception when handling request %s", target);
      e.printStackTrace(response.getWriter());
      response.setStatus(HttpServletResponse.SC_INTERNAL_SERVER_ERROR);
    } finally {
      response.flushBuffer();
      baseRequest.setHandled(true);
    }
  }

  private int handleGet(Request baseRequest, HttpServletResponse response) throws IOException {
    if (!artifactCache.isPresent()) {
      response.getWriter().write("Serving local cache is disabled for this instance.");
      return HttpServletResponse.SC_INTERNAL_SERVER_ERROR;
    }

    String path = baseRequest.getUri().getPath();
    String[] pathElements = path.split("/");
    if (pathElements.length != 4 || !pathElements[2].equals("key")) {
      response.getWriter().write("Incorrect url format.");
      return HttpServletResponse.SC_INTERNAL_SERVER_ERROR;
    }

    RuleKey ruleKey = RuleKey.TO_RULE_KEY.apply(pathElements[3]);

    Path temp = null;
    try {
      projectFilesystem.mkdirs(BuckConstant.SCRATCH_PATH);
      temp = projectFilesystem.createTempFile(
          BuckConstant.SCRATCH_PATH,
          "outgoing_rulekey",
          ".tmp");
      CacheResult fetchResult;
      try {
        fetchResult = artifactCache.get().fetch(ruleKey, temp);
      } catch (InterruptedException e) {
        LOG.error(e, "Interrupted when fetching from local cache.");
        e.printStackTrace(response.getWriter());
        return HttpServletResponse.SC_INTERNAL_SERVER_ERROR;
      }
      if (!fetchResult.getType().isSuccess()) {
        return HttpServletResponse.SC_NOT_FOUND;
      }

      final Path tempFinal = temp;
      HttpArtifactCacheBinaryProtocol.FetchResponse fetchResponse =
          new HttpArtifactCacheBinaryProtocol.FetchResponse(
              ImmutableSet.of(ruleKey),
              fetchResult.getMetadata(),
              new ByteSource() {
                @Override
                public InputStream openStream() throws IOException {
                  return projectFilesystem.newFileInputStream(tempFinal);
                }
              });
      fetchResponse.write(response.getOutputStream());
      response.setContentLengthLong(fetchResponse.getContentLength());
      return HttpServletResponse.SC_OK;
    } finally {
      if (temp != null) {
        projectFilesystem.deleteFileAtPathIfExists(temp);
      }
    }
  }

  private int handlePut(Request baseRequest, HttpServletResponse response) throws IOException {
    if (!artifactCache.isPresent()) {
      response.getWriter().write("Serving local cache is disabled for this instance.");
      return HttpServletResponse.SC_INTERNAL_SERVER_ERROR;
    }

    Path temp = null;
    try {
<<<<<<< HEAD
=======
      projectFilesystem.mkdirs(BuckConstant.SCRATCH_PATH);
>>>>>>> 9844a4fd
      temp = projectFilesystem.createTempFile(
          BuckConstant.SCRATCH_PATH,
          "incoming_upload",
          ".tmp");
<<<<<<< HEAD
      projectFilesystem.createParentDirs(temp);
=======
>>>>>>> 9844a4fd

      StoreResponseReadResult storeRequest;
      try (DataInputStream requestInputData = new DataInputStream(baseRequest.getInputStream());
           OutputStream tempFileOutputStream = projectFilesystem.newFileOutputStream(temp)) {
        storeRequest = HttpArtifactCacheBinaryProtocol.readStoreRequest(
            requestInputData,
            tempFileOutputStream);
      }

      if (!storeRequest.getActualHashCode().equals(storeRequest.getExpectedHashCode())) {
        response.getWriter().write("Checksum mismatch.");
        return HttpServletResponse.SC_NOT_ACCEPTABLE;
      }

      artifactCache.get().store(storeRequest.getRuleKeys(), storeRequest.getMetadata(), temp);
      return HttpServletResponse.SC_ACCEPTED;
    } catch (InterruptedException e) {
      response.getWriter().write("Interrupted while serving request.");
      return HttpServletResponse.SC_INTERNAL_SERVER_ERROR;
    } finally {
      if (temp != null) {
        projectFilesystem.deleteFileAtPathIfExists(temp);
      }
    }

  }
}<|MERGE_RESOLUTION|>--- conflicted
+++ resolved
@@ -148,18 +148,11 @@
 
     Path temp = null;
     try {
-<<<<<<< HEAD
-=======
       projectFilesystem.mkdirs(BuckConstant.SCRATCH_PATH);
->>>>>>> 9844a4fd
       temp = projectFilesystem.createTempFile(
           BuckConstant.SCRATCH_PATH,
           "incoming_upload",
           ".tmp");
-<<<<<<< HEAD
-      projectFilesystem.createParentDirs(temp);
-=======
->>>>>>> 9844a4fd
 
       StoreResponseReadResult storeRequest;
       try (DataInputStream requestInputData = new DataInputStream(baseRequest.getInputStream());
