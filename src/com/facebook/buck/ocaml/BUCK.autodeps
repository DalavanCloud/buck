--- conflicted
+++ resolved
@@ -1,8 +1,4 @@
-<<<<<<< HEAD
-#@# GENERATED FILE: DO NOT MODIFY 87713a2912db0a2d4b8311051037e281bd9a7f14 #@#
-=======
 #@# GENERATED FILE: DO NOT MODIFY 7e1a1b2407e47a5ddc0404c44601f5dce63520db #@#
->>>>>>> 6c285925
 {
   "ocaml" : {
     "deps" : [
