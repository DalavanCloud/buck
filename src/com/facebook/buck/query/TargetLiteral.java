--- conflicted
+++ resolved
@@ -52,11 +52,7 @@
   @Override
   public <T> Set<T> eval(QueryEnvironment<T> env, Executor executor)
       throws QueryException, InterruptedException {
-<<<<<<< HEAD
-    return env.getTargetsMatchingPattern(pattern);
-=======
     return env.getTargetsMatchingPattern(pattern, executor);
->>>>>>> 9844a4fd
   }
 
   @Override
