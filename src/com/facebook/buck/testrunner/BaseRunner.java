/*
 * Copyright 2014-present Facebook, Inc.
 *
 * Licensed under the Apache License, Version 2.0 (the "License"); you may
 * not use this file except in compliance with the License. You may obtain
 * a copy of the License at
 *
 *     http://www.apache.org/licenses/LICENSE-2.0
 *
 * Unless required by applicable law or agreed to in writing, software
 * distributed under the License is distributed on an "AS IS" BASIS, WITHOUT
 * WARRANTIES OR CONDITIONS OF ANY KIND, either express or implied. See the
 * License for the specific language governing permissions and limitations
 * under the License.
 */

package com.facebook.buck.testrunner;

import com.facebook.buck.test.selectors.TestSelectorList;

import org.w3c.dom.Document;
import org.w3c.dom.Element;

import java.io.BufferedOutputStream;
import java.io.File;
import java.io.FileOutputStream;
import java.io.IOException;
import java.io.OutputStream;
import java.io.PrintWriter;
import java.io.StringWriter;
import java.util.ArrayList;
import java.util.Arrays;
import java.util.List;
<<<<<<< HEAD
import java.util.Locale;
import java.util.Set;
=======
>>>>>>> 45b0932d

import javax.xml.parsers.DocumentBuilder;
import javax.xml.parsers.DocumentBuilderFactory;
import javax.xml.parsers.ParserConfigurationException;
import javax.xml.transform.OutputKeys;
import javax.xml.transform.Transformer;
import javax.xml.transform.TransformerException;
import javax.xml.transform.TransformerFactory;
import javax.xml.transform.dom.DOMSource;
import javax.xml.transform.stream.StreamResult;

/**
 * Base class for both the JUnit and TestNG runners.
 */
public abstract class BaseRunner {
  protected static final String ENCODING = "UTF-8";
  // This is to be extended when introducing new information into the result .xml file and allow
  // consumers of that information to understand whether the testrunner they're using supports the
  // new features.
  protected static final String[] RUNNER_CAPABILITIES = {"simple_test_selector"};

  protected File outputDirectory;
  protected List<String> testClassNames;
  protected long defaultTestTimeoutMillis;
  protected TestSelectorList testSelectorList;
  protected boolean isDryRun;
  protected boolean shouldExplainTestSelectors;

  public abstract void run() throws Throwable;

  /**
   * The test result file is written as XML to avoid introducing a dependency on JSON (see class
   * overview). We use the format used by junit for fun and games.
   */
  protected void writeResult(String testClassName, List<TestResult> results)
      throws IOException, ParserConfigurationException, TransformerException {
    // XML writer logic taken from:
    // http://www.genedavis.com/library/xml/java_dom_xml_creation.jsp

    Document buckDoc = createBuckOutput(testClassName, results);
    prettyPrint(testClassName, ".xml", buckDoc);
    Document junitDoc = createJUnitOutput(testClassName, results);
    prettyPrint(testClassName, "-junit4.xml", junitDoc);
  }

  private void prettyPrint(String testClassName, String suffix, Document doc)
      throws TransformerException, IOException {
    // Create an XML transformer that pretty-prints with a 2-space indent.
    // The transformer factory uses a system property to find the class to use. We need to default
    // to the system default since we have the user's classpath and they may not have everything set
    // up for the XSLT transform to work.
    String vendor = System.getProperty("java.vm.vendor");
    String factoryClass;
    if ("IBM Corporation".equals(vendor)) {
      // Used in the IBM JDK --- from
      // https://www.ibm.com/support/knowledgecenter/SSYKE2_8.0.0/com.ibm.java.aix.80.doc/user/xml/using_xml.html
      factoryClass = "com.ibm.xtq.xslt.jaxp.compiler.TransformerFactoryImpl";
    } else {
      // Used in the OpenJDK and the Oracle JDK.
      factoryClass = "com.sun.org.apache.xalan.internal.xsltc.trax.TransformerFactoryImpl";
    }
    // When we get this far, we're exiting, so no need to reset the property.
    System.setProperty("javax.xml.transform.TransformerFactory", factoryClass);
    TransformerFactory transformerFactory = TransformerFactory.newInstance();
    Transformer trans = transformerFactory.newTransformer();
    trans.setOutputProperty(OutputKeys.OMIT_XML_DECLARATION, "no");
    trans.setOutputProperty(OutputKeys.INDENT, "yes");
    trans.setOutputProperty("{http://xml.apache.org/xslt}indent-amount", "2");

    // Write the result to a file.
    String testSelectorSuffix = "";
    if (!testSelectorList.isEmpty()) {
      testSelectorSuffix += ".test_selectors";
    }
    if (isDryRun) {
      testSelectorSuffix += ".dry_run";
    }
    OutputStream output;
    if (outputDirectory != null) {
      File outputFile = new File(outputDirectory, testClassName + testSelectorSuffix + suffix);
      output = new BufferedOutputStream(new FileOutputStream(outputFile));
    } else {
      output = System.out;
    }
    StreamResult streamResult = new StreamResult(output);
    DOMSource source = new DOMSource(doc);
    trans.transform(source, streamResult);
    if (outputDirectory != null) {
      output.close();
    }
  }

  private Document createBuckOutput(String testClassName, List<TestResult> results)
      throws ParserConfigurationException {
    DocumentBuilder docBuilder = DocumentBuilderFactory.newInstance().newDocumentBuilder();
    Document doc = docBuilder.newDocument();
    doc.setXmlVersion("1.1");

    Element root = doc.createElement("testcase");
    root.setAttribute("name", testClassName);
    root.setAttribute("runner_capabilities", getRunnerCapabilities());
    doc.appendChild(root);

    for (TestResult result : results) {
      Element test = doc.createElement("test");

      // suite attribute
      test.setAttribute("suite", result.testClassName);

      // name attribute
      test.setAttribute("name", result.testMethodName);

      // success attribute
      boolean isSuccess = result.isSuccess();
      test.setAttribute("success", Boolean.toString(isSuccess));

      // type attribute
      test.setAttribute("type", result.type.toString());

      // time attribute
      long runTime = result.runTime;
      test.setAttribute("time", String.valueOf(runTime));

      // Include failure details, if appropriate.
      Throwable failure = result.failure;
      if (failure != null) {
        String message = failure.getMessage();
        test.setAttribute("message", message);

        String stacktrace = stackTraceToString(failure);
        test.setAttribute("stacktrace", stacktrace);
      }

      // stdout, if non-empty.
      if (result.stdOut != null) {
        Element stdOutEl = doc.createElement("stdout");
        stdOutEl.appendChild(doc.createTextNode(result.stdOut));
        test.appendChild(stdOutEl);
      }

      // stderr, if non-empty.
      if (result.stdErr != null) {
        Element stdErrEl = doc.createElement("stderr");
        stdErrEl.appendChild(doc.createTextNode(result.stdErr));
        test.appendChild(stdErrEl);
      }

      root.appendChild(test);
    }

    return doc;
  }

  private Document createJUnitOutput(String testClassName, List<TestResult> results)
      throws ParserConfigurationException {
    DocumentBuilder docBuilder = DocumentBuilderFactory.newInstance().newDocumentBuilder();
    Document doc = docBuilder.newDocument();
    doc.setXmlVersion("1.1");

    Element testSuite = doc.createElement("testsuite");
    testSuite.setAttribute("name", testClassName);
    testSuite.setAttribute("tests", String.valueOf(results.size()));

    long errorCount = 0;
    float duration = 0;

    for (TestResult result : results) {
      Element testcase = doc.createElement("testcase");
      testcase.setAttribute("name", result.testMethodName);
      testcase.setAttribute("classname", result.testClassName);
      testcase.setAttribute("time", String.format(Locale.US, "%.3f", (result.runTime / 1000f)));
      duration += result.runTime;

      if (!result.isSuccess()) {
        errorCount++;
        Element failure = doc.createElement("failure");
        StringBuilder textContent = new StringBuilder();
        if (result.failure != null) {
          failure.setAttribute("message", result.failure.getMessage());
          String stackTrace = stackTraceToString(result.failure);
          textContent.append(stackTrace).append("\n");
        } else {
          failure.setAttribute("message", "An unknown failure occurred");
        }

        // stdout, if non-empty.
        if (result.stdOut != null) {
          textContent.append("====== STDOUT =====\n\n");
          textContent.append(result.stdOut);
          textContent.append("\n\n");
        }

        // stderr, if non-empty.
        if (result.stdErr != null) {
          textContent.append("====== STDERR =====\n\n");
          textContent.append(result.stdErr);
          textContent.append("\n\n");        }

        failure.setTextContent(textContent.toString());
        testcase.appendChild(failure);
      }
      testSuite.appendChild(testcase);
    }

    testSuite.setAttribute("failures", String.valueOf(errorCount));
    testSuite.setAttribute("errors", "0");
    testSuite.setAttribute("time", String.format("%.3f", (duration / 1000f)));
    doc.appendChild(testSuite);
    
    return doc;
  }

  private static String getRunnerCapabilities() {
    StringBuilder result = new StringBuilder();
    int capsLen = RUNNER_CAPABILITIES.length;
    for (int i = 0; i < capsLen; i++) {
      String capability = RUNNER_CAPABILITIES[i];
      result.append(capability);
      if (i != capsLen - 1) {
        result.append(',');
      }
    }
    return result.toString();
  }

  private String stackTraceToString(Throwable exc) {
    StringWriter writer = new StringWriter();
    exc.printStackTrace(new PrintWriter(writer, /* autoFlush */true));
    return writer.toString();
  }

  /**
   * Expected arguments are:
   * <ul>
   *   <li>(string) output directory
   *   <li>(long) default timeout in milliseconds (0 for no timeout)
   *   <li>(string) newline separated list of test selectors
   *   <li>(string...) fully-qualified names of test classes
   * </ul>
   */
  protected void parseArgs(String... args) {
    File outputDirectory = null;
    long defaultTestTimeoutMillis = Long.MAX_VALUE;
    TestSelectorList.Builder testSelectorList = TestSelectorList.builder();
    boolean isDryRun = false;
    boolean shouldExplainTestSelectors = false;

    List<String> testClassNames = new ArrayList<>();

    for (int i = 0; i < args.length; i++) {
      switch (args[i]) {
        case "--default-test-timeout":
          defaultTestTimeoutMillis = Long.parseLong(args[++i]);
          break;
        case "--test-selectors":
          List<String> rawSelectors = Arrays.asList(args[++i].split("\n"));
          testSelectorList.addRawSelectors(rawSelectors);
          break;
        case "--simple-test-selector":
          try {
            testSelectorList.addSimpleTestSelector(args[++i]);
          } catch (IllegalArgumentException e) {
            System.err.printf("--simple-test-selector takes 2 args: [suite] and [method name].");
            System.exit(1);
          }
          break;
        case "--b64-test-selector":
          try {
            testSelectorList.addBase64EncodedTestSelector(args[++i]);
          } catch (IllegalArgumentException e) {
            System.err.printf("--b64-test-selector takes 2 args: [suite] and [method name].");
            System.exit(1);
          }
          break;
        case "--explain-test-selectors":
          shouldExplainTestSelectors = true;
          break;
        case "--dry-run":
          isDryRun = true;
          break;
        case "--output":
          outputDirectory = new File(args[++i]);
          if (!outputDirectory.exists()) {
            System.err.printf("The output directory did not exist: %s\n", outputDirectory);
            System.exit(1);
          }
          break;
        default:
          testClassNames.add(args[i]);
      }
    }

    if (testClassNames.isEmpty()) {
      System.err.println("Must specify at least one test.");
      System.exit(1);
    }

    this.outputDirectory = outputDirectory;
    this.defaultTestTimeoutMillis = defaultTestTimeoutMillis;
    this.isDryRun = isDryRun;
    this.testClassNames = testClassNames;
    this.testSelectorList = testSelectorList.build();
    this.shouldExplainTestSelectors = shouldExplainTestSelectors;
  }

  protected void runAndExit() {
    // Run the tests.
    try {
      run();
    } catch (Throwable e){
      e.printStackTrace();
    } finally {
      // Explicitly exit to force the test runner to complete even if tests have sloppily left
      // behind non-daemon threads that would have otherwise forced the process to wait and
      // eventually timeout.
      //
      // Separately, we're using a successful exit code regardless of test outcome since JUnitRunner
      // is designed to execute all tests and produce a report of success or failure.  We've done
      // that successfully if we've gotten here.
      System.exit(0);
    }
  }
}<|MERGE_RESOLUTION|>--- conflicted
+++ resolved
@@ -31,11 +31,7 @@
 import java.util.ArrayList;
 import java.util.Arrays;
 import java.util.List;
-<<<<<<< HEAD
 import java.util.Locale;
-import java.util.Set;
-=======
->>>>>>> 45b0932d
 
 import javax.xml.parsers.DocumentBuilder;
 import javax.xml.parsers.DocumentBuilderFactory;
@@ -232,7 +228,8 @@
         if (result.stdErr != null) {
           textContent.append("====== STDERR =====\n\n");
           textContent.append(result.stdErr);
-          textContent.append("\n\n");        }
+          textContent.append("\n\n");
+        }
 
         failure.setTextContent(textContent.toString());
         testcase.appendChild(failure);
@@ -244,7 +241,7 @@
     testSuite.setAttribute("errors", "0");
     testSuite.setAttribute("time", String.format("%.3f", (duration / 1000f)));
     doc.appendChild(testSuite);
-    
+
     return doc;
   }
 
