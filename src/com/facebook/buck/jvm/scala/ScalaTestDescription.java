/*
 * Copyright 2015-present Facebook, Inc.
 *
 * Licensed under the Apache License, Version 2.0 (the "License"); you may
 * not use this file except in compliance with the License. You may obtain
 * a copy of the License at
 *
 *     http://www.apache.org/licenses/LICENSE-2.0
 *
 * Unless required by applicable law or agreed to in writing, software
 * distributed under the License is distributed on an "AS IS" BASIS, WITHOUT
 * WARRANTIES OR CONDITIONS OF ANY KIND, either express or implied. See the
 * License for the specific language governing permissions and limitations
 * under the License.
 */

package com.facebook.buck.jvm.scala;

import com.facebook.buck.cxx.CxxPlatform;
import com.facebook.buck.jvm.common.ResourceValidator;
import com.facebook.buck.jvm.java.CalculateAbi;
import com.facebook.buck.jvm.java.DefaultJavaLibrary;
import com.facebook.buck.jvm.java.ForkMode;
import com.facebook.buck.jvm.java.JavaLibrary;
import com.facebook.buck.jvm.java.JavaLibraryRules;
import com.facebook.buck.jvm.java.JavaOptions;
import com.facebook.buck.jvm.java.JavaTest;
import com.facebook.buck.jvm.java.JavaTestDescription;
import com.facebook.buck.jvm.java.TestType;
import com.facebook.buck.model.BuildTarget;
import com.facebook.buck.parser.NoSuchBuildTargetException;
import com.facebook.buck.rules.BuildRule;
import com.facebook.buck.rules.BuildRuleParams;
import com.facebook.buck.rules.BuildRuleResolver;
import com.facebook.buck.rules.BuildRules;
import com.facebook.buck.rules.BuildTargetSourcePath;
import com.facebook.buck.rules.CellPathResolver;
import com.facebook.buck.rules.Description;
import com.facebook.buck.rules.ImplicitDepsInferringDescription;
import com.facebook.buck.rules.Label;
import com.facebook.buck.rules.SourcePathResolver;
import com.facebook.buck.rules.SourcePathRuleFinder;
import com.facebook.buck.rules.TargetGraph;
import com.facebook.buck.rules.Tool;
import com.facebook.buck.util.OptionalCompat;
import com.facebook.infer.annotation.SuppressFieldNotInitialized;
import com.google.common.base.Suppliers;
import com.google.common.collect.ImmutableList;
import com.google.common.collect.ImmutableMap;
import com.google.common.collect.ImmutableSet;
import com.google.common.collect.ImmutableSortedSet;
import com.google.common.collect.Iterables;

import java.nio.file.Path;
import java.util.Optional;
import java.util.logging.Level;

public class ScalaTestDescription implements Description<ScalaTestDescription.Arg>,
    ImplicitDepsInferringDescription<ScalaTestDescription.Arg> {

  private final ScalaBuckConfig config;
  private final JavaOptions javaOptions;
  private final Optional<Long> defaultTestRuleTimeoutMs;
  private final CxxPlatform cxxPlatform;

  public ScalaTestDescription(
      ScalaBuckConfig config,
      JavaOptions javaOptions,
      Optional<Long> defaultTestRuleTimeoutMs,
      CxxPlatform cxxPlatform) {
    this.config = config;
    this.javaOptions = javaOptions;
    this.defaultTestRuleTimeoutMs = defaultTestRuleTimeoutMs;
    this.cxxPlatform = cxxPlatform;
  }

  @Override
  public Arg createUnpopulatedConstructorArg() {
    return new Arg();
  }

  @Override
  public <A extends Arg> BuildRule createBuildRule(
      TargetGraph targetGraph,
      final BuildRuleParams rawParams,
      final BuildRuleResolver resolver,
      A args) throws NoSuchBuildTargetException {
    SourcePathRuleFinder ruleFinder = new SourcePathRuleFinder(resolver);
    SourcePathResolver pathResolver = new SourcePathResolver(ruleFinder);

    if (rawParams.getBuildTarget().getFlavors().contains(CalculateAbi.FLAVOR)) {
      BuildTarget testTarget = rawParams.getBuildTarget().withoutFlavors(CalculateAbi.FLAVOR);
      resolver.requireRule(testTarget);
      return CalculateAbi.of(
          rawParams.getBuildTarget(),
          pathResolver,
          ruleFinder,
          rawParams,
          new BuildTargetSourcePath(testTarget));
    }

    final BuildRule scalaLibrary = resolver.getRule(config.getScalaLibraryTarget());
    BuildRuleParams params = rawParams.copyWithDeps(
        () -> ImmutableSortedSet.<BuildRule>naturalOrder()
            .addAll(rawParams.getDeclaredDeps().get())
            .add(scalaLibrary)
            .build(),
        rawParams.getExtraDeps());

    JavaTestDescription.CxxLibraryEnhancement cxxLibraryEnhancement =
        new JavaTestDescription.CxxLibraryEnhancement(
            params,
            args.useCxxLibraries,
            args.cxxLibraryWhitelist,
            resolver,
            pathResolver,
            ruleFinder,
            cxxPlatform);
    params = cxxLibraryEnhancement.updatedParams;

    Tool scalac = config.getScalac(resolver);

    BuildTarget abiJarTarget = params.getBuildTarget().withAppendedFlavors(CalculateAbi.FLAVOR);

    BuildRuleParams javaLibraryParams =
        params.appendExtraDeps(
            Iterables.concat(
                BuildRules.getExportedRules(
                    Iterables.concat(
                        params.getDeclaredDeps().get(),
                        resolver.getAllRules(args.providedDeps))),
                scalac.getDeps(ruleFinder)))
            .withFlavor(JavaTest.COMPILED_TESTS_LIBRARY_FLAVOR);
    JavaLibrary testsLibrary =
        resolver.addToIndex(
            new DefaultJavaLibrary(
                javaLibraryParams,
                pathResolver,
                ruleFinder,
                args.srcs,
                ResourceValidator.validateResources(
                    pathResolver,
                    params.getProjectFilesystem(),
                    args.resources),
                /* generatedSourceFolderName */ Optional.empty(),
                /* proguardConfig */ Optional.empty(),
                /* postprocessClassesCommands */ ImmutableList.of(),
                /* exportDeps */ ImmutableSortedSet.of(),
                /* providedDeps */ ImmutableSortedSet.of(),
                abiJarTarget,
                JavaLibraryRules.getAbiInputs(resolver, javaLibraryParams.getDeps()),
                /* trackClassUsage */ false,
                /* additionalClasspathEntries */ ImmutableSet.of(),
                new ScalacToJarStepFactory(
                    scalac,
                    ImmutableList.<String>builder()
                        .addAll(config.getCompilerFlags())
                        .addAll(args.extraArguments)
                        .build()
                ),
                args.resourcesRoot,
                args.manifestFile,
                args.mavenCoords,
                /* tests */ ImmutableSortedSet.of(),
                /* classesToRemoveFromJar */ ImmutableSet.of()));

<<<<<<< HEAD
    JavaTest scalaTest =
        resolver.addToIndex(
            new JavaTest(
                params.copyWithDeps(
                    Suppliers.ofInstance(ImmutableSortedSet.of(testsLibrary)),
                    Suppliers.ofInstance(ImmutableSortedSet.of())),
                pathResolver,
                testsLibrary,
                /* additional test classes */ ImmutableSortedSet.<String>of(),
                /* additionalClasspathEntries */ ImmutableSet.<Path>of(),
                args.labels,
                args.contacts,
                args.testType.orElse(TestType.JUNIT),
                javaOptions.getJavaRuntimeLauncher(),
                args.vmArgs,
                cxxLibraryEnhancement.nativeLibsEnvironment,
                args.testRuleTimeoutMs.map(Optional::of).orElse(defaultTestRuleTimeoutMs),
                args.testCaseTimeoutMs,
                args.env,
                args.runTestSeparately.orElse(false),
                args.forkMode.orElse(ForkMode.NONE),
                args.stdOutLogLevel,
                args.stdErrLogLevel));

    resolver.addToIndex(
        CalculateAbi.of(
            abiJarTarget,
            pathResolver,
            params,
            new BuildTargetSourcePath(testsLibrary.getBuildTarget())));

    return scalaTest;
=======
    return new JavaTest(
        params.copyWithDeps(
            Suppliers.ofInstance(ImmutableSortedSet.of(testsLibrary)),
            Suppliers.ofInstance(ImmutableSortedSet.of())),
        pathResolver,
        testsLibrary,
        /* additionalClasspathEntries */ ImmutableSet.of(),
        args.labels,
        args.contacts,
        args.testType.orElse(TestType.JUNIT),
        javaOptions.getJavaRuntimeLauncher(),
        args.vmArgs,
        cxxLibraryEnhancement.nativeLibsEnvironment,
        args.testRuleTimeoutMs.map(Optional::of).orElse(defaultTestRuleTimeoutMs),
        args.testCaseTimeoutMs,
        args.env,
        args.runTestSeparately.orElse(false),
        args.forkMode.orElse(ForkMode.NONE),
        args.stdOutLogLevel,
        args.stdErrLogLevel);
>>>>>>> 45b0932d
  }

  @Override
  public Iterable<BuildTarget> findDepsForTargetFromConstructorArgs(
      BuildTarget buildTarget,
      CellPathResolver cellRoots,
      Arg constructorArg) {
    return ImmutableList.<BuildTarget>builder()
        .add(config.getScalaLibraryTarget())
        .addAll(OptionalCompat.asSet(config.getScalacTarget()))
        .build();
  }

  @SuppressFieldNotInitialized
  public static class Arg extends ScalaLibraryDescription.Arg {
    public ImmutableSortedSet<String> contacts = ImmutableSortedSet.of();
    public ImmutableSortedSet<Label> labels = ImmutableSortedSet.of();
    public ImmutableList<String> vmArgs = ImmutableList.of();
    public Optional<TestType> testType;
    public Optional<Boolean> runTestSeparately;
    public Optional<ForkMode> forkMode;
    public Optional<Level> stdErrLogLevel;
    public Optional<Level> stdOutLogLevel;
    public Optional<Boolean> useCxxLibraries;
    public ImmutableSet<BuildTarget> cxxLibraryWhitelist = ImmutableSet.of();
    public Optional<Long> testRuleTimeoutMs;
    public Optional<Long> testCaseTimeoutMs;
    public ImmutableMap<String, String> env = ImmutableMap.of();
  }
}<|MERGE_RESOLUTION|>--- conflicted
+++ resolved
@@ -51,7 +51,6 @@
 import com.google.common.collect.ImmutableSortedSet;
 import com.google.common.collect.Iterables;
 
-import java.nio.file.Path;
 import java.util.Optional;
 import java.util.logging.Level;
 
@@ -164,46 +163,13 @@
                 /* tests */ ImmutableSortedSet.of(),
                 /* classesToRemoveFromJar */ ImmutableSet.of()));
 
-<<<<<<< HEAD
-    JavaTest scalaTest =
-        resolver.addToIndex(
-            new JavaTest(
-                params.copyWithDeps(
-                    Suppliers.ofInstance(ImmutableSortedSet.of(testsLibrary)),
-                    Suppliers.ofInstance(ImmutableSortedSet.of())),
-                pathResolver,
-                testsLibrary,
-                /* additional test classes */ ImmutableSortedSet.<String>of(),
-                /* additionalClasspathEntries */ ImmutableSet.<Path>of(),
-                args.labels,
-                args.contacts,
-                args.testType.orElse(TestType.JUNIT),
-                javaOptions.getJavaRuntimeLauncher(),
-                args.vmArgs,
-                cxxLibraryEnhancement.nativeLibsEnvironment,
-                args.testRuleTimeoutMs.map(Optional::of).orElse(defaultTestRuleTimeoutMs),
-                args.testCaseTimeoutMs,
-                args.env,
-                args.runTestSeparately.orElse(false),
-                args.forkMode.orElse(ForkMode.NONE),
-                args.stdOutLogLevel,
-                args.stdErrLogLevel));
-
-    resolver.addToIndex(
-        CalculateAbi.of(
-            abiJarTarget,
-            pathResolver,
-            params,
-            new BuildTargetSourcePath(testsLibrary.getBuildTarget())));
-
-    return scalaTest;
-=======
     return new JavaTest(
         params.copyWithDeps(
             Suppliers.ofInstance(ImmutableSortedSet.of(testsLibrary)),
             Suppliers.ofInstance(ImmutableSortedSet.of())),
         pathResolver,
         testsLibrary,
+        /* additional tests */ ImmutableSortedSet.of(),
         /* additionalClasspathEntries */ ImmutableSet.of(),
         args.labels,
         args.contacts,
@@ -218,7 +184,6 @@
         args.forkMode.orElse(ForkMode.NONE),
         args.stdOutLogLevel,
         args.stdErrLogLevel);
->>>>>>> 45b0932d
   }
 
   @Override
