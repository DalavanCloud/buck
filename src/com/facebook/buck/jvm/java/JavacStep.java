--- conflicted
+++ resolved
@@ -148,11 +148,7 @@
           javaSourceFilePaths,
           pathToSrcsList,
           workingDirectory,
-<<<<<<< HEAD
-          Optional.<StandardJavaFileManagerFactory>absent());
-=======
           fileManagerFactory);
->>>>>>> 9844a4fd
 
       String firstOrderStdout = stdout.getContentsAsString(Charsets.UTF_8);
       String firstOrderStderr = stderr.getContentsAsString(Charsets.UTF_8);
@@ -247,8 +243,6 @@
   ImmutableList<String> getOptions(
       ExecutionContext context,
       ImmutableSortedSet<Path> buildClasspathEntries) {
-<<<<<<< HEAD
-=======
     return getOptions(
         javacOptions,
         filesystem,
@@ -263,7 +257,6 @@
       Path outputDirectory,
       ExecutionContext context,
       ImmutableSortedSet<Path> buildClasspathEntries) {
->>>>>>> 9844a4fd
     ImmutableList.Builder<String> builder = ImmutableList.builder();
 
     javacOptions.appendOptionsToList(builder, filesystem.getAbsolutifier());
