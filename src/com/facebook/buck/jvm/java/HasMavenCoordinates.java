--- conflicted
+++ resolved
@@ -17,21 +17,15 @@
 package com.facebook.buck.jvm.java;
 
 import com.facebook.buck.rules.BuildRule;
-<<<<<<< HEAD
-import com.google.common.base.Function;
-import com.google.common.base.Optional;
 import com.google.common.base.Preconditions;
 import com.google.common.base.Predicate;
 
+import java.util.Optional;
+import java.util.function.Function;
 import java.util.regex.Matcher;
 import java.util.regex.Pattern;
 
 import javax.annotation.Nullable;
-=======
-import com.google.common.base.Predicate;
-
-import java.util.Optional;
->>>>>>> 70a13c0d
 
 public interface HasMavenCoordinates extends BuildRule {
 
@@ -40,15 +34,9 @@
    */
   Optional<String> getMavenCoords();
 
-<<<<<<< HEAD
-  Predicate<BuildRule> MAVEN_COORDS_PRESENT_PREDICATE =
-      new Predicate<BuildRule>() {
-    @Override
-    public boolean apply(BuildRule input) {
-      return input instanceof HasMavenCoordinates &&
+  public static final Predicate<BuildRule> MAVEN_COORDS_PRESENT_PREDICATE =
+      input -> input instanceof HasMavenCoordinates &&
           ((HasMavenCoordinates) input).getMavenCoords().isPresent();
-    }
-  };
 
   Function<BuildRule, String> NORMALIZE_COORDINATE =
       new Function<BuildRule, String>() {
@@ -76,9 +64,4 @@
               m.group(7);        // version
         }
       };
-=======
-  public static final Predicate<BuildRule> MAVEN_COORDS_PRESENT_PREDICATE =
-      input -> input instanceof HasMavenCoordinates &&
-          ((HasMavenCoordinates) input).getMavenCoords().isPresent();
->>>>>>> 70a13c0d
 }