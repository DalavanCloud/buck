--- conflicted
+++ resolved
@@ -57,14 +57,10 @@
 
   public static CalculateAbi of(
       BuildTarget target,
-<<<<<<< HEAD
-      final SourcePathResolver pathResolver,
-=======
       SourcePathResolver pathResolver,
       SourcePathRuleFinder ruleFinder,
->>>>>>> 45b0932d
       BuildRuleParams libraryParams,
-      final SourcePath library) {
+      SourcePath library) {
     return new CalculateAbi(
         libraryParams.copyWithChanges(
             target,
