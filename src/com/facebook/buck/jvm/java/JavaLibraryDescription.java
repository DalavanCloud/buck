--- conflicted
+++ resolved
@@ -39,7 +39,6 @@
 import com.google.common.annotations.VisibleForTesting;
 import com.google.common.base.Function;
 import com.google.common.base.Optional;
-import com.google.common.base.Suppliers;
 import com.google.common.collect.ImmutableList;
 import com.google.common.collect.ImmutableSet;
 import com.google.common.collect.ImmutableSortedSet;
@@ -147,7 +146,7 @@
     if (target.getFlavors().contains(JavaLibrary.MAVEN_JAR)) {
       return MavenUberJar.create(
           (JavaLibrary) baseLibrary,
-          params.copyWithExtraDeps(Suppliers.ofInstance(ImmutableSortedSet.of(baseLibrary))),
+          params.copyWithExtraDeps(ImmutableSortedSet.of(baseLibrary)),
           pathResolver,
           args.mavenCoords.transform(
               new Function<String, String>() {
@@ -167,21 +166,6 @@
       BuildRuleResolver resolver,
       SourcePathResolver pathResolver,
       A args) {
-    BuildTarget abiJarTarget = params.getBuildTarget().withAppendedFlavors(CalculateAbi.FLAVOR);
-    try {
-      resolver.addToIndex(
-          CalculateAbi.of(
-              abiJarTarget,
-              pathResolver,
-              params,
-              new BuildTargetSourcePath(params.getBuildTarget())));
-    } catch (IllegalStateException e) {
-      // The only way for the ABI to already be present is if the java library has been added
-      // already. This is a nicer error message.
-      throw new IllegalStateException(
-          "A build rule for this target has already been created: " + params.getBuildTarget());
-    }
-
     JavacOptions javacOptions = JavacOptionsFactory.create(
         defaultOptions,
         params,
@@ -189,24 +173,9 @@
         pathResolver,
         args);
 
+    BuildTarget abiJarTarget = params.getBuildTarget().withAppendedFlavors(CalculateAbi.FLAVOR);
+
     ImmutableSortedSet<BuildRule> exportedDeps = resolver.getAllRules(args.exportedDeps.get());
-<<<<<<< HEAD
-
-    return
-        new DefaultJavaLibrary(
-            params.appendExtraDeps(
-                Iterables.concat(
-                    BuildRules.getExportedRules(
-                        Iterables.concat(
-                            params.getDeclaredDeps().get(),
-                            exportedDeps,
-                            resolver.getAllRules(args.providedDeps.get()))),
-                    pathResolver.filterBuildRuleInputs(
-                        javacOptions.getInputs(pathResolver)))),
-            pathResolver,
-            args.srcs.get(),
-            validateResources(
-=======
     DefaultJavaLibrary defaultJavaLibrary =
         resolver.addToIndex(
             new DefaultJavaLibrary(
@@ -219,26 +188,37 @@
                                 resolver.getAllRules(args.providedDeps.get()))),
                         pathResolver.filterBuildRuleInputs(
                             javacOptions.getInputs(pathResolver)))),
->>>>>>> 066e07fd
                 pathResolver,
-                params.getProjectFilesystem(),
-                args.resources.get()),
-            javacOptions.getGeneratedSourceFolderName(),
-            args.proguardConfig.transform(
-                SourcePaths.toSourcePath(params.getProjectFilesystem())),
-            args.postprocessClassesCommands.get(),
-            exportedDeps,
-            resolver.getAllRules(args.providedDeps.get()),
-            new BuildTargetSourcePath(abiJarTarget),
-            javacOptions.trackClassUsage(),
+                args.srcs.get(),
+                validateResources(
+                    pathResolver,
+                    params.getProjectFilesystem(),
+                    args.resources.get()),
+                javacOptions.getGeneratedSourceFolderName(),
+                args.proguardConfig.transform(
+                    SourcePaths.toSourcePath(params.getProjectFilesystem())),
+                args.postprocessClassesCommands.get(),
+                exportedDeps,
+                resolver.getAllRules(args.providedDeps.get()),
+                new BuildTargetSourcePath(abiJarTarget),
+                javacOptions.trackClassUsage(),
                 /* additionalClasspathEntries */ ImmutableSet.<Path>of(),
-            new JavacToJarStepFactory(javacOptions, JavacOptionsAmender.IDENTITY),
-            args.resourcesRoot,
-            args.manifestFile,
-            args.mavenCoords,
-            args.tests.get(),
-            javacOptions.getClassesToRemoveFromJar());
-  };
+                new JavacToJarStepFactory(javacOptions, JavacOptionsAmender.IDENTITY),
+                args.resourcesRoot,
+                args.manifestFile,
+                args.mavenCoords,
+                args.tests.get(),
+                javacOptions.getClassesToRemoveFromJar()));
+
+    resolver.addToIndex(
+        CalculateAbi.of(
+            abiJarTarget,
+            pathResolver,
+            params,
+            new BuildTargetSourcePath(defaultJavaLibrary.getBuildTarget())));
+
+    return defaultJavaLibrary;
+  }
 
   @SuppressFieldNotInitialized
   public static class Arg extends JvmLibraryArg implements HasTests {
