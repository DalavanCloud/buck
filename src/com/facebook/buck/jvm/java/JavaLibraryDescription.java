/*
 * Copyright 2014-present Facebook, Inc.
 *
 * Licensed under the Apache License, Version 2.0 (the "License"); you may
 * not use this file except in compliance with the License. You may obtain
 * a copy of the License at
 *
 *     http://www.apache.org/licenses/LICENSE-2.0
 *
 * Unless required by applicable law or agreed to in writing, software
 * distributed under the License is distributed on an "AS IS" BASIS, WITHOUT
 * WARRANTIES OR CONDITIONS OF ANY KIND, either express or implied. See the
 * License for the specific language governing permissions and limitations
 * under the License.
 */

package com.facebook.buck.jvm.java;

import static com.facebook.buck.jvm.common.ResourceValidator.validateResources;

import com.facebook.buck.maven.AetherUtil;
import com.facebook.buck.model.BuildTarget;
import com.facebook.buck.model.Flavor;
import com.facebook.buck.model.Flavored;
import com.facebook.buck.model.HasTests;
import com.facebook.buck.parser.NoSuchBuildTargetException;
import com.facebook.buck.rules.BuildRule;
import com.facebook.buck.rules.BuildRuleParams;
import com.facebook.buck.rules.BuildRuleResolver;
import com.facebook.buck.rules.BuildRules;
import com.facebook.buck.rules.BuildTargetSourcePath;
import com.facebook.buck.rules.Description;
import com.facebook.buck.rules.Hint;
import com.facebook.buck.rules.SourcePath;
import com.facebook.buck.rules.SourcePathResolver;
import com.facebook.buck.rules.SourcePathRuleFinder;
import com.facebook.buck.rules.SourcePaths;
import com.facebook.buck.rules.TargetGraph;
import com.facebook.buck.util.MoreCollectors;
import com.facebook.buck.versions.VersionPropagator;
import com.facebook.infer.annotation.SuppressFieldNotInitialized;
import com.google.common.annotations.VisibleForTesting;
<<<<<<< HEAD
=======
import com.google.common.base.Preconditions;
>>>>>>> 45b0932d
import com.google.common.base.Suppliers;
import com.google.common.collect.ImmutableList;
import com.google.common.collect.ImmutableSet;
import com.google.common.collect.ImmutableSortedSet;
import com.google.common.collect.Iterables;

import java.nio.file.Path;
import java.util.Collection;
import java.util.Optional;

public class JavaLibraryDescription implements
    Description<JavaLibraryDescription.Arg>,
    Flavored,
    VersionPropagator<JavaLibraryDescription.Arg> {

  public static final ImmutableSet<Flavor> SUPPORTED_FLAVORS = ImmutableSet.of(
      Javadoc.DOC_JAR,
      JavaLibrary.SRC_JAR,
      JavaLibrary.JAVADOC,
      JavaLibrary.MAVEN_JAR);

  @VisibleForTesting
  final JavacOptions defaultOptions;

  public JavaLibraryDescription(JavacOptions defaultOptions) {
    this.defaultOptions = defaultOptions;
  }

  @Override
  public boolean hasFlavors(ImmutableSet<Flavor> flavors) {
    return SUPPORTED_FLAVORS.containsAll(flavors);
  }

  @Override
  public Arg createUnpopulatedConstructorArg() {
    return new Arg();
  }

  @Override
  public <A extends Arg> BuildRule createBuildRule(
      TargetGraph targetGraph,
      BuildRuleParams params,
<<<<<<< HEAD
      final BuildRuleResolver resolver,
      A args) {
    SourcePathResolver pathResolver = new SourcePathResolver(resolver);
    final BuildTarget target = params.getBuildTarget();
=======
      BuildRuleResolver resolver,
      A args) throws NoSuchBuildTargetException {
    SourcePathRuleFinder ruleFinder = new SourcePathRuleFinder(resolver);
    SourcePathResolver pathResolver = new SourcePathResolver(ruleFinder);
    BuildTarget target = params.getBuildTarget();
>>>>>>> 45b0932d

    // Having the default target is Really Useful. Get it.
    BuildTarget unflavored = BuildTarget.of(target.getUnflavoredBuildTarget());
    if (target.equals(unflavored)) {
      return createJavaLibrary(params, resolver, pathResolver, args);
    }

<<<<<<< HEAD
    Optional<BuildRule> optionalBaseLibrary = resolver.getRuleOptional(unflavored);
    BuildRule baseLibrary;
    if (!optionalBaseLibrary.isPresent()) {
      baseLibrary = resolver.addToIndex(
          createBuildRule(
              targetGraph,
              params.copyWithBuildTarget(unflavored),
              resolver,
              args));
    } else {
      baseLibrary = optionalBaseLibrary.get();
    }

    RuleGatherer gatherer;
    if (target.getFlavors().contains(JavaLibrary.MAVEN_JAR)) {
      gatherer = RuleGatherer.MAVEN_JAR;
    } else {
      gatherer = RuleGatherer.SINGLE_JAR;
=======
    ImmutableSortedSet<Flavor> flavors = target.getFlavors();

    if (flavors.contains(Javadoc.DOC_JAR)) {
      BuildTarget unflavored = BuildTarget.of(target.getUnflavoredBuildTarget());
      BuildRule baseLibrary = resolver.requireRule(unflavored);

      JarShape shape = params.getBuildTarget().getFlavors().contains(JavaLibrary.MAVEN_JAR) ?
          JarShape.MAVEN : JarShape.SINGLE;

      JarShape.Summary summary = shape.gatherDeps(baseLibrary);
      ImmutableSet<SourcePath> sources = summary.getPackagedRules().stream()
          .filter(HasSources.class::isInstance)
          .map(rule -> ((HasSources) rule).getSources())
          .flatMap(Collection::stream)
          .collect(MoreCollectors.toImmutableSet());

      // In theory, the only deps we need are the ones that contribute to the sourcepaths. However,
      // javadoc wants to have classes being documented have all their deps be available somewhere.
      // Ideally, we'd not build everything, but then we're not able to document any classes that
      // rely on auto-generated classes, such as those created by the Immutables library. Oh well.
      // Might as well add them as deps. *sigh*
      ImmutableSortedSet.Builder<BuildRule> deps = ImmutableSortedSet.naturalOrder();
      // Sourcepath deps
      deps.addAll(ruleFinder.filterBuildRuleInputs(sources));
      // Classpath deps
      deps.add(baseLibrary);
      deps.addAll(
          summary.getClasspath().stream()
              .filter(rule -> HasClasspathEntries.class.isAssignableFrom(rule.getClass()))
              .flatMap(rule -> rule.getTransitiveClasspathDeps().stream())
              .iterator());
      BuildRuleParams emptyParams = params.copyWithDeps(
          Suppliers.ofInstance(deps.build()),
          Suppliers.ofInstance(ImmutableSortedSet.of()));

      return new Javadoc(
          emptyParams,
          pathResolver,
          args.mavenCoords,
          args.mavenPomTemplate,
          summary.getMavenDeps(),
          sources);
    }

    if (flavors.contains(CalculateAbi.FLAVOR)) {
      BuildTarget libraryTarget = target.withoutFlavors(CalculateAbi.FLAVOR);
      resolver.requireRule(libraryTarget);
      return CalculateAbi.of(
          params.getBuildTarget(),
          pathResolver,
          ruleFinder,
          params,
          new BuildTargetSourcePath(libraryTarget));
    }

    BuildRuleParams paramsWithMavenFlavor = null;
    if (flavors.contains(JavaLibrary.MAVEN_JAR)) {
      paramsWithMavenFlavor = params;

      // Maven rules will depend upon their vanilla versions, so the latter have to be constructed
      // without the maven flavor to prevent output-path conflict
      params = params.copyWithBuildTarget(
          params.getBuildTarget().withoutFlavors(ImmutableSet.of(JavaLibrary.MAVEN_JAR)));
>>>>>>> 45b0932d
    }

    if (target.getFlavors().contains(JavaLibrary.JAVADOC)) {
      return new Javadoc(
          baseLibrary,
          params,
          pathResolver,
          args.mavenCoords.map(
              input -> AetherUtil.addClassifier(input, AetherUtil.CLASSIFIER_JAVADOC)),
          args.mavenPomTemplate.map(pathResolver::getAbsolutePath),
          gatherer);
    }

    if (target.getFlavors().contains(JavaLibrary.SRC_JAR)) {
      return new JavaSourceJar(
        params,
          pathResolver,
          baseLibrary,
          gatherer,
          args.mavenPomTemplate.map(pathResolver::getAbsolutePath),
          args.mavenCoords.map(
              input -> AetherUtil.addClassifier(input, AetherUtil.CLASSIFIER_SOURCES)));
    }

    if (target.getFlavors().contains(JavaLibrary.MAVEN_JAR)) {
      return MavenUberJar.create(
          (JavaLibrary) baseLibrary,
          params.copyWithExtraDeps(Suppliers.ofInstance(ImmutableSortedSet.of(baseLibrary))),
          pathResolver,
          args.mavenCoords.map(
              input -> AetherUtil.addClassifier(input, "")),
          args.mavenPomTemplate);
    }

    return baseLibrary;
  }

  private <A extends Arg> BuildRule createJavaLibrary(
      BuildRuleParams params,
      BuildRuleResolver resolver,
      SourcePathResolver pathResolver,
      A args) {
    JavacOptions javacOptions = JavacOptionsFactory.create(
        defaultOptions,
        params,
        resolver,
<<<<<<< HEAD
        pathResolver,
=======
        ruleFinder,
>>>>>>> 45b0932d
        args);

    BuildTarget abiJarTarget = params.getBuildTarget().withAppendedFlavors(CalculateAbi.FLAVOR);

    ImmutableSortedSet<BuildRule> exportedDeps = resolver.getAllRules(args.exportedDeps);
    BuildRuleParams javaLibraryParams =
        params.appendExtraDeps(
            Iterables.concat(
                BuildRules.getExportedRules(
                    Iterables.concat(
                        params.getDeclaredDeps().get(),
                        exportedDeps,
                        resolver.getAllRules(args.providedDeps))),
                ruleFinder.filterBuildRuleInputs(
                    javacOptions.getInputs(ruleFinder))));
    DefaultJavaLibrary defaultJavaLibrary =
        new DefaultJavaLibrary(
            javaLibraryParams,
            pathResolver,
            ruleFinder,
            args.srcs,
            validateResources(
                pathResolver,
                params.getProjectFilesystem(),
                args.resources),
            javacOptions.getGeneratedSourceFolderName(),
            args.proguardConfig.map(
                SourcePaths.toSourcePath(params.getProjectFilesystem())::apply),
            args.postprocessClassesCommands,
            exportedDeps,
            resolver.getAllRules(args.providedDeps),
            abiJarTarget,
            JavaLibraryRules.getAbiInputs(resolver, javaLibraryParams.getDeps()),
            javacOptions.trackClassUsage(),
            /* additionalClasspathEntries */ ImmutableSet.of(),
            new JavacToJarStepFactory(javacOptions, JavacOptionsAmender.IDENTITY),
            args.resourcesRoot,
            args.manifestFile,
            args.mavenCoords,
            args.tests,
            javacOptions.getClassesToRemoveFromJar());

    return defaultJavaLibrary;
  }

  @SuppressFieldNotInitialized
  public static class Arg extends JvmLibraryArg implements HasTests {
    public ImmutableSortedSet<SourcePath> srcs = ImmutableSortedSet.of();
    public ImmutableSortedSet<SourcePath> resources = ImmutableSortedSet.of();

    public Optional<Path> proguardConfig;
    public ImmutableList<String> postprocessClassesCommands = ImmutableList.of();

    @Hint(isInput = false)
    public Optional<Path> resourcesRoot;
    public Optional<SourcePath> manifestFile;
    public Optional<String> mavenCoords;
    public Optional<SourcePath> mavenPomTemplate;

    public Optional<Boolean> autodeps;
    public ImmutableSortedSet<String> generatedSymbols = ImmutableSortedSet.of();
    public ImmutableSortedSet<BuildTarget> providedDeps = ImmutableSortedSet.of();
    public ImmutableSortedSet<BuildTarget> exportedDeps = ImmutableSortedSet.of();
    public ImmutableSortedSet<BuildTarget> deps = ImmutableSortedSet.of();

    @Hint(isDep = false) public ImmutableSortedSet<BuildTarget> tests = ImmutableSortedSet.of();

    @Override
    public ImmutableSortedSet<BuildTarget> getTests() {
      return tests;
    }
  }
}<|MERGE_RESOLUTION|>--- conflicted
+++ resolved
@@ -18,7 +18,6 @@
 
 import static com.facebook.buck.jvm.common.ResourceValidator.validateResources;
 
-import com.facebook.buck.maven.AetherUtil;
 import com.facebook.buck.model.BuildTarget;
 import com.facebook.buck.model.Flavor;
 import com.facebook.buck.model.Flavored;
@@ -36,22 +35,20 @@
 import com.facebook.buck.rules.SourcePathRuleFinder;
 import com.facebook.buck.rules.SourcePaths;
 import com.facebook.buck.rules.TargetGraph;
+import com.facebook.buck.util.HumanReadableException;
 import com.facebook.buck.util.MoreCollectors;
 import com.facebook.buck.versions.VersionPropagator;
 import com.facebook.infer.annotation.SuppressFieldNotInitialized;
 import com.google.common.annotations.VisibleForTesting;
-<<<<<<< HEAD
-=======
 import com.google.common.base.Preconditions;
->>>>>>> 45b0932d
 import com.google.common.base.Suppliers;
 import com.google.common.collect.ImmutableList;
 import com.google.common.collect.ImmutableSet;
 import com.google.common.collect.ImmutableSortedSet;
 import com.google.common.collect.Iterables;
+import com.google.common.collect.Ordering;
 
 import java.nio.file.Path;
-import java.util.Collection;
 import java.util.Optional;
 
 public class JavaLibraryDescription implements
@@ -62,7 +59,6 @@
   public static final ImmutableSet<Flavor> SUPPORTED_FLAVORS = ImmutableSet.of(
       Javadoc.DOC_JAR,
       JavaLibrary.SRC_JAR,
-      JavaLibrary.JAVADOC,
       JavaLibrary.MAVEN_JAR);
 
   @VisibleForTesting
@@ -86,48 +82,18 @@
   public <A extends Arg> BuildRule createBuildRule(
       TargetGraph targetGraph,
       BuildRuleParams params,
-<<<<<<< HEAD
-      final BuildRuleResolver resolver,
-      A args) {
-    SourcePathResolver pathResolver = new SourcePathResolver(resolver);
-    final BuildTarget target = params.getBuildTarget();
-=======
       BuildRuleResolver resolver,
       A args) throws NoSuchBuildTargetException {
     SourcePathRuleFinder ruleFinder = new SourcePathRuleFinder(resolver);
     SourcePathResolver pathResolver = new SourcePathResolver(ruleFinder);
     BuildTarget target = params.getBuildTarget();
->>>>>>> 45b0932d
-
-    // Having the default target is Really Useful. Get it.
-    BuildTarget unflavored = BuildTarget.of(target.getUnflavoredBuildTarget());
-    if (target.equals(unflavored)) {
-      return createJavaLibrary(params, resolver, pathResolver, args);
-    }
-
-<<<<<<< HEAD
-    Optional<BuildRule> optionalBaseLibrary = resolver.getRuleOptional(unflavored);
-    BuildRule baseLibrary;
-    if (!optionalBaseLibrary.isPresent()) {
-      baseLibrary = resolver.addToIndex(
-          createBuildRule(
-              targetGraph,
-              params.copyWithBuildTarget(unflavored),
-              resolver,
-              args));
-    } else {
-      baseLibrary = optionalBaseLibrary.get();
-    }
-
-    RuleGatherer gatherer;
-    if (target.getFlavors().contains(JavaLibrary.MAVEN_JAR)) {
-      gatherer = RuleGatherer.MAVEN_JAR;
-    } else {
-      gatherer = RuleGatherer.SINGLE_JAR;
-=======
+
+    // We know that the flavour we're being asked to create is valid, since the check is done when
+    // creating the action graph from the target graph.
+
     ImmutableSortedSet<Flavor> flavors = target.getFlavors();
 
-    if (flavors.contains(Javadoc.DOC_JAR)) {
+    if (flavors.contains(Javadoc.DOC_JAR) || flavors.contains(JavaLibrary.SRC_JAR)) {
       BuildTarget unflavored = BuildTarget.of(target.getUnflavoredBuildTarget());
       BuildRule baseLibrary = resolver.requireRule(unflavored);
 
@@ -135,38 +101,63 @@
           JarShape.MAVEN : JarShape.SINGLE;
 
       JarShape.Summary summary = shape.gatherDeps(baseLibrary);
-      ImmutableSet<SourcePath> sources = summary.getPackagedRules().stream()
+
+      ImmutableSortedSet<SourcePath> sources = summary.getPackagedRules().stream()
           .filter(HasSources.class::isInstance)
-          .map(rule -> ((HasSources) rule).getSources())
-          .flatMap(Collection::stream)
-          .collect(MoreCollectors.toImmutableSet());
-
-      // In theory, the only deps we need are the ones that contribute to the sourcepaths. However,
-      // javadoc wants to have classes being documented have all their deps be available somewhere.
-      // Ideally, we'd not build everything, but then we're not able to document any classes that
-      // rely on auto-generated classes, such as those created by the Immutables library. Oh well.
-      // Might as well add them as deps. *sigh*
-      ImmutableSortedSet.Builder<BuildRule> deps = ImmutableSortedSet.naturalOrder();
-      // Sourcepath deps
-      deps.addAll(ruleFinder.filterBuildRuleInputs(sources));
-      // Classpath deps
-      deps.add(baseLibrary);
-      deps.addAll(
-          summary.getClasspath().stream()
-              .filter(rule -> HasClasspathEntries.class.isAssignableFrom(rule.getClass()))
-              .flatMap(rule -> rule.getTransitiveClasspathDeps().stream())
-              .iterator());
-      BuildRuleParams emptyParams = params.copyWithDeps(
-          Suppliers.ofInstance(deps.build()),
-          Suppliers.ofInstance(ImmutableSortedSet.of()));
-
-      return new Javadoc(
-          emptyParams,
-          pathResolver,
-          args.mavenCoords,
-          args.mavenPomTemplate,
-          summary.getMavenDeps(),
-          sources);
+          .flatMap(dep -> ((HasSources) dep).getSources().stream())
+          .collect(MoreCollectors.toImmutableSortedSet(Ordering.natural()));
+
+      if (flavors.contains(Javadoc.DOC_JAR)) {
+        // In theory, the only deps we need are the ones that contribute to the sourcepaths.
+        // However, javadoc wants to have classes being documented have all their deps be available
+        // somewhere. Ideally, we'd not build everything, but then we're not able to document any
+        // classes that rely on auto-generated classes, such as those created by the Immutables
+        // library. Oh well. Might as well add them as deps. *sigh*
+        ImmutableSortedSet.Builder<BuildRule> deps = ImmutableSortedSet.naturalOrder();
+        // Sourcepath deps
+        deps.addAll(ruleFinder.filterBuildRuleInputs(sources));
+        // Classpath deps
+        deps.add(baseLibrary);
+        deps.addAll(
+            summary.getClasspath().stream()
+                .filter(rule -> HasClasspathEntries.class.isAssignableFrom(rule.getClass()))
+                .flatMap(rule -> rule.getTransitiveClasspathDeps().stream())
+                .iterator());
+        BuildRuleParams emptyParams = params.copyWithDeps(
+            Suppliers.ofInstance(deps.build()),
+            Suppliers.ofInstance(ImmutableSortedSet.of()));
+
+        return new Javadoc(
+            emptyParams,
+            pathResolver,
+            args.mavenCoords,
+            args.mavenPomTemplate,
+            summary.getMavenDeps(),
+            sources);
+      } else if (flavors.contains(JavaLibrary.SRC_JAR)) {
+        ImmutableSortedSet<BuildRule> extraDeps;
+        if (args.mavenPomTemplate.isPresent()) {
+          extraDeps = ImmutableSortedSet.copyOf(
+              ruleFinder.filterBuildRuleInputs(args.mavenPomTemplate.get()));
+        } else {
+          extraDeps = ImmutableSortedSet.of();
+        }
+
+        BuildRuleParams emptyParams = params.copyWithDeps(
+            Suppliers.ofInstance(
+                ImmutableSortedSet.copyOf(ruleFinder.filterBuildRuleInputs(sources))),
+            Suppliers.ofInstance(extraDeps));
+
+        return new JavaSourceJar(
+            emptyParams,
+            pathResolver,
+            args.mavenCoords,
+            args.mavenPomTemplate,
+            summary.getMavenDeps(),
+            sources);
+      } else {
+        throw new HumanReadableException("Someone added a new type to JavaLibrary. %s", flavors);
+      }
     }
 
     if (flavors.contains(CalculateAbi.FLAVOR)) {
@@ -188,58 +179,13 @@
       // without the maven flavor to prevent output-path conflict
       params = params.copyWithBuildTarget(
           params.getBuildTarget().withoutFlavors(ImmutableSet.of(JavaLibrary.MAVEN_JAR)));
->>>>>>> 45b0932d
-    }
-
-    if (target.getFlavors().contains(JavaLibrary.JAVADOC)) {
-      return new Javadoc(
-          baseLibrary,
-          params,
-          pathResolver,
-          args.mavenCoords.map(
-              input -> AetherUtil.addClassifier(input, AetherUtil.CLASSIFIER_JAVADOC)),
-          args.mavenPomTemplate.map(pathResolver::getAbsolutePath),
-          gatherer);
-    }
-
-    if (target.getFlavors().contains(JavaLibrary.SRC_JAR)) {
-      return new JavaSourceJar(
-        params,
-          pathResolver,
-          baseLibrary,
-          gatherer,
-          args.mavenPomTemplate.map(pathResolver::getAbsolutePath),
-          args.mavenCoords.map(
-              input -> AetherUtil.addClassifier(input, AetherUtil.CLASSIFIER_SOURCES)));
-    }
-
-    if (target.getFlavors().contains(JavaLibrary.MAVEN_JAR)) {
-      return MavenUberJar.create(
-          (JavaLibrary) baseLibrary,
-          params.copyWithExtraDeps(Suppliers.ofInstance(ImmutableSortedSet.of(baseLibrary))),
-          pathResolver,
-          args.mavenCoords.map(
-              input -> AetherUtil.addClassifier(input, "")),
-          args.mavenPomTemplate);
-    }
-
-    return baseLibrary;
-  }
-
-  private <A extends Arg> BuildRule createJavaLibrary(
-      BuildRuleParams params,
-      BuildRuleResolver resolver,
-      SourcePathResolver pathResolver,
-      A args) {
+    }
+
     JavacOptions javacOptions = JavacOptionsFactory.create(
         defaultOptions,
         params,
         resolver,
-<<<<<<< HEAD
-        pathResolver,
-=======
         ruleFinder,
->>>>>>> 45b0932d
         args);
 
     BuildTarget abiJarTarget = params.getBuildTarget().withAppendedFlavors(CalculateAbi.FLAVOR);
@@ -282,7 +228,16 @@
             args.tests,
             javacOptions.getClassesToRemoveFromJar());
 
-    return defaultJavaLibrary;
+  if (!flavors.contains(JavaLibrary.MAVEN_JAR)) {
+      return defaultJavaLibrary;
+    } else {
+      return MavenUberJar.create(
+          defaultJavaLibrary,
+          Preconditions.checkNotNull(paramsWithMavenFlavor),
+          pathResolver,
+          args.mavenCoords,
+          args.mavenPomTemplate);
+    }
   }
 
   @SuppressFieldNotInitialized
