--- conflicted
+++ resolved
@@ -98,7 +98,7 @@
     // creating the action graph from the target graph.
 
     ImmutableSortedSet<Flavor> flavors = buildTarget.getFlavors();
-<<<<<<< HEAD
+    ProjectFilesystem projectFilesystem = context.getProjectFilesystem();
     JarShape shape;
     if (flavors.contains(JavaLibrary.MAVEN_JAR)) {
       shape = JarShape.MAVEN;
@@ -107,9 +107,6 @@
     } else {
       shape = JarShape.SINGLE;
     }
-=======
-    ProjectFilesystem projectFilesystem = context.getProjectFilesystem();
->>>>>>> 79e6c9c5
 
     if (flavors.contains(Javadoc.DOC_JAR)) {
       BuildTarget unflavored = BuildTarget.of(buildTarget.getUnflavoredBuildTarget());
@@ -200,24 +197,14 @@
 
     DefaultJavaLibraryRules defaultJavaLibraryRules =
         DefaultJavaLibrary.rulesBuilder(
-<<<<<<< HEAD
             withoutMaven,
             projectFilesystem,
             params,
             resolver,
+            context.getCellPathResolver(),
             new JavaConfiguredCompilerFactory(javaBuckConfig),
             javaBuckConfig,
             args)
-=======
-                buildTarget,
-                projectFilesystem,
-                params,
-                resolver,
-                context.getCellPathResolver(),
-                new JavaConfiguredCompilerFactory(javaBuckConfig),
-                javaBuckConfig,
-                args)
->>>>>>> 79e6c9c5
             .setJavacOptions(javacOptions)
             .build();
 
