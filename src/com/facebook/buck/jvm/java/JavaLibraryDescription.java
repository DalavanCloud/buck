--- conflicted
+++ resolved
@@ -18,15 +18,8 @@
 
 import static com.facebook.buck.jvm.common.ResourceValidator.validateResources;
 
-<<<<<<< HEAD
-import com.facebook.buck.io.ProjectFilesystem;
 import com.facebook.buck.maven.AetherUtil;
 import com.facebook.buck.model.BuildTarget;
-import com.facebook.buck.model.Either;
-=======
-import com.facebook.buck.maven.AetherUtil;
-import com.facebook.buck.model.BuildTarget;
->>>>>>> 9844a4fd
 import com.facebook.buck.model.Flavor;
 import com.facebook.buck.model.Flavored;
 import com.facebook.buck.model.HasTests;
@@ -200,68 +193,6 @@
     }
   }
 
-<<<<<<< HEAD
-  public static JavacOptions.Builder getJavacOptions(
-      SourcePathResolver resolver,
-      Arg args,
-      JavacOptions defaultOptions) {
-    if ((args.source.isPresent() || args.target.isPresent()) && args.javaVersion.isPresent()) {
-      throw new HumanReadableException("Please set either source and target or java_version.");
-    }
-
-    JavacOptions.Builder builder = JavacOptions.builder(defaultOptions);
-
-    if (args.javaVersion.isPresent()) {
-      builder.setSourceLevel(args.javaVersion.get());
-      builder.setTargetLevel(args.javaVersion.get());
-    }
-
-    if (args.source.isPresent()) {
-      builder.setSourceLevel(args.source.get());
-    }
-
-    if (args.target.isPresent()) {
-      builder.setTargetLevel(args.target.get());
-    }
-
-    if (args.extraArguments.isPresent()) {
-      builder.addAllExtraArguments(args.extraArguments.get());
-    }
-
-    if (args.compiler.isPresent()) {
-      Either<BuiltInJavac, SourcePath> either = args.compiler.get();
-
-      if (either.isRight()) {
-        SourcePath sourcePath = either.getRight();
-
-        Optional<BuildRule> possibleRule = resolver.getRule(sourcePath);
-        if (possibleRule.isPresent()) {
-          BuildRule rule = possibleRule.get();
-          if (rule instanceof PrebuiltJar) {
-            builder.setJavacJarPath(
-                new BuildTargetSourcePath(rule.getBuildTarget()));
-          } else {
-            throw new HumanReadableException("Only prebuilt_jar targets can be used as a javac");
-          }
-        } else {
-          builder.setJavacPath(resolver.getAbsolutePath(sourcePath));
-        }
-      }
-    } else {
-      if (args.javac.isPresent() || args.javacJar.isPresent()) {
-        if (args.javac.isPresent() && args.javacJar.isPresent()) {
-          throw new HumanReadableException("Cannot set both javac and javacjar");
-        }
-        builder.setJavacPath(args.javac);
-        builder.setJavacJarPath(args.javacJar);
-      }
-    }
-
-    return builder;
-  }
-
-=======
->>>>>>> 9844a4fd
   /**
    * Creates a {@link BuildRule} with the {@link JavaLibrary#GWT_MODULE_FLAVOR}, if appropriate.
    * <p>
