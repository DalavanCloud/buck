/*
 * Copyright 2014-present Facebook, Inc.
 *
 * Licensed under the Apache License, Version 2.0 (the "License"); you may
 * not use this file except in compliance with the License. You may obtain
 * a copy of the License at
 *
 *     http://www.apache.org/licenses/LICENSE-2.0
 *
 * Unless required by applicable law or agreed to in writing, software
 * distributed under the License is distributed on an "AS IS" BASIS, WITHOUT
 * WARRANTIES OR CONDITIONS OF ANY KIND, either express or implied. See the
 * License for the specific language governing permissions and limitations
 * under the License.
 */

package com.facebook.buck.jvm.java;

import com.facebook.buck.cxx.CxxDescriptionEnhancer;
import com.facebook.buck.cxx.CxxPlatform;
import com.facebook.buck.cxx.CxxPlatforms;
import com.facebook.buck.cxx.NativeLinkable;
import com.facebook.buck.jvm.common.ResourceValidator;
import com.facebook.buck.model.BuildTarget;
import com.facebook.buck.parser.NoSuchBuildTargetException;
import com.facebook.buck.rules.BuildRule;
import com.facebook.buck.rules.BuildRuleParams;
import com.facebook.buck.rules.BuildRuleResolver;
import com.facebook.buck.rules.BuildRules;
import com.facebook.buck.rules.BuildTargetSourcePath;
import com.facebook.buck.rules.CellPathResolver;
import com.facebook.buck.rules.Description;
import com.facebook.buck.rules.ImplicitDepsInferringDescription;
import com.facebook.buck.rules.Label;
import com.facebook.buck.rules.SourcePath;
import com.facebook.buck.rules.SourcePathResolver;
import com.facebook.buck.rules.SourcePathRuleFinder;
import com.facebook.buck.rules.SourcePaths;
import com.facebook.buck.rules.SymlinkTree;
import com.facebook.buck.rules.TargetGraph;
import com.facebook.infer.annotation.SuppressFieldNotInitialized;
import com.google.common.base.Predicates;
import com.google.common.base.Suppliers;
import com.google.common.collect.ImmutableList;
import com.google.common.collect.ImmutableMap;
import com.google.common.collect.ImmutableSet;
import com.google.common.collect.ImmutableSortedSet;
import com.google.common.collect.Iterables;

import java.nio.file.Path;
<<<<<<< HEAD
=======
import java.util.Map;
>>>>>>> 45b0932d
import java.util.Optional;
import java.util.logging.Level;


public class JavaTestDescription implements
    Description<JavaTestDescription.Arg>,
    ImplicitDepsInferringDescription<JavaTestDescription.Arg> {

  private final JavaOptions javaOptions;
  private final JavacOptions templateJavacOptions;
  private final Optional<Long> defaultTestRuleTimeoutMs;
  private final CxxPlatform cxxPlatform;

  public JavaTestDescription(
      JavaOptions javaOptions,
      JavacOptions templateOptions,
      Optional<Long> defaultTestRuleTimeoutMs,
      CxxPlatform cxxPlatform) {
    this.javaOptions = javaOptions;
    this.templateJavacOptions = templateOptions;
    this.defaultTestRuleTimeoutMs = defaultTestRuleTimeoutMs;
    this.cxxPlatform = cxxPlatform;
  }

  @Override
  public Arg createUnpopulatedConstructorArg() {
    return new Arg();
  }

  @Override
  public <A extends Arg> BuildRule createBuildRule(
      TargetGraph targetGraph,
      BuildRuleParams params,
      BuildRuleResolver resolver,
      A args) throws NoSuchBuildTargetException {
    SourcePathRuleFinder ruleFinder = new SourcePathRuleFinder(resolver);
    SourcePathResolver pathResolver = new SourcePathResolver(ruleFinder);

    if (params.getBuildTarget().getFlavors().contains(CalculateAbi.FLAVOR)) {
      BuildTarget testTarget = params.getBuildTarget().withoutFlavors(CalculateAbi.FLAVOR);
      resolver.requireRule(testTarget);
      return CalculateAbi.of(
          params.getBuildTarget(),
          pathResolver,
          ruleFinder,
          params,
          new BuildTargetSourcePath(testTarget));
    }

    JavacOptions javacOptions =
        JavacOptionsFactory.create(
            templateJavacOptions,
            params,
            resolver,
            ruleFinder,
            args
        );

    CxxLibraryEnhancement cxxLibraryEnhancement = new CxxLibraryEnhancement(
        params,
        args.useCxxLibraries,
        args.cxxLibraryWhitelist,
        resolver,
        pathResolver,
        ruleFinder,
        cxxPlatform);
    params = cxxLibraryEnhancement.updatedParams;

    BuildTarget abiJarTarget = params.getBuildTarget().withAppendedFlavors(CalculateAbi.FLAVOR);

    BuildRuleParams testsLibraryParams = params.copyWithDeps(
            Suppliers.ofInstance(
                ImmutableSortedSet.<BuildRule>naturalOrder()
                    .addAll(params.getDeclaredDeps().get())
                    .addAll(BuildRules.getExportedRules(
                        Iterables.concat(
                            params.getDeclaredDeps().get(),
                            resolver.getAllRules(args.providedDeps))))
                    .addAll(ruleFinder.filterBuildRuleInputs(
                        javacOptions.getInputs(ruleFinder)))
                    .build()
            ),
            params.getExtraDeps())
        .withFlavor(JavaTest.COMPILED_TESTS_LIBRARY_FLAVOR);

    JavaLibrary testsLibrary =
        resolver.addToIndex(
            new DefaultJavaLibrary(
                testsLibraryParams,
                pathResolver,
                ruleFinder,
                args.srcs,
                ResourceValidator.validateResources(
                    pathResolver,
                    params.getProjectFilesystem(),
                    args.resources),
                javacOptions.getGeneratedSourceFolderName(),
                args.proguardConfig.map(
                    SourcePaths.toSourcePath(params.getProjectFilesystem())::apply),
                /* postprocessClassesCommands */ ImmutableList.of(),
                /* exportDeps */ ImmutableSortedSet.of(),
                resolver.getAllRules(args.providedDeps),
                abiJarTarget,
                JavaLibraryRules.getAbiInputs(resolver, testsLibraryParams.getDeps()),
                javacOptions.trackClassUsage(),
                /* additionalClasspathEntries */ ImmutableSet.of(),
                new JavacToJarStepFactory(javacOptions, JavacOptionsAmender.IDENTITY),
                args.resourcesRoot,
                args.manifestFile,
                args.mavenCoords,
                /* tests */ ImmutableSortedSet.of(),
                /* classesToRemoveFromJar */ ImmutableSet.of()
            ));

<<<<<<< HEAD
  JavaTest javaTest =
      resolver.addToIndex(
          new JavaTest(
              params.copyWithDeps(
                  Suppliers.ofInstance(ImmutableSortedSet.of(testsLibrary)),
                  Suppliers.ofInstance(ImmutableSortedSet.of())),
              pathResolver,
              testsLibrary,
              args.testClasses.orElse(ImmutableSortedSet.of()),
              /* additionalClasspathEntries */ ImmutableSet.<Path>of(),
              args.labels,
              args.contacts,
              args.testType.orElse(TestType.JUNIT),
              javaOptions.getJavaRuntimeLauncher(),
              args.vmArgs,
              cxxLibraryEnhancement.nativeLibsEnvironment,
              args.testRuleTimeoutMs.map(Optional::of).orElse(defaultTestRuleTimeoutMs),
              args.testCaseTimeoutMs,
              args.env,
              args.getRunTestSeparately(),
              args.getForkMode(),
              args.stdOutLogLevel,
              args.stdErrLogLevel));

    resolver.addToIndex(
        CalculateAbi.of(
            abiJarTarget,
            pathResolver,
            params,
            new BuildTargetSourcePath(testsLibrary.getBuildTarget())));

    return javaTest;
=======
    return new JavaTest(
        params.copyWithDeps(
            Suppliers.ofInstance(ImmutableSortedSet.of(testsLibrary)),
            Suppliers.ofInstance(ImmutableSortedSet.of())),
        pathResolver,
        testsLibrary,
        /* additionalClasspathEntries */ ImmutableSet.of(),
        args.labels,
        args.contacts,
        args.testType.orElse(TestType.JUNIT),
        javaOptions.getJavaRuntimeLauncher(),
        args.vmArgs,
        cxxLibraryEnhancement.nativeLibsEnvironment,
        args.testRuleTimeoutMs.map(Optional::of).orElse(defaultTestRuleTimeoutMs),
        args.testCaseTimeoutMs,
        args.env,
        args.getRunTestSeparately(),
        args.getForkMode(),
        args.stdOutLogLevel,
        args.stdErrLogLevel);
>>>>>>> 45b0932d
  }

  @Override
  public Iterable<BuildTarget> findDepsForTargetFromConstructorArgs(
      BuildTarget buildTarget,
      CellPathResolver cellRoots,
      Arg constructorArg) {
    ImmutableSet.Builder<BuildTarget> deps = ImmutableSet.builder();
    if (constructorArg.useCxxLibraries.orElse(false)) {
      deps.addAll(CxxPlatforms.getParseTimeDeps(cxxPlatform));
    }
    return deps.build();
  }

  @SuppressFieldNotInitialized
  public static class Arg extends JavaLibraryDescription.Arg {
    public Optional<ImmutableSortedSet<String>> testClasses;
    public ImmutableSortedSet<String> contacts = ImmutableSortedSet.of();
    public ImmutableSortedSet<Label> labels = ImmutableSortedSet.of();
    public ImmutableList<String> vmArgs = ImmutableList.of();
    public Optional<TestType> testType;
    public Optional<Boolean> runTestSeparately;
    public Optional<ForkMode> forkMode;
    public Optional<Level> stdErrLogLevel;
    public Optional<Level> stdOutLogLevel;
    public Optional<Boolean> useCxxLibraries;
    public ImmutableSet<BuildTarget> cxxLibraryWhitelist = ImmutableSet.of();
    public Optional<Long> testRuleTimeoutMs;
    public Optional<Long> testCaseTimeoutMs;
    public ImmutableMap<String, String> env = ImmutableMap.of();

    public boolean getRunTestSeparately() {
      return runTestSeparately.orElse(false);
    }
    public ForkMode getForkMode() {
      return forkMode.orElse(ForkMode.NONE);
    }
  }

  public static class CxxLibraryEnhancement {
    public final BuildRuleParams updatedParams;
    public final ImmutableMap<String, String> nativeLibsEnvironment;

    public CxxLibraryEnhancement(
        BuildRuleParams params,
        Optional<Boolean> useCxxLibraries,
        final ImmutableSet<BuildTarget> cxxLibraryWhitelist,
        BuildRuleResolver resolver,
        SourcePathResolver pathResolver,
        SourcePathRuleFinder ruleFinder,
        CxxPlatform cxxPlatform) throws NoSuchBuildTargetException {
      if (useCxxLibraries.orElse(false)) {
        SymlinkTree nativeLibsSymlinkTree =
            buildNativeLibsSymlinkTreeRule(params, pathResolver, cxxPlatform);

        // If the cxxLibraryWhitelist is present, remove symlinks that were not requested.
        // They could point to old, invalid versions of the library in question.
        if (!cxxLibraryWhitelist.isEmpty()) {
          ImmutableMap.Builder<Path, SourcePath> filteredLinks = ImmutableMap.builder();
          for (Map.Entry<Path, SourcePath> entry : nativeLibsSymlinkTree.getLinks().entrySet()) {
            if (!(entry.getValue() instanceof BuildTargetSourcePath)) {
              // Could consider including these, but I don't know of any examples.
              continue;
            }
            BuildTargetSourcePath sourcePath = (BuildTargetSourcePath) entry.getValue();
            if (cxxLibraryWhitelist.contains(sourcePath.getTarget().withFlavors())) {
              filteredLinks.put(entry.getKey(), entry.getValue());
            }
          }
          nativeLibsSymlinkTree = new SymlinkTree(
              params.copyWithChanges(
                  nativeLibsSymlinkTree.getBuildTarget(),
                  Suppliers.ofInstance(ImmutableSortedSet.of()),
                  Suppliers.ofInstance(ImmutableSortedSet.of())),
              pathResolver,
              nativeLibsSymlinkTree.getRoot(),
              filteredLinks.build());
        }

        updatedParams = params.appendExtraDeps(ImmutableList.<BuildRule>builder()
            .add(nativeLibsSymlinkTree)
            // Add all the native libraries as first-order dependencies.
            // This has two effects:
            // (1) They become runtime deps because JavaTest adds all first-order deps.
            // (2) They affect the JavaTest's RuleKey, so changing them will invalidate
            // the test results cache.
            .addAll(ruleFinder.filterBuildRuleInputs(nativeLibsSymlinkTree.getLinks().values()))
            .build());
        nativeLibsEnvironment =
            ImmutableMap.of(
                cxxPlatform.getLd().resolve(resolver).searchPathEnvVar(),
                nativeLibsSymlinkTree.getRoot().toString());
      } else {
        updatedParams = params;
        nativeLibsEnvironment = ImmutableMap.of();
      }
    }

    public static SymlinkTree buildNativeLibsSymlinkTreeRule(
        BuildRuleParams buildRuleParams,
        SourcePathResolver pathResolver,
        CxxPlatform cxxPlatform) throws NoSuchBuildTargetException {
      return CxxDescriptionEnhancer.createSharedLibrarySymlinkTree(
          buildRuleParams,
          pathResolver,
          cxxPlatform,
          buildRuleParams.getDeps(),
          Predicates.or(
              NativeLinkable.class::isInstance,
              JavaLibrary.class::isInstance));
    }
  }
}<|MERGE_RESOLUTION|>--- conflicted
+++ resolved
@@ -48,10 +48,7 @@
 import com.google.common.collect.Iterables;
 
 import java.nio.file.Path;
-<<<<<<< HEAD
-=======
 import java.util.Map;
->>>>>>> 45b0932d
 import java.util.Optional;
 import java.util.logging.Level;
 
@@ -166,46 +163,13 @@
                 /* classesToRemoveFromJar */ ImmutableSet.of()
             ));
 
-<<<<<<< HEAD
-  JavaTest javaTest =
-      resolver.addToIndex(
-          new JavaTest(
-              params.copyWithDeps(
-                  Suppliers.ofInstance(ImmutableSortedSet.of(testsLibrary)),
-                  Suppliers.ofInstance(ImmutableSortedSet.of())),
-              pathResolver,
-              testsLibrary,
-              args.testClasses.orElse(ImmutableSortedSet.of()),
-              /* additionalClasspathEntries */ ImmutableSet.<Path>of(),
-              args.labels,
-              args.contacts,
-              args.testType.orElse(TestType.JUNIT),
-              javaOptions.getJavaRuntimeLauncher(),
-              args.vmArgs,
-              cxxLibraryEnhancement.nativeLibsEnvironment,
-              args.testRuleTimeoutMs.map(Optional::of).orElse(defaultTestRuleTimeoutMs),
-              args.testCaseTimeoutMs,
-              args.env,
-              args.getRunTestSeparately(),
-              args.getForkMode(),
-              args.stdOutLogLevel,
-              args.stdErrLogLevel));
-
-    resolver.addToIndex(
-        CalculateAbi.of(
-            abiJarTarget,
-            pathResolver,
-            params,
-            new BuildTargetSourcePath(testsLibrary.getBuildTarget())));
-
-    return javaTest;
-=======
     return new JavaTest(
         params.copyWithDeps(
             Suppliers.ofInstance(ImmutableSortedSet.of(testsLibrary)),
             Suppliers.ofInstance(ImmutableSortedSet.of())),
         pathResolver,
         testsLibrary,
+        args.testClasses.orElse(ImmutableSortedSet.of()),
         /* additionalClasspathEntries */ ImmutableSet.of(),
         args.labels,
         args.contacts,
@@ -220,7 +184,6 @@
         args.getForkMode(),
         args.stdOutLogLevel,
         args.stdErrLogLevel);
->>>>>>> 45b0932d
   }
 
   @Override
