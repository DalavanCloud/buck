--- conflicted
+++ resolved
@@ -52,11 +52,11 @@
 import com.google.common.collect.ImmutableSet;
 import com.google.common.collect.ImmutableSortedSet;
 import com.google.common.collect.Maps;
+import org.immutables.value.Value;
 import java.nio.file.Path;
 import java.util.Map;
 import java.util.Optional;
 import java.util.logging.Level;
-import org.immutables.value.Value;
 
 public class JavaTestDescription
     implements Description<JavaTestDescriptionArg>,
@@ -143,7 +143,7 @@
         projectFilesystem,
         params.withDeclaredDeps(ImmutableSortedSet.of(testsLibrary)).withoutExtraDeps(),
         testsLibrary,
-        args.testClasses,
+        args.getTestClasses(),
         /* additionalClasspathEntries */ ImmutableSet.of(),
         args.getLabels(),
         args.getContacts(),
@@ -186,26 +186,6 @@
     return cxxPlatform;
   }
 
-<<<<<<< HEAD
-  @SuppressFieldNotInitialized
-  public static class Arg extends JavaLibraryDescription.Arg {
-    public ImmutableSortedSet<String> testClasses = ImmutableSortedSet.of();
-    public ImmutableSortedSet<String> contacts = ImmutableSortedSet.of();
-    public ImmutableList<String> vmArgs = ImmutableList.of();
-    public Optional<TestType> testType;
-    public Optional<Boolean> runTestSeparately;
-    public Optional<ForkMode> forkMode;
-    public Optional<Level> stdErrLogLevel;
-    public Optional<Level> stdOutLogLevel;
-    public Optional<Boolean> useCxxLibraries;
-    public ImmutableSet<BuildTarget> cxxLibraryWhitelist = ImmutableSet.of();
-    public Optional<Long> testRuleTimeoutMs;
-    public Optional<Long> testCaseTimeoutMs;
-    public ImmutableMap<String, String> env = ImmutableMap.of();
-
-    public boolean getRunTestSeparately() {
-      return runTestSeparately.orElse(false);
-=======
   public interface CoreArg extends HasContacts, HasTestTimeout, JavaLibraryDescription.CoreArg {
     ImmutableList<String> getVmArgs();
 
@@ -214,7 +194,6 @@
     @Value.Default
     default boolean getRunTestSeparately() {
       return false;
->>>>>>> 7b2b3a62
     }
 
     @Value.Default
@@ -237,7 +216,12 @@
 
   @BuckStyleImmutable
   @Value.Immutable
-  interface AbstractJavaTestDescriptionArg extends CoreArg {}
+  interface AbstractJavaTestDescriptionArg extends CoreArg {
+    @Value.Default
+    default ImmutableSortedSet<String> getTestClasses() {
+      return ImmutableSortedSet.of();
+    }
+  }
 
   public static class CxxLibraryEnhancement {
     public final BuildRuleParams updatedParams;
