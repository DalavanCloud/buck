/*
 * Copyright 2014-present Facebook, Inc.
 *
 * Licensed under the Apache License, Version 2.0 (the "License"); you may
 * not use this file except in compliance with the License. You may obtain
 * a copy of the License at
 *
 *     http://www.apache.org/licenses/LICENSE-2.0
 *
 * Unless required by applicable law or agreed to in writing, software
 * distributed under the License is distributed on an "AS IS" BASIS, WITHOUT
 * WARRANTIES OR CONDITIONS OF ANY KIND, either express or implied. See the
 * License for the specific language governing permissions and limitations
 * under the License.
 */

package com.facebook.buck.jvm.java;

import static com.facebook.buck.zip.ZipOutputStreams.HandleDuplicates.APPEND_TO_ZIP;

import com.facebook.buck.event.BuckEventBus;
import com.facebook.buck.event.ConsoleEvent;
import com.facebook.buck.io.DirectoryTraversal;
import com.facebook.buck.io.ProjectFilesystem;
import com.facebook.buck.model.Pair;
import com.facebook.buck.step.ExecutionContext;
import com.facebook.buck.zip.CustomZipOutputStream;
import com.facebook.buck.zip.ZipOutputStreams;
import com.google.common.base.Optional;
import com.google.common.base.Preconditions;
<<<<<<< HEAD
=======
import com.google.common.collect.ImmutableSet;
>>>>>>> 9844a4fd
import com.google.common.collect.ImmutableSortedSet;
import com.google.common.collect.Maps;
import com.google.common.collect.Sets;
import com.google.common.io.ByteStreams;

import java.io.ByteArrayInputStream;
import java.io.ByteArrayOutputStream;
import java.io.IOException;
import java.io.InputStream;
import java.nio.file.Files;
import java.nio.file.Path;
import java.util.Enumeration;
import java.util.Map;
import java.util.Set;
import java.util.jar.Attributes;
import java.util.jar.JarEntry;
import java.util.jar.JarFile;
import java.util.jar.Manifest;
import java.util.logging.Level;
import java.util.regex.Pattern;
import java.util.zip.ZipEntry;
import java.util.zip.ZipException;
import java.util.zip.ZipFile;

public class JarDirectoryStepHelper {

  private JarDirectoryStepHelper() {}

  public static int createJarFile(
      ProjectFilesystem filesystem,
      Path pathToOutputFile,
      CustomZipOutputStream outputFile,
      ImmutableSortedSet<Path> entriesToJar,
<<<<<<< HEAD
=======
      ImmutableSet<String> alreadyAddedEntriesToOutputFile,
>>>>>>> 9844a4fd
      Optional<String> mainClass,
      Optional<Path> manifestFile,
      boolean mergeManifests,
      Iterable<Pattern> blacklist,
      ExecutionContext context) throws IOException {

    // Write the manifest, as appropriate.
    Manifest manifest = new Manifest();
    manifest.getMainAttributes().put(Attributes.Name.MANIFEST_VERSION, "1.0");

    Path absoluteOutputPath = filesystem.getPathForRelativePath(pathToOutputFile);

<<<<<<< HEAD
    Set<String> alreadyAddedEntries = Sets.newHashSet();
=======
    Set<String> alreadyAddedEntries = Sets.newHashSet(alreadyAddedEntriesToOutputFile);
>>>>>>> 9844a4fd
    for (Path entry : entriesToJar) {
      Path file = filesystem.getPathForRelativePath(entry);
      if (Files.isRegularFile(file)) {
        Preconditions.checkArgument(
            !file.equals(absoluteOutputPath),
            "Trying to put file %s into itself",
            file);
        // Assume the file is a ZIP/JAR file.
        copyZipEntriesToJar(
            file,
            pathToOutputFile,
            outputFile,
            manifest,
            alreadyAddedEntries,
            context.getBuckEventBus(),
            blacklist);
      } else if (Files.isDirectory(file)) {
        addFilesInDirectoryToJar(
            file,
            outputFile,
            alreadyAddedEntries,
            context.getBuckEventBus());
      } else {
        throw new IllegalStateException("Must be a file or directory: " + file);
      }
    }

    // Read the user supplied manifest file, allowing it to overwrite existing entries in the
    // uber manifest we've built.
    if (manifestFile.isPresent()) {
      try (InputStream manifestStream = Files.newInputStream(
          filesystem.getPathForRelativePath(manifestFile.get()))) {
        Manifest userSupplied = new Manifest(manifestStream);

        // In the common case, we want to use the merged manifests. In the uncommon case, we just
        // want to use the one the user gave us.
        if (mergeManifests) {
          merge(manifest, userSupplied);
        } else {
          manifest = userSupplied;
        }
      }
    }

    // The process of merging the manifests means that existing entries are
    // overwritten. To ensure that our main_class is set as expected, we
    // write it here.
    if (mainClass.isPresent()) {
      if (!mainClassPresent(mainClass.get(), alreadyAddedEntries)) {
        context.getStdErr().print(
            String.format(
                "ERROR: Main class %s does not exist.\n",
                mainClass.get()));
        return 1;
      }

      manifest.getMainAttributes().put(Attributes.Name.MAIN_CLASS, mainClass.get());
    }

    JarEntry manifestEntry = new JarEntry(JarFile.MANIFEST_NAME);
    manifestEntry.setTime(0);  // We want deterministic JARs, so avoid mtimes.
    outputFile.putNextEntry(manifestEntry);
    manifest.write(outputFile);

    return 0;
  }

  public static int createJarFile(
      ProjectFilesystem filesystem,
      Path pathToOutputFile,
      ImmutableSortedSet<Path> entriesToJar,
      Optional<String> mainClass,
      Optional<Path> manifestFile,
      boolean mergeManifests,
      Iterable<Pattern> blacklist,
      ExecutionContext context) throws IOException {

    Path absoluteOutputPath = filesystem.getPathForRelativePath(pathToOutputFile);
    try (CustomZipOutputStream outputFile = ZipOutputStreams.newOutputStream(
        absoluteOutputPath, APPEND_TO_ZIP)) {
      return createJarFile(filesystem,
          pathToOutputFile,
          outputFile,
          entriesToJar,
<<<<<<< HEAD
=======
          /* alreadyAddedEntriesToOutputFile */ ImmutableSet.<String>of(),
>>>>>>> 9844a4fd
          mainClass,
          manifestFile,
          mergeManifests,
          blacklist,
          context);
    }
  }

  private static boolean mainClassPresent(
      String mainClass,
      Set<String> alreadyAddedEntries) {
    String mainClassPath = classNameToPath(mainClass);

    return alreadyAddedEntries.contains(mainClassPath);
  }

  private static String classNameToPath(String className) {
    return className.replace('.', '/') + ".class";
  }

  /**
   * @param inputFile is assumed to be a zip
   * @param outputFile the path where output is being written to
   * @param jar is the stream to write to
   * @param manifest that should get a copy of (@code jar}'s manifest entries.
   * @param alreadyAddedEntries is used to avoid duplicate entries.
   */
  private static void copyZipEntriesToJar(
      Path inputFile,
      Path outputFile,
      final CustomZipOutputStream jar,
      Manifest manifest,
      Set<String> alreadyAddedEntries,
      BuckEventBus eventBus,
      Iterable<Pattern> blacklist) throws IOException {
    try (ZipFile zip = new ZipFile(inputFile.toFile())) {
      zipEntryLoop:
      for (Enumeration<? extends ZipEntry> entries = zip.entries(); entries.hasMoreElements(); ) {
        ZipEntry entry = entries.nextElement();
        String entryName = entry.getName();

        if (entryName.equals(JarFile.MANIFEST_NAME)) {
          Manifest readManifest = readManifest(zip, entry);
          merge(manifest, readManifest);
          continue;
        }

        // We're in the process of merging a bunch of different jar files. These typically contain
        // just ".class" files and the manifest, but they can also include things like license files
        // from third party libraries and config files. We should include those license files within
        // the jar we're creating. Extracting them is left as an exercise for the consumer of the
        // jar.  Because we don't know which files are important, the only ones we skip are
        // duplicate class files.
        if (!isDuplicateAllowed(entryName) && !alreadyAddedEntries.add(entryName)) {
          // Duplicate entries. Skip.
          eventBus.post(ConsoleEvent.create(
                  determineSeverity(entry),
                  "Duplicate found when adding '%s' to '%s' from '%s'",
                  entryName,
                  outputFile.toAbsolutePath(),
                  inputFile.toAbsolutePath()
              ));
          continue;
        }

        for (Pattern p : blacklist) {
          if (p.matcher(entryName).matches()) {
            eventBus.post(ConsoleEvent.create(
                    Level.FINE, "Skipping adding file to jar: %s", entryName));
            continue zipEntryLoop;
          }
        }

        ZipEntry newEntry = new ZipEntry(entry);

        // For deflated entries, the act of re-"putting" this entry means we're re-compressing
        // the data that we've just uncompressed.  Due to various environmental issues (e.g. a
        // newer version of zlib, changed compression settings), we may end up with a different
        // compressed size.  This causes an issue in java's `java.util.zip.ZipOutputStream`
        // implementation, as it only updates the compressed size field if one of `crc`,
        // `compressedSize`, or `size` is -1.  When we copy the entry as-is, none of these are
        // -1, and we may end up with an incorrect compressed size, in which case, we'll get an
        // exception.  So, for deflated entries, reset the compressed size to -1 (as the
        // ZipEntry(String) would).
        // See https://github.com/spearce/buck/commit/8338c1c3d4a546f577eed0c9941d9f1c2ba0a1b7.
        if (entry.getMethod() == ZipEntry.DEFLATED) {
          newEntry.setCompressedSize(-1);
        }

        jar.putNextEntry(newEntry);
        try (InputStream inputStream = zip.getInputStream(entry)) {
          ByteStreams.copy(inputStream, jar);
        }
        jar.closeEntry();
      }
    } catch (ZipException e) {
      throw new IOException(
          "Failed to process zip file " + inputFile + ": " + e.getMessage(), e);
    }
  }

  private static Level determineSeverity(ZipEntry entry) {
    return entry.isDirectory() ? Level.FINE : Level.INFO;
  }

  private static Manifest readManifest(ZipFile zip, ZipEntry manifestMfEntry) throws IOException {
    try (
        ByteArrayOutputStream output = new ByteArrayOutputStream((int) manifestMfEntry.getSize());
        InputStream stream = zip.getInputStream(manifestMfEntry)
    ) {
      ByteStreams.copy(stream, output);
      ByteArrayInputStream rawManifest = new ByteArrayInputStream(output.toByteArray());
      return new Manifest(rawManifest);
    }
  }

  /**
   * @param directory that must not contain symlinks with loops.
   * @param jar is the file being written.
   */
  private static void addFilesInDirectoryToJar(
      Path directory,
      CustomZipOutputStream jar,
      final Set<String> alreadyAddedEntries,
      final BuckEventBus eventBus) throws IOException {

    // Since filesystem traversals can be non-deterministic, sort the entries we find into
    // a tree map before writing them out.
    final Map<String, Pair<JarEntry, Optional<Path>>> entries = Maps.newTreeMap();

    new DirectoryTraversal(directory) {

      @Override
      public void visit(Path file, String relativePath) {
        JarEntry entry = new JarEntry(relativePath.replace('\\', '/'));
        String entryName = entry.getName();
        entry.setTime(0);  // We want deterministic JARs, so avoid mtimes.

        // We expect there to be many duplicate entries for things like directories. Creating
        // those repeatedly would be lame, so don't do that.
        if (!isDuplicateAllowed(entryName) && !alreadyAddedEntries.add(entryName)) {
          if (!entryName.endsWith("/")) {
            eventBus.post(ConsoleEvent.create(
                determineSeverity(entry),
                "Duplicate found when adding directory to jar: %s", relativePath));
          }
            return;
        }

        entries.put(entry.getName(), new Pair<>(entry, Optional.of(file)));
      }

      @Override
      public void visitDirectory(Path directory, String relativePath) throws IOException {
        if (relativePath.isEmpty()) {
          // root of the tree. Skip.
          return;
        }
        String entryName = relativePath.replace('\\', '/') + "/";
        if (alreadyAddedEntries.contains(entryName)) {
          return;
        }
        JarEntry entry = new JarEntry(entryName);
        entry.setTime(0);  // We want deterministic JARs, so avoid mtimes.
        entries.put(entry.getName(), new Pair<>(entry, Optional.<Path>absent()));
      }
    }.traverse();

    // Write the entries out using the iteration order of the tree map above.
    for (Pair<JarEntry, Optional<Path>> entry : entries.values()) {
      jar.putNextEntry(entry.getFirst());
      if (entry.getSecond().isPresent()) {
        Files.copy(entry.getSecond().get(), jar);
      }
      jar.closeEntry();
    }
  }

  /**
   * Merge entries from two Manifests together, with existing attributes being
   * overwritten.
   *
   * @param into The Manifest to modify.
   * @param from The Manifest to copy from.
   */
  private static void merge(Manifest into, Manifest from) {

    Attributes attributes = from.getMainAttributes();
    if (attributes != null) {
      for (Map.Entry<Object, Object> attribute : attributes.entrySet()) {
        into.getMainAttributes().put(attribute.getKey(), attribute.getValue());
      }
    }

    Map<String, Attributes> entries = from.getEntries();
    if (entries != null) {
      for (Map.Entry<String, Attributes> entry : entries.entrySet()) {
        into.getEntries().put(entry.getKey(), entry.getValue());
      }
    }
  }

  private static boolean isDuplicateAllowed(String name) {
    return !name.endsWith(".class") && !name.endsWith("/");
  }
}<|MERGE_RESOLUTION|>--- conflicted
+++ resolved
@@ -28,10 +28,7 @@
 import com.facebook.buck.zip.ZipOutputStreams;
 import com.google.common.base.Optional;
 import com.google.common.base.Preconditions;
-<<<<<<< HEAD
-=======
 import com.google.common.collect.ImmutableSet;
->>>>>>> 9844a4fd
 import com.google.common.collect.ImmutableSortedSet;
 import com.google.common.collect.Maps;
 import com.google.common.collect.Sets;
@@ -65,10 +62,7 @@
       Path pathToOutputFile,
       CustomZipOutputStream outputFile,
       ImmutableSortedSet<Path> entriesToJar,
-<<<<<<< HEAD
-=======
       ImmutableSet<String> alreadyAddedEntriesToOutputFile,
->>>>>>> 9844a4fd
       Optional<String> mainClass,
       Optional<Path> manifestFile,
       boolean mergeManifests,
@@ -81,11 +75,7 @@
 
     Path absoluteOutputPath = filesystem.getPathForRelativePath(pathToOutputFile);
 
-<<<<<<< HEAD
-    Set<String> alreadyAddedEntries = Sets.newHashSet();
-=======
     Set<String> alreadyAddedEntries = Sets.newHashSet(alreadyAddedEntriesToOutputFile);
->>>>>>> 9844a4fd
     for (Path entry : entriesToJar) {
       Path file = filesystem.getPathForRelativePath(entry);
       if (Files.isRegularFile(file)) {
@@ -170,10 +160,7 @@
           pathToOutputFile,
           outputFile,
           entriesToJar,
-<<<<<<< HEAD
-=======
           /* alreadyAddedEntriesToOutputFile */ ImmutableSet.<String>of(),
->>>>>>> 9844a4fd
           mainClass,
           manifestFile,
           mergeManifests,
