--- conflicted
+++ resolved
@@ -64,11 +64,7 @@
         getClasspathDeps(
             javaLibrary.getDepsForTransitiveClasspathEntries()));
 
-<<<<<<< HEAD
-    // Only add ourselves to the classpath if there's a jar to be built.
-=======
     // Only add ourselves to the classpath if there's a jar to be built or if we're a maven dep.
->>>>>>> 066e07fd
     if (javaLibrary.getPathToOutput() != null || javaLibrary.getMavenCoords().isPresent()) {
       classpathDeps.add(javaLibrary);
     }
