--- conflicted
+++ resolved
@@ -27,11 +27,6 @@
 import com.google.common.collect.Sets;
 
 import java.nio.file.Path;
-<<<<<<< HEAD
-import java.util.Map;
-import java.util.Set;
-=======
->>>>>>> 294ed5a7
 
 public class JavaLibraryClasspathProvider {
 
@@ -63,67 +58,14 @@
     return outputClasspathBuilder.build();
   }
 
-<<<<<<< HEAD
-  public static ImmutableSetMultimap<JavaLibrary, Path> getTransitiveClasspathEntries(
-      JavaLibrary javaLibraryRule,
-      SourcePathResolver resolver,
-      Optional<SourcePath> outputJar) {
-    final ImmutableSetMultimap.Builder<JavaLibrary, Path> classpathEntries =
-        ImmutableSetMultimap.builder();
-
-    ImmutableSetMultimap<JavaLibrary, Path> candidates =
-        getClasspathEntries(javaLibraryRule.getDepsForTransitiveClasspathEntries());
-
-    ImmutableSetMultimap<JavaLibrary, Path> classpathEntriesForExportedsDeps;
-    if (javaLibraryRule instanceof ExportDependencies) {
-      classpathEntriesForExportedsDeps =
-          getClasspathEntries(((ExportDependencies) javaLibraryRule).getExportedDeps());
-    } else {
-      classpathEntriesForExportedsDeps = ImmutableSetMultimap.of();
-    }
-
-    for (Map.Entry<JavaLibrary, Path> entry : candidates.entries()) {
-      JavaLibrary library = entry.getKey();
-      if (library.getPathToOutput() != null || library.getMavenCoords().isPresent()) {
-        classpathEntries.put(entry);
-      }
-    }
-
-    // If we have any exported deps, add an entry mapping ourselves to to their classpaths,
-    // so when suggesting libraries to add we know that adding this library would pull in
-    // it's deps.
-    if (!classpathEntriesForExportedsDeps.isEmpty()) {
-      classpathEntries.putAll(
-          javaLibraryRule,
-          classpathEntriesForExportedsDeps.values());
-    }
-
-    // Only add ourselves to the classpath if there's a jar to be built or we contribute to a maven
-    // package
-    if (outputJar.isPresent()) {
-      classpathEntries.put(javaLibraryRule, resolver.getAbsolutePath(outputJar.get()));
-//    } else if (javaLibraryRule.getMavenCoords().isPresent()) {
-//      // Put a garbage entry into the list
-//      classpathEntries.put(javaLibraryRule, javaLibraryRule.getProjectFilesystem().getBuckPaths().getLogDir());
-    }
-
-    return classpathEntries.build();
-  }
-
   public static ImmutableSet<JavaLibrary> getTransitiveClasspathDeps(JavaLibrary javaLibrary) {
-=======
-  public static ImmutableSet<JavaLibrary> getTransitiveClasspathDeps(
-      JavaLibrary javaLibrary,
-      Optional<SourcePath> outputJar) {
->>>>>>> 294ed5a7
     ImmutableSet.Builder<JavaLibrary> classpathDeps = ImmutableSet.builder();
 
     classpathDeps.addAll(
         getClasspathDeps(
             javaLibrary.getDepsForTransitiveClasspathEntries()));
 
-    // Only add ourselves to the classpath if there's a jar to be built, or if we contribute to a
-    // set of maven coordinates.
+    // Only add ourselves to the classpath if there's a jar to be built.
     if (javaLibrary.getPathToOutput() != null || javaLibrary.getMavenCoords().isPresent()) {
       classpathDeps.add(javaLibrary);
     }
