--- conflicted
+++ resolved
@@ -62,18 +62,14 @@
     this.pomTemplate = mavenPomTemplate.transform(getResolver().getAbsolutePathFunction());
   }
 
-  private static BuildRuleParams adjustParams(BuildRuleParams params, RuleGatherer.GatheredDeps traversedDeps) {
+  private static BuildRuleParams adjustParams(
+      BuildRuleParams params,
+      RuleGatherer.GatheredDeps traversedDeps) {
     return params.copyWithDeps(
-<<<<<<< HEAD
-        FluentIterable.from(traversedDeps.getRulesToPackage())
-            .toSortedSet(Ordering.<BuildRule>natural()),
-        ImmutableSortedSet.<BuildRule>of());
-=======
         Suppliers.ofInstance(
-            FluentIterable.from(traversedDeps.packagedDeps)
+            FluentIterable.from(traversedDeps.getRulesToPackage())
                 .toSortedSet(Ordering.<BuildRule>natural())),
         Suppliers.ofInstance(ImmutableSortedSet.<BuildRule>of()));
->>>>>>> 221d6be0
   }
 
   /**
