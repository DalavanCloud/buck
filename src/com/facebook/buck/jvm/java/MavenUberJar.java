--- conflicted
+++ resolved
@@ -63,16 +63,9 @@
 
   private static BuildRuleParams adjustParams(BuildRuleParams params, RuleGatherer.GatheredDeps traversedDeps) {
     return params.copyWithDeps(
-<<<<<<< HEAD
-        Suppliers.ofInstance(
-            FluentIterable.from(traversedDeps.getRulesToPackage())
-                .toSortedSet(Ordering.<BuildRule>natural())),
-        Suppliers.ofInstance(ImmutableSortedSet.<BuildRule>of()));
-=======
-        FluentIterable.from(traversedDeps.packagedDeps)
+        FluentIterable.from(traversedDeps.getRulesToPackage())
             .toSortedSet(Ordering.<BuildRule>natural()),
         ImmutableSortedSet.<BuildRule>of());
->>>>>>> 066e07fd
   }
 
   /**
