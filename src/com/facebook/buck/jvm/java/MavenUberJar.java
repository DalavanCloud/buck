/*
 * Copyright 2015-present Facebook, Inc.
 *
 * Licensed under the Apache License, Version 2.0 (the "License"); you may
 * not use this file except in compliance with the License. You may obtain
 * a copy of the License at
 *
 *     http://www.apache.org/licenses/LICENSE-2.0
 *
 * Unless required by applicable law or agreed to in writing, software
 * distributed under the License is distributed on an "AS IS" BASIS, WITHOUT
 * WARRANTIES OR CONDITIONS OF ANY KIND, either express or implied. See the
 * License for the specific language governing permissions and limitations
 * under the License.
 */

package com.facebook.buck.jvm.java;

import com.facebook.buck.core.build.buildable.context.BuildableContext;
import com.facebook.buck.core.build.context.BuildContext;
import com.facebook.buck.core.description.BuildRuleParams;
import com.facebook.buck.core.model.BuildTarget;
import com.facebook.buck.core.rules.BuildRule;
import com.facebook.buck.core.rules.impl.AbstractBuildRuleWithDeclaredAndExtraDeps;
import com.facebook.buck.core.sourcepath.ExplicitBuildTargetSourcePath;
import com.facebook.buck.core.sourcepath.SourcePath;
import com.facebook.buck.core.sourcepath.resolver.SourcePathResolver;
import com.facebook.buck.io.BuildCellRelativePath;
import com.facebook.buck.io.filesystem.ProjectFilesystem;
import com.facebook.buck.jvm.core.HasClasspathEntries;
import com.facebook.buck.jvm.core.HasMavenCoordinates;
import com.facebook.buck.jvm.core.JavaLibrary;
import com.facebook.buck.step.Step;
import com.facebook.buck.step.fs.MkdirStep;
import com.facebook.buck.util.RichStream;
import com.google.common.base.Preconditions;
import com.google.common.collect.ImmutableList;
import com.google.common.collect.ImmutableSet;
import com.google.common.collect.ImmutableSortedSet;
import com.google.common.collect.Ordering;
import com.google.common.collect.Sets;
import java.nio.file.Path;
import java.util.Collections;
import java.util.Objects;
import java.util.Optional;
import java.util.Set;

/**
 * A {@link BuildRule} used to have the provided {@link JavaLibrary} published to a maven repository
 *
 * @see #create
 */
public class MavenUberJar extends AbstractBuildRuleWithDeclaredAndExtraDeps
    implements MavenPublishable {

  private final Optional<String> mavenCoords;
  private final Optional<SourcePath> mavenPomTemplate;
  private final TraversedDeps traversedDeps;

  private MavenUberJar(
      TraversedDeps traversedDeps,
      BuildTarget buildTarget,
      ProjectFilesystem projectFilesystem,
      BuildRuleParams params,
      Optional<String> mavenCoords,
      Optional<SourcePath> mavenPomTemplate) {
    super(buildTarget, projectFilesystem, params);
    this.traversedDeps = traversedDeps;
    this.mavenCoords = mavenCoords;
    this.mavenPomTemplate = mavenPomTemplate;
  }

  private static BuildRuleParams adjustParams(BuildRuleParams params, TraversedDeps traversedDeps) {
    return params
        .withDeclaredDeps(ImmutableSortedSet.copyOf(Ordering.natural(), traversedDeps.packagedDeps))
        .withoutExtraDeps();
  }

  /**
   * Will traverse transitive dependencies of {@code rootRule}, separating those that do and don't
   * have maven coordinates. Those that do will be considered maven-external dependencies. They will
   * be returned by {@link #getMavenDeps} and will end up being specified as dependencies in
   * pom.xml. Others will be packaged in the same jar as if they are just a part of the one
   * published item.
   */
  public static MavenUberJar create(
      JavaLibrary rootRule,
      BuildTarget buildTarget,
      ProjectFilesystem projectFilesystem,
      BuildRuleParams params,
      Optional<String> mavenCoords,
      Optional<SourcePath> mavenPomTemplate) {
    TraversedDeps traversedDeps = TraversedDeps.traverse(ImmutableSet.of(rootRule));
    return new MavenUberJar(
        traversedDeps,
        buildTarget,
        projectFilesystem,
        adjustParams(params, traversedDeps),
        mavenCoords,
        mavenPomTemplate);
  }

  @Override
  public ImmutableList<Step> getBuildSteps(
      BuildContext context, BuildableContext buildableContext) {
    Path pathToOutput = context.getSourcePathResolver().getRelativePath(getSourcePathToOutput());
    MkdirStep mkOutputDirStep =
        MkdirStep.of(
            BuildCellRelativePath.fromCellRelativePath(
                context.getBuildCellRootPath(), getProjectFilesystem(), pathToOutput.getParent()));
    JarDirectoryStep mergeOutputsStep =
        new JarDirectoryStep(
            getProjectFilesystem(),
            JarParameters.builder()
                .setJarPath(pathToOutput)
                .setEntriesToJar(
                    toOutputPaths(context.getSourcePathResolver(), traversedDeps.packagedDeps))
                .setMergeManifests(true)
                .build());
    return ImmutableList.of(mkOutputDirStep, mergeOutputsStep);
  }

  private static ImmutableSortedSet<Path> toOutputPaths(
      SourcePathResolver pathResolver, Iterable<? extends BuildRule> rules) {
    return RichStream.from(rules)
        .map(BuildRule::getSourcePathToOutput)
        .filter(Objects::nonNull)
        .map(pathResolver::getAbsolutePath)
        .collect(ImmutableSortedSet.toImmutableSortedSet(Ordering.natural()));
  }

  @Override
  public SourcePath getSourcePathToOutput() {
    return ExplicitBuildTargetSourcePath.of(
        getBuildTarget(),
        DefaultJavaLibrary.getOutputJarPath(getBuildTarget(), getProjectFilesystem()));
  }

  @Override
  public Optional<String> getMavenCoords() {
    return mavenCoords;
  }

  @Override
  public Optional<SourcePath> getPomTemplate() {
    return mavenPomTemplate;
  }

  @Override
  public Iterable<HasMavenCoordinates> getMavenDeps() {
    return traversedDeps.mavenDeps;
  }

  @Override
  public Iterable<BuildRule> getPackagedDependencies() {
    return traversedDeps.packagedDeps;
  }

<<<<<<< HEAD
=======
  public static class SourceJar extends JavaSourceJar implements MavenPublishable {

    private final TraversedDeps traversedDeps;
    private final Optional<SourcePath> mavenPomTemplate;

    public SourceJar(
        BuildTarget buildTarget,
        ProjectFilesystem projectFilesystem,
        BuildRuleParams params,
        ImmutableSortedSet<SourcePath> srcs,
        Optional<String> mavenCoords,
        Optional<SourcePath> mavenPomTemplate,
        TraversedDeps traversedDeps) {
      super(buildTarget, projectFilesystem, params, srcs, mavenCoords);
      this.traversedDeps = traversedDeps;
      this.mavenPomTemplate = mavenPomTemplate;
    }

    public static SourceJar create(
        BuildTarget buildTarget,
        ProjectFilesystem projectFilesystem,
        BuildRuleParams params,
        ImmutableSortedSet<SourcePath> topLevelSrcs,
        Optional<String> mavenCoords,
        Optional<SourcePath> mavenPomTemplate) {
      // Do not package deps by default.
      TraversedDeps traversedDeps = TraversedDeps.traverse(params.getBuildDeps(), false);

      params = adjustParams(params, traversedDeps);

      ImmutableSortedSet<SourcePath> sourcePaths =
          FluentIterable.from(traversedDeps.packagedDeps)
              .filter(HasSources.class)
              .transformAndConcat(HasSources::getSources)
              .append(topLevelSrcs)
              .toSortedSet(Ordering.natural());
      return new SourceJar(
          buildTarget,
          projectFilesystem,
          params,
          sourcePaths,
          mavenCoords,
          mavenPomTemplate,
          traversedDeps);
    }

    @Override
    public Optional<SourcePath> getPomTemplate() {
      return mavenPomTemplate;
    }

    @Override
    public Iterable<HasMavenCoordinates> getMavenDeps() {
      return traversedDeps.mavenDeps;
    }

    @Override
    public Iterable<BuildRule> getPackagedDependencies() {
      return traversedDeps.packagedDeps;
    }
  }

>>>>>>> 4ef8e96b
  private static class TraversedDeps {
    public final Iterable<HasMavenCoordinates> mavenDeps;
    public final Iterable<BuildRule> packagedDeps;

    private TraversedDeps(
        Iterable<HasMavenCoordinates> mavenDeps, Iterable<BuildRule> packagedDeps) {
      this.mavenDeps = mavenDeps;
      this.packagedDeps = packagedDeps;
    }

    private static TraversedDeps traverse(Set<? extends BuildRule> roots) {
      return traverse(roots, true);
    }

    private static TraversedDeps traverse(
        Set<? extends BuildRule> roots, boolean alwaysPackageRoots) {
      ImmutableSortedSet.Builder<HasMavenCoordinates> depsCollector =
          ImmutableSortedSet.naturalOrder();

      ImmutableSortedSet.Builder<JavaLibrary> candidates = ImmutableSortedSet.naturalOrder();
      for (BuildRule root : roots) {
        Preconditions.checkState(root instanceof HasClasspathEntries);
        candidates.addAll(
            ((HasClasspathEntries) root)
                .getTransitiveClasspathDeps()
                .stream()
                .filter(buildRule -> !(alwaysPackageRoots && root.equals(buildRule)))
                .iterator());
      }
      ImmutableSortedSet.Builder<JavaLibrary> removals = ImmutableSortedSet.naturalOrder();
      for (JavaLibrary javaLibrary : candidates.build()) {
        if (HasMavenCoordinates.isMavenCoordsPresent(javaLibrary)) {
          depsCollector.add(javaLibrary);
          removals.addAll(javaLibrary.getTransitiveClasspathDeps());
        }
      }

      Set<JavaLibrary> difference = Sets.difference(candidates.build(), removals.build());
      Set<? extends BuildRule> mandatoryRules = alwaysPackageRoots ? roots : Collections.emptySet();
      return new TraversedDeps(
          /* mavenDeps */ depsCollector.build(),
          /* packagedDeps */ Sets.union(mandatoryRules, difference));
    }
  }
}<|MERGE_RESOLUTION|>--- conflicted
+++ resolved
@@ -156,71 +156,6 @@
     return traversedDeps.packagedDeps;
   }
 
-<<<<<<< HEAD
-=======
-  public static class SourceJar extends JavaSourceJar implements MavenPublishable {
-
-    private final TraversedDeps traversedDeps;
-    private final Optional<SourcePath> mavenPomTemplate;
-
-    public SourceJar(
-        BuildTarget buildTarget,
-        ProjectFilesystem projectFilesystem,
-        BuildRuleParams params,
-        ImmutableSortedSet<SourcePath> srcs,
-        Optional<String> mavenCoords,
-        Optional<SourcePath> mavenPomTemplate,
-        TraversedDeps traversedDeps) {
-      super(buildTarget, projectFilesystem, params, srcs, mavenCoords);
-      this.traversedDeps = traversedDeps;
-      this.mavenPomTemplate = mavenPomTemplate;
-    }
-
-    public static SourceJar create(
-        BuildTarget buildTarget,
-        ProjectFilesystem projectFilesystem,
-        BuildRuleParams params,
-        ImmutableSortedSet<SourcePath> topLevelSrcs,
-        Optional<String> mavenCoords,
-        Optional<SourcePath> mavenPomTemplate) {
-      // Do not package deps by default.
-      TraversedDeps traversedDeps = TraversedDeps.traverse(params.getBuildDeps(), false);
-
-      params = adjustParams(params, traversedDeps);
-
-      ImmutableSortedSet<SourcePath> sourcePaths =
-          FluentIterable.from(traversedDeps.packagedDeps)
-              .filter(HasSources.class)
-              .transformAndConcat(HasSources::getSources)
-              .append(topLevelSrcs)
-              .toSortedSet(Ordering.natural());
-      return new SourceJar(
-          buildTarget,
-          projectFilesystem,
-          params,
-          sourcePaths,
-          mavenCoords,
-          mavenPomTemplate,
-          traversedDeps);
-    }
-
-    @Override
-    public Optional<SourcePath> getPomTemplate() {
-      return mavenPomTemplate;
-    }
-
-    @Override
-    public Iterable<HasMavenCoordinates> getMavenDeps() {
-      return traversedDeps.mavenDeps;
-    }
-
-    @Override
-    public Iterable<BuildRule> getPackagedDependencies() {
-      return traversedDeps.packagedDeps;
-    }
-  }
-
->>>>>>> 4ef8e96b
   private static class TraversedDeps {
     public final Iterable<HasMavenCoordinates> mavenDeps;
     public final Iterable<BuildRule> packagedDeps;
