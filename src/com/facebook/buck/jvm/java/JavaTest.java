/*
 * Copyright 2012-present Facebook, Inc.
 *
 * Licensed under the Apache License, Version 2.0 (the "License"); you may
 * not use this file except in compliance with the License. You may obtain
 * a copy of the License at
 *
 *     http://www.apache.org/licenses/LICENSE-2.0
 *
 * Unless required by applicable law or agreed to in writing, software
 * distributed under the License is distributed on an "AS IS" BASIS, WITHOUT
 * WARRANTIES OR CONDITIONS OF ANY KIND, either express or implied. See the
 * License for the specific language governing permissions and limitations
 * under the License.
 */

package com.facebook.buck.jvm.java;

import com.facebook.buck.event.BuckEventBus;
import com.facebook.buck.io.BuildCellRelativePath;
import com.facebook.buck.io.MorePaths;
import com.facebook.buck.io.ProjectFilesystem;
import com.facebook.buck.log.Logger;
import com.facebook.buck.model.BuildId;
import com.facebook.buck.model.BuildTarget;
import com.facebook.buck.model.BuildTargets;
import com.facebook.buck.model.Either;
import com.facebook.buck.model.Flavor;
import com.facebook.buck.model.InternalFlavor;
import com.facebook.buck.rules.AbstractBuildRuleWithDeclaredAndExtraDeps;
import com.facebook.buck.rules.AddToRuleKey;
import com.facebook.buck.rules.BuildContext;
import com.facebook.buck.rules.BuildRule;
import com.facebook.buck.rules.BuildRuleParams;
import com.facebook.buck.rules.BuildableContext;
import com.facebook.buck.rules.ExportDependencies;
import com.facebook.buck.rules.ExternalTestRunnerRule;
import com.facebook.buck.rules.ExternalTestRunnerTestSpec;
import com.facebook.buck.rules.ForwardingBuildTargetSourcePath;
import com.facebook.buck.rules.HasPostBuildSteps;
import com.facebook.buck.rules.HasRuntimeDeps;
import com.facebook.buck.rules.SourcePath;
import com.facebook.buck.rules.SourcePathResolver;
import com.facebook.buck.rules.SourcePathRuleFinder;
import com.facebook.buck.rules.TestRule;
import com.facebook.buck.rules.args.Arg;
import com.facebook.buck.step.AbstractExecutionStep;
import com.facebook.buck.step.ExecutionContext;
import com.facebook.buck.step.Step;
import com.facebook.buck.step.StepExecutionResult;
import com.facebook.buck.step.TargetDevice;
import com.facebook.buck.step.fs.MakeCleanDirectoryStep;
import com.facebook.buck.step.fs.MkdirStep;
import com.facebook.buck.test.TestCaseSummary;
import com.facebook.buck.test.TestResultSummary;
import com.facebook.buck.test.TestResults;
import com.facebook.buck.test.TestRunningOptions;
import com.facebook.buck.test.XmlTestResultParser;
import com.facebook.buck.test.result.type.ResultType;
import com.facebook.buck.test.selectors.TestSelectorList;
import com.facebook.buck.util.MoreCollectors;
import com.facebook.buck.util.ZipFileTraversal;
import com.google.common.annotations.VisibleForTesting;
import com.google.common.base.Preconditions;
import com.google.common.collect.ImmutableList;
import com.google.common.collect.ImmutableMap;
import com.google.common.collect.ImmutableSet;
import com.google.common.collect.ImmutableSortedSet;
import com.google.common.collect.Iterables;
import com.google.common.collect.Lists;
import com.google.common.collect.Sets;
import java.io.File;
import java.io.IOException;
import java.nio.file.Files;
import java.nio.file.Path;
import java.nio.file.Paths;
import java.util.Collections;
import java.util.List;
import java.util.Map;
import java.util.Optional;
import java.util.Random;
import java.util.Set;
import java.util.SortedSet;
import java.util.concurrent.Callable;
import java.util.logging.Level;
import java.util.stream.Stream;
import java.util.zip.ZipEntry;
import java.util.zip.ZipFile;
import javax.annotation.Nullable;

@SuppressWarnings("PMD.TestClassWithoutTestCases")
public class JavaTest extends AbstractBuildRuleWithDeclaredAndExtraDeps
    implements TestRule,
        HasClasspathEntries,
        HasRuntimeDeps,
        HasPostBuildSteps,
        ExternalTestRunnerRule,
        ExportDependencies {

  public static final Flavor COMPILED_TESTS_LIBRARY_FLAVOR = InternalFlavor.of("testsjar");

  // TODO(#9027062): Migrate this to a PackagedResource so we don't make assumptions
  // about the ant build.
  private static final Path TESTRUNNER_CLASSES =
      Paths.get(
          System.getProperty(
              "buck.testrunner_classes", new File("build/testrunner/classes").getAbsolutePath()));

  private final JavaLibrary compiledTestsLibrary;

  private final ImmutableSet<Either<SourcePath, Path>> additionalClasspathEntries;
  @AddToRuleKey private final JavaRuntimeLauncher javaRuntimeLauncher;

  @AddToRuleKey private final ImmutableList<String> vmArgs;

  private final ImmutableMap<String, String> nativeLibsEnvironment;

<<<<<<< HEAD

  @AddToRuleKey
  private final ImmutableSortedSet<String> additionalTests;

  @Nullable
  private CompiledClassFileFinder compiledClassFileFinder;
=======
  @Nullable private CompiledClassFileFinder compiledClassFileFinder;
>>>>>>> 7b2b3a62

  private final ImmutableSet<String> labels;

  private final ImmutableSet<String> contacts;

  private final Optional<Level> stdOutLogLevel;
  private final Optional<Level> stdErrLogLevel;

  @AddToRuleKey private final TestType testType;

  @AddToRuleKey private final Optional<Long> testRuleTimeoutMs;

  @AddToRuleKey private final Optional<Long> testCaseTimeoutMs;

  @AddToRuleKey private final ImmutableMap<String, Arg> env;

  private final Path pathToTestLogs;

  private static final int TEST_CLASSES_SHUFFLE_SEED = 0xFACEB00C;

  private static final Logger LOG = Logger.get(JavaTest.class);

  @Nullable private ImmutableList<JUnitStep> junits;

  @AddToRuleKey private final boolean runTestSeparately;

  @AddToRuleKey private final ForkMode forkMode;

  @AddToRuleKey private final Optional<SourcePath> unbundledResourcesRoot;

  public JavaTest(
      BuildTarget buildTarget,
      ProjectFilesystem projectFilesystem,
      BuildRuleParams params,
      JavaLibrary compiledTestsLibrary,
      ImmutableSortedSet<String> additionalTests,
      ImmutableSet<Either<SourcePath, Path>> additionalClasspathEntries,
      Set<String> labels,
      Set<String> contacts,
      TestType testType,
      JavaRuntimeLauncher javaRuntimeLauncher,
      List<String> vmArgs,
      Map<String, String> nativeLibsEnvironment,
      Optional<Long> testRuleTimeoutMs,
      Optional<Long> testCaseTimeoutMs,
      ImmutableMap<String, Arg> env,
      boolean runTestSeparately,
      ForkMode forkMode,
      Optional<Level> stdOutLogLevel,
      Optional<Level> stdErrLogLevel,
      Optional<SourcePath> unbundledResourcesRoot) {
    super(buildTarget, projectFilesystem, params);
    this.compiledTestsLibrary = compiledTestsLibrary;
    this.additionalTests = additionalTests;

    for (Either<SourcePath, Path> path : additionalClasspathEntries) {
      if (path.isRight()) {
        Preconditions.checkState(
            path.getRight().isAbsolute(),
            "Additional classpath entries must be absolute but got %s",
            path.getRight());
      }
    }

    this.additionalClasspathEntries = additionalClasspathEntries;
    this.javaRuntimeLauncher = javaRuntimeLauncher;
    this.vmArgs = ImmutableList.copyOf(vmArgs);
    this.nativeLibsEnvironment = ImmutableMap.copyOf(nativeLibsEnvironment);
    this.labels = ImmutableSet.copyOf(labels);
    this.contacts = ImmutableSet.copyOf(contacts);
    this.testType = testType;
    this.testRuleTimeoutMs = testRuleTimeoutMs;
    this.testCaseTimeoutMs = testCaseTimeoutMs;
    this.env = env;
    this.runTestSeparately = runTestSeparately;
    this.forkMode = forkMode;
    this.stdOutLogLevel = stdOutLogLevel;
    this.stdErrLogLevel = stdErrLogLevel;
    this.unbundledResourcesRoot = unbundledResourcesRoot;
    this.pathToTestLogs = getPathToTestOutputDirectory().resolve("logs.txt");
  }

  @Override
  public ImmutableSet<String> getLabels() {
    return labels;
  }

  @Override
  public ImmutableSet<String> getContacts() {
    return contacts;
  }

  /** @param context That may be useful in producing the bootclasspath entries. */
  protected ImmutableSet<Path> getBootClasspathEntries(ExecutionContext context) {
    return ImmutableSet.of();
  }

  private Path getClassPathFile() {
    return BuildTargets.getGenPath(getProjectFilesystem(), getBuildTarget(), "%s/classpath-file");
  }

  private JUnitStep getJUnitStep(
      ExecutionContext executionContext,
      SourcePathResolver pathResolver,
      TestRunningOptions options,
      Optional<Path> outDir,
      Optional<Path> robolectricLogPath,
      Set<String> testClassNames) {

    Iterable<String> reorderedTestClasses =
        reorderClasses(testClassNames, options.isShufflingTests());

    ImmutableList<String> properVmArgs =
        amendVmArgs(this.vmArgs, pathResolver, executionContext.getTargetDevice());

    BuckEventBus buckEventBus = executionContext.getBuckEventBus();
    BuildId buildId = buckEventBus.getBuildId();
    TestSelectorList testSelectorList = options.getTestSelectorList();
    JUnitJvmArgs args =
        JUnitJvmArgs.builder()
            .setTestType(testType)
            .setDirectoryForTestResults(outDir)
            .setClasspathFile(getClassPathFile())
            .setTestRunnerClasspath(TESTRUNNER_CLASSES)
            .setCodeCoverageEnabled(executionContext.isCodeCoverageEnabled())
            .setInclNoLocationClassesEnabled(executionContext.isInclNoLocationClassesEnabled())
            .setDebugEnabled(executionContext.isDebugEnabled())
            .setPathToJavaAgent(options.getPathToJavaAgent())
            .setBuildId(buildId)
            .setBuckModuleBaseSourceCodePath(getBuildTarget().getBasePath())
            .setStdOutLogLevel(stdOutLogLevel)
            .setStdErrLogLevel(stdErrLogLevel)
            .setRobolectricLogPath(robolectricLogPath)
            .setExtraJvmArgs(properVmArgs)
            .addAllTestClasses(reorderedTestClasses)
            .setShouldExplainTestSelectorList(options.shouldExplainTestSelectorList())
            .setTestSelectorList(testSelectorList)
            .build();

    return new JUnitStep(
        getProjectFilesystem(),
        nativeLibsEnvironment,
        testRuleTimeoutMs,
        testCaseTimeoutMs,
        Arg.stringify(env, pathResolver),
        javaRuntimeLauncher,
        args);
  }

  /** Returns the underlying java library containing the compiled tests. */
  public JavaLibrary getCompiledTestsLibrary() {
    return compiledTestsLibrary;
  }

  /**
   * Runs the tests specified by the "srcs" of this class. If this rule transitively depends on
   * other {@code java_test()} rules, then they will be run separately.
   */
  @Override
  public ImmutableList<Step> runTests(
      ExecutionContext executionContext,
      TestRunningOptions options,
      BuildContext buildContext,
      TestReportingCallback testReportingCallback) {

    // If no classes were generated, then this is probably a java_test() that declares a number of
    // other java_test() rules as deps, functioning as a test suite. In this case, simply return an
    // empty list of commands.
    Set<String> testClassNames = getClassNamesForSources(buildContext.getSourcePathResolver());
    LOG.debug("Testing these classes: %s", testClassNames.toString());
    if (testClassNames.isEmpty()) {
      return ImmutableList.of();
    }

    ImmutableList.Builder<Step> steps = ImmutableList.builder();
    Path pathToTestOutput = getPathToTestOutputDirectory();

    steps.addAll(
        MakeCleanDirectoryStep.of(
            BuildCellRelativePath.fromCellRelativePath(
                buildContext.getBuildCellRootPath(), getProjectFilesystem(), pathToTestOutput)));
    if (forkMode() == ForkMode.PER_TEST) {
      ImmutableList.Builder<JUnitStep> junitsBuilder = ImmutableList.builder();
      for (String testClass : testClassNames) {
        junitsBuilder.add(
            getJUnitStep(
                executionContext,
                buildContext.getSourcePathResolver(),
                options,
                Optional.of(pathToTestOutput),
                Optional.of(pathToTestLogs),
                Collections.singleton(testClass)));
      }
      junits = junitsBuilder.build();
    } else {
      junits =
          ImmutableList.of(
              getJUnitStep(
                  executionContext,
                  buildContext.getSourcePathResolver(),
                  options,
                  Optional.of(pathToTestOutput),
                  Optional.of(pathToTestLogs),
                  testClassNames));
    }
    steps.addAll(junits);
    return steps.build();
  }

  private static Iterable<String> reorderClasses(Set<String> testClassNames, boolean shuffle) {
    Random rng;
    if (shuffle) {
      // This is a runtime-seed reorder, which always produces a new order.
      rng = new Random(System.nanoTime());
    } else {
      // This is fixed-seed reorder, which always produces the same order.
      // We still want to do this in order to decouple the test order from the
      // filesystem/environment.
      rng = new Random(TEST_CLASSES_SHUFFLE_SEED);
    }
    List<String> reorderedClassNames = Lists.newArrayList(testClassNames);
    Collections.shuffle(reorderedClassNames, rng);
    return reorderedClassNames;
  }

  ImmutableList<String> amendVmArgs(
      ImmutableList<String> existingVmArgs,
      SourcePathResolver pathResolver,
      Optional<TargetDevice> targetDevice) {
    ImmutableList.Builder<String> vmArgs = ImmutableList.builder();
    vmArgs.addAll(existingVmArgs);
    onAmendVmArgs(vmArgs, pathResolver, targetDevice);
    return vmArgs.build();
  }

  /**
   * Override this method if you need to amend vm args. Subclasses are required to call
   * super.onAmendVmArgs(...).
   */
  protected void onAmendVmArgs(
      ImmutableList.Builder<String> vmArgsBuilder,
      @SuppressWarnings("unused") SourcePathResolver pathResolver,
      Optional<TargetDevice> targetDevice) {
    if (!targetDevice.isPresent()) {
      return;
    }

    TargetDevice device = targetDevice.get();
    if (device.isEmulator()) {
      vmArgsBuilder.add("-Dbuck.device=emulator");
    } else {
      vmArgsBuilder.add("-Dbuck.device=device");
    }
    if (device.getIdentifier().isPresent()) {
      vmArgsBuilder.add("-Dbuck.device.id=" + device.getIdentifier().get());
    }
  }

  @Override
  public Path getPathToTestOutputDirectory() {
    return BuildTargets.getGenPath(
        getProjectFilesystem(), getBuildTarget(), "__java_test_%s_output__");
  }

  /** @return a test case result, named "main", signifying a failure of the entire test class. */
  private TestCaseSummary getTestClassFailedSummary(String testClass, String message, long time) {
    return new TestCaseSummary(
        testClass,
        ImmutableList.of(
            new TestResultSummary(
                testClass, "main", ResultType.FAILURE, time, message, "", "", "")));
  }

  @Override
  public Callable<TestResults> interpretTestResults(
      final ExecutionContext context,
      SourcePathResolver pathResolver,
      final boolean isUsingTestSelectors) {
    final ImmutableSet<String> contacts = getContacts();
    return () -> {
      // It is possible that this rule was not responsible for running any tests because all tests
      // were run by its deps. In this case, return an empty TestResults.
      Set<String> testClassNames = getClassNamesForSources(pathResolver);
      if (testClassNames.isEmpty()) {
        return TestResults.of(
            getBuildTarget(),
            ImmutableList.of(),
            contacts,
            labels.stream().map(Object::toString).collect(MoreCollectors.toImmutableSet()));
      }

      List<TestCaseSummary> summaries = Lists.newArrayListWithCapacity(testClassNames.size());
      for (String testClass : testClassNames) {
        String testSelectorSuffix = "";
        if (isUsingTestSelectors) {
          testSelectorSuffix += ".test_selectors";
        }
        String path = String.format("%s%s.xml", testClass, testSelectorSuffix);
        Path testResultFile =
            getProjectFilesystem()
                .getPathForRelativePath(getPathToTestOutputDirectory().resolve(path));
        if (!isUsingTestSelectors && !Files.isRegularFile(testResultFile)) {
          String message;
          for (JUnitStep junit : Preconditions.checkNotNull(junits)) {
            if (junit.hasTimedOut()) {
              message = "test timed out before generating results file";
            } else {
              message = "test exited before generating results file";
            }
            summaries.add(
                getTestClassFailedSummary(testClass, message, testRuleTimeoutMs.orElse(0L)));
          }
          // Not having a test result file at all (which only happens when we are using test
          // selectors) is interpreted as meaning a test didn't run at all, so we'll completely
          // ignore it.  This is another result of the fact that JUnit is the only thing that can
          // definitively say whether or not a class should be run.  It's not possible, for example,
          // to filter testClassNames here at the buck end.
        } else if (Files.isRegularFile(testResultFile)) {
          summaries.add(XmlTestResultParser.parse(testResultFile));
        }
      }

      return TestResults.builder()
          .setBuildTarget(getBuildTarget())
          .setTestCases(summaries)
          .setContacts(contacts)
          .setLabels(labels.stream().map(Object::toString).collect(MoreCollectors.toImmutableSet()))
          .addTestLogPaths(getProjectFilesystem().resolve(pathToTestLogs))
          .build();
    };
  }

  private Set<String> getClassNamesForSources(SourcePathResolver pathResolver) {
    if (compiledClassFileFinder == null) {
      compiledClassFileFinder = new CompiledClassFileFinder(this, pathResolver);
    }
    return Sets.union(
        additionalTests,
        compiledClassFileFinder.getClassNamesForSources());
  }

  @Override
  public ImmutableList<Step> getBuildSteps(
      BuildContext context, BuildableContext buildableContext) {
    // Nothing to build, this is a test-only rule
    return ImmutableList.of();
  }

  @Nullable
  @Override
  public SourcePath getSourcePathToOutput() {
    SourcePath output = compiledTestsLibrary.getSourcePathToOutput();
    if (output == null) {
      return null;
    }
    return new ForwardingBuildTargetSourcePath(getBuildTarget(), output);
  }

  @Override
  public ImmutableSet<SourcePath> getTransitiveClasspaths() {
    return compiledTestsLibrary.getTransitiveClasspaths();
  }

  @Override
  public ImmutableSet<JavaLibrary> getTransitiveClasspathDeps() {
    return compiledTestsLibrary.getTransitiveClasspathDeps();
  }

  @Override
  public ImmutableSet<SourcePath> getImmediateClasspaths() {
    return compiledTestsLibrary.getImmediateClasspaths();
  }

  @Override
  public ImmutableSet<SourcePath> getOutputClasspaths() {
    return compiledTestsLibrary.getOutputClasspaths();
  }

  @Override
  public SortedSet<BuildRule> getExportedDeps() {
    return ImmutableSortedSet.of(compiledTestsLibrary);
  }

  @VisibleForTesting
  static class CompiledClassFileFinder {

    private final Set<String> classNamesForSources;

    CompiledClassFileFinder(JavaTest rule, SourcePathResolver pathResolver) {
      Path outputPath;
      SourcePath outputSourcePath = rule.getSourcePathToOutput();
      if (outputSourcePath != null) {
        outputPath = pathResolver.getAbsolutePath(outputSourcePath);
      } else {
        outputPath = null;
      }
      classNamesForSources =
          getClassNamesForSources(
              rule.compiledTestsLibrary.getJavaSrcs(),
              outputPath,
              rule.getProjectFilesystem(),
              pathResolver);
    }

    public Set<String> getClassNamesForSources() {
      return classNamesForSources;
    }

    /**
     * When a collection of .java files is compiled into a directory, that directory will have a
     * subfolder structure that matches the package structure of the input .java files. In general,
     * the .java files will be 1:1 with the .class files with two notable exceptions: (1) There will
     * be an additional .class file for each inner/anonymous class generated. These types of classes
     * are easy to identify because they will contain a '$' in the name. (2) A .java file that
     * defines multiple top-level classes (yes, this can exist:
     * http://stackoverflow.com/questions/2336692/java-multiple-class-declarations-in-one-file) will
     * generate multiple .class files that do not have '$' in the name. In this method, we perform a
     * strict check for (1) and use a heuristic for (2). It is possible to filter out the type (2)
     * situation with a stricter check that aligns the package directories of the .java files and
     * the .class files, but it is a pain to implement. If this heuristic turns out to be
     * insufficient in practice, then we can fix it.
     *
     * @param sources paths to .java source files that were passed to javac
     * @param jarFilePath jar where the generated .class files were written
     */
    @VisibleForTesting
    static ImmutableSet<String> getClassNamesForSources(
        Set<SourcePath> sources,
        @Nullable Path jarFilePath,
        ProjectFilesystem projectFilesystem,
        SourcePathResolver resolver) {
      if (jarFilePath == null) {
        return ImmutableSet.of();
      }

      final Set<String> sourceClassNames = Sets.newHashSetWithExpectedSize(sources.size());
      for (SourcePath path : sources) {
        // We support multiple languages in this rule - the file extension doesn't matter so long
        // as the language supports filename == classname.
        sourceClassNames.add(MorePaths.getNameWithoutExtension(resolver.getRelativePath(path)));
      }

      final ImmutableSet.Builder<String> testClassNames = ImmutableSet.builder();
      Path jarFile = projectFilesystem.getPathForRelativePath(jarFilePath);
      ZipFileTraversal traversal =
          new ZipFileTraversal(jarFile) {

            @Override
            public void visit(ZipFile zipFile, ZipEntry zipEntry) {
              final String name = new File(zipEntry.getName()).getName();

              // Ignore non-.class files.
              if (!name.endsWith(".class")) {
                return;
              }

              // As a heuristic for case (2) as described in the Javadoc, make sure the name of the
              // .class file matches the name of a .java/.scala/.xxx file.
              String nameWithoutDotClass = name.substring(0, name.length() - ".class".length());
              if (!sourceClassNames.contains(nameWithoutDotClass)) {
                return;
              }

              // Make sure it is a .class file that corresponds to a top-level .class file and not an
              // inner class.
              if (!name.contains("$")) {
                String fullyQualifiedNameWithDotClassSuffix = zipEntry.getName().replace('/', '.');
                String className =
                    fullyQualifiedNameWithDotClassSuffix.substring(
                        0, fullyQualifiedNameWithDotClassSuffix.length() - ".class".length());
                testClassNames.add(className);
              }
            }
          };
      try {
        traversal.traverse();
      } catch (IOException e) {
        // There's nothing sane to do here. The jar file really should exist.
        throw new RuntimeException(e);
      }

      return testClassNames.build();
    }
  }

  @Override
  public boolean runTestSeparately() {
    return runTestSeparately;
  }

  public ForkMode forkMode() {
    return forkMode;
  }

  @Override
  public Stream<BuildTarget> getRuntimeDeps(SourcePathRuleFinder ruleFinder) {
    return Stream.concat(
            // By the end of the build, all the transitive Java library dependencies *must* be
            // available on disk, so signal this requirement via the {@link HasRuntimeDeps}
            // interface.
            compiledTestsLibrary
                .getTransitiveClasspathDeps()
                .stream()
                .filter(rule -> !this.equals(rule)),
            // It's possible that the user added some tool as a dependency, so make sure we promote
            // this rules first-order deps to runtime deps, so that these potential tools are
            // available when this test runs.
            compiledTestsLibrary.getBuildDeps().stream())
        .map(BuildRule::getBuildTarget);
  }

  @Override
  public boolean supportsStreamingTests() {
    return false;
  }

  @Override
  public ExternalTestRunnerTestSpec getExternalTestRunnerSpec(
      ExecutionContext executionContext, TestRunningOptions options, BuildContext buildContext) {
    JUnitStep jUnitStep =
        getJUnitStep(
            executionContext,
            buildContext.getSourcePathResolver(),
            options,
            Optional.empty(),
            Optional.empty(),
            getClassNamesForSources(buildContext.getSourcePathResolver()));
    return ExternalTestRunnerTestSpec.builder()
        .setTarget(getBuildTarget())
        .setType("junit")
        .setCommand(jUnitStep.getShellCommandInternal(executionContext))
        .setEnv(jUnitStep.getEnvironmentVariables(executionContext))
        .setLabels(getLabels())
        .setContacts(getContacts())
        .build();
  }

  @Override
  public ImmutableList<Step> getPostBuildSteps(BuildContext buildContext) {
    return ImmutableList.<Step>builder()
        .add(
            MkdirStep.of(
                BuildCellRelativePath.fromCellRelativePath(
                    buildContext.getBuildCellRootPath(),
                    getProjectFilesystem(),
                    getClassPathFile().getParent())))
        .add(
            new AbstractExecutionStep("write classpath file") {
              @Override
              public StepExecutionResult execute(ExecutionContext context)
                  throws IOException, InterruptedException {
                ImmutableSet.Builder<Path> builder = ImmutableSet.<Path>builder();
                if (unbundledResourcesRoot.isPresent()) {
                  builder.add(
                      buildContext.getSourcePathResolver().getAbsolutePath(unbundledResourcesRoot.get()));
                }
                ImmutableSet<Path> classpathEntries =
                    builder
                        .addAll(
                            compiledTestsLibrary
                                .getTransitiveClasspaths()
                                .stream()
                                .map(buildContext.getSourcePathResolver()::getAbsolutePath)
                                .collect(MoreCollectors.toImmutableSet()))
                        .addAll(
                            additionalClasspathEntries
                                .stream()
                                .map(
                                    e ->
                                        e.isLeft()
                                            ? buildContext
                                                .getSourcePathResolver()
                                                .getAbsolutePath(e.getLeft())
                                            : e.getRight())
                                .collect(MoreCollectors.toImmutableSet()))
                        .addAll(getBootClasspathEntries(context))
                        .build();
                getProjectFilesystem()
                    .writeLinesToPath(
                        Iterables.transform(classpathEntries, Object::toString),
                        getClassPathFile());
                return StepExecutionResult.SUCCESS;
              }
            })
        .build();
  }
}<|MERGE_RESOLUTION|>--- conflicted
+++ resolved
@@ -115,16 +115,10 @@
 
   private final ImmutableMap<String, String> nativeLibsEnvironment;
 
-<<<<<<< HEAD
-
   @AddToRuleKey
   private final ImmutableSortedSet<String> additionalTests;
 
-  @Nullable
-  private CompiledClassFileFinder compiledClassFileFinder;
-=======
   @Nullable private CompiledClassFileFinder compiledClassFileFinder;
->>>>>>> 7b2b3a62
 
   private final ImmutableSet<String> labels;
 
