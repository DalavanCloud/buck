/*
 * Copyright 2012-present Facebook, Inc.
 *
 * Licensed under the Apache License, Version 2.0 (the "License"); you may
 * not use this file except in compliance with the License. You may obtain
 * a copy of the License at
 *
 *     http://www.apache.org/licenses/LICENSE-2.0
 *
 * Unless required by applicable law or agreed to in writing, software
 * distributed under the License is distributed on an "AS IS" BASIS, WITHOUT
 * WARRANTIES OR CONDITIONS OF ANY KIND, either express or implied. See the
 * License for the specific language governing permissions and limitations
 * under the License.
 */

package com.facebook.buck.jvm.java;

import static com.facebook.buck.rules.BuildableProperties.Kind.LIBRARY;

import com.facebook.buck.android.AndroidPackageable;
import com.facebook.buck.android.AndroidPackageableCollector;
import com.facebook.buck.io.ProjectFilesystem;
import com.facebook.buck.jvm.core.JavaPackageFinder;
import com.facebook.buck.jvm.core.SuggestBuildRules;
import com.facebook.buck.model.BuildTarget;
import com.facebook.buck.model.BuildTargets;
import com.facebook.buck.model.HasTests;
import com.facebook.buck.rules.AbstractBuildRule;
import com.facebook.buck.rules.AddToRuleKey;
import com.facebook.buck.rules.BuildContext;
import com.facebook.buck.rules.BuildOutputInitializer;
import com.facebook.buck.rules.BuildRule;
import com.facebook.buck.rules.BuildRuleParams;
import com.facebook.buck.rules.BuildTargetSourcePath;
import com.facebook.buck.rules.BuildableContext;
import com.facebook.buck.rules.BuildableProperties;
import com.facebook.buck.rules.ExportDependencies;
import com.facebook.buck.rules.InitializableFromDisk;
import com.facebook.buck.rules.OnDiskBuildInfo;
import com.facebook.buck.rules.SourcePath;
import com.facebook.buck.rules.SourcePathResolver;
import com.facebook.buck.rules.keys.SupportsInputBasedRuleKey;
import com.facebook.buck.step.Step;
import com.facebook.buck.step.fs.MakeCleanDirectoryStep;
import com.facebook.buck.step.fs.MkdirStep;
import com.facebook.buck.step.fs.TouchStep;
import com.facebook.buck.util.HumanReadableException;
import com.google.common.base.Function;
import com.google.common.base.Optional;
import com.google.common.base.Predicates;
import com.google.common.base.Supplier;
import com.google.common.base.Suppliers;
import com.google.common.collect.ImmutableList;
import com.google.common.collect.ImmutableSet;
import com.google.common.collect.ImmutableSetMultimap;
import com.google.common.collect.ImmutableSortedMap;
import com.google.common.collect.ImmutableSortedSet;
import com.google.common.collect.Sets;
import com.google.common.hash.HashCode;
import com.google.common.reflect.ClassPath;

import java.io.IOException;
import java.net.URL;
import java.net.URLClassLoader;
import java.nio.file.Path;
import java.nio.file.Paths;
import java.util.Collection;
import java.util.Set;

import javax.annotation.Nullable;

/**
 * Suppose this were a rule defined in <code>src/com/facebook/feed/BUILD</code>:
 * <pre>
 * java_library(
 *   name = 'feed',
 *   srcs = [
 *     'FeedStoryRenderer.java',
 *   ],
 *   deps = [
 *     '//src/com/facebook/feed/model:model',
 *     '//third-party/java/guava:guava',
 *   ],
 * )
 * </pre>
 * Then this would compile {@code FeedStoryRenderer.java} against Guava and the classes generated
 * from the {@code //src/com/facebook/feed/model:model} rule.
 */
public class DefaultJavaLibrary extends AbstractBuildRule
    implements JavaLibrary, HasClasspathEntries, ExportDependencies,
    InitializableFromDisk<JavaLibrary.Data>, AndroidPackageable,
    SupportsInputBasedRuleKey, HasTests {

  private static final BuildableProperties OUTPUT_TYPE = new BuildableProperties(LIBRARY);

  @AddToRuleKey
  private final ImmutableSortedSet<SourcePath> srcs;
  @AddToRuleKey
  private final ImmutableSortedSet<SourcePath> resources;
  @AddToRuleKey(stringify = true)
  private final Optional<Path> resourcesRoot;
  @AddToRuleKey
  private final Optional<String> mavenCoords;
  private final Optional<Path> outputJar;
  @AddToRuleKey
  private final Optional<SourcePath> proguardConfig;
  @AddToRuleKey
  private final ImmutableList<String> postprocessClassesCommands;
  private final ImmutableSortedSet<BuildRule> exportedDeps;
  private final ImmutableSortedSet<BuildRule> providedDeps;
  // Some classes need to override this when enhancing deps (see AndroidLibrary).
  private final ImmutableSet<Path> additionalClasspathEntries;
  private final Supplier<ImmutableSetMultimap<JavaLibrary, Path>>
      outputClasspathEntriesSupplier;
  private final Supplier<ImmutableSetMultimap<JavaLibrary, Path>>
      transitiveClasspathEntriesSupplier;
  private final Supplier<ImmutableSet<JavaLibrary>> transitiveClasspathDepsSupplier;
  private final Supplier<ImmutableSetMultimap<JavaLibrary, Path>>
      declaredClasspathEntriesSupplier;

  private final SourcePath abiJar;
  @AddToRuleKey
  @SuppressWarnings("PMD.UnusedPrivateField")
  private final Supplier<ImmutableSortedSet<SourcePath>> abiClasspath;

  private final BuildOutputInitializer<Data> buildOutputInitializer;
  private final ImmutableSortedSet<BuildTarget> tests;
  private final Optional<Path> generatedSourceFolder;

  @AddToRuleKey
  private final CompileToJarStepFactory compileStepFactory;

  @Override
  public ImmutableSortedSet<BuildTarget> getTests() {
    return tests;
  }

  private static final SuggestBuildRules.JarResolver JAR_RESOLVER =
      new SuggestBuildRules.JarResolver() {
    @Override
    public ImmutableSet<String> resolve(ProjectFilesystem filesystem, Path relativeClassPath) {
      ImmutableSet.Builder<String> topLevelSymbolsBuilder = ImmutableSet.builder();
      try {
        Path classPath = filesystem.getPathForRelativePath(relativeClassPath);
        ClassLoader loader = URLClassLoader.newInstance(
            new URL[]{classPath.toUri().toURL()},
          /* parent */ null);

        // For every class contained in that jar, check to see if the package name
        // (e.g. com.facebook.foo), the simple name (e.g. ImmutableSet) or the name
        // (e.g com.google.common.collect.ImmutableSet) is one of the missing symbols.
        for (ClassPath.ClassInfo classInfo : ClassPath.from(loader).getTopLevelClasses()) {
          topLevelSymbolsBuilder.add(classInfo.getPackageName(),
              classInfo.getSimpleName(),
              classInfo.getName());
        }
      } catch (IOException e) {
        // Since this simply is a heuristic, return an empty set if we fail to load a jar.
        return topLevelSymbolsBuilder.build();
      }
      return topLevelSymbolsBuilder.build();
    }
  };

  public DefaultJavaLibrary(
      final BuildRuleParams params,
      SourcePathResolver resolver,
      Set<? extends SourcePath> srcs,
      Set<? extends SourcePath> resources,
      Optional<Path> generatedSourceFolder,
      Optional<SourcePath> proguardConfig,
      ImmutableList<String> postprocessClassesCommands,
      ImmutableSortedSet<BuildRule> exportedDeps,
      ImmutableSortedSet<BuildRule> providedDeps,
      SourcePath abiJar,
      ImmutableSet<Path> additionalClasspathEntries,
      CompileToJarStepFactory compileStepFactory,
      Optional<Path> resourcesRoot,
      Optional<String> mavenCoords,
      ImmutableSortedSet<BuildTarget> tests) {
    this(
        params,
        resolver,
        srcs,
        resources,
        generatedSourceFolder,
        proguardConfig,
        postprocessClassesCommands,
        exportedDeps,
        providedDeps,
        abiJar,
        Suppliers.memoize(
            new Supplier<ImmutableSortedSet<SourcePath>>() {
              @Override
              public ImmutableSortedSet<SourcePath> get() {
                return JavaLibraryRules.getAbiInputs(params.getDeps());
              }
            }),
        additionalClasspathEntries,
        compileStepFactory,
        resourcesRoot,
        mavenCoords,
        tests);
  }

  private DefaultJavaLibrary(
      BuildRuleParams params,
      final SourcePathResolver resolver,
      Set<? extends SourcePath> srcs,
      Set<? extends SourcePath> resources,
      Optional<Path> generatedSourceFolder,
      Optional<SourcePath> proguardConfig,
      ImmutableList<String> postprocessClassesCommands,
      ImmutableSortedSet<BuildRule> exportedDeps,
      ImmutableSortedSet<BuildRule> providedDeps,
      SourcePath abiJar,
      final Supplier<ImmutableSortedSet<SourcePath>> abiClasspath,
      ImmutableSet<Path> additionalClasspathEntries,
      CompileToJarStepFactory compileStepFactory,
      Optional<Path> resourcesRoot,
      Optional<String> mavenCoords,
      ImmutableSortedSet<BuildTarget> tests) {
    super(
        params.appendExtraDeps(
            new Supplier<Iterable<? extends BuildRule>>() {
              @Override
              public Iterable<? extends BuildRule> get() {
                return resolver.filterBuildRuleInputs(abiClasspath.get());
              }
            }),
        resolver);
    this.compileStepFactory = compileStepFactory;

    // Exported deps are meant to be forwarded onto the CLASSPATH for dependents,
    // and so only make sense for java library types.
    for (BuildRule dep : exportedDeps) {
      if (!(dep instanceof JavaLibrary)) {
        throw new HumanReadableException(
            params.getBuildTarget() + ": exported dep " +
            dep.getBuildTarget() + " (" + dep.getType() + ") " +
            "must be a type of java library.");
      }
    }

    this.srcs = ImmutableSortedSet.copyOf(srcs);
    this.resources = ImmutableSortedSet.copyOf(resources);
    this.proguardConfig = proguardConfig;
    this.postprocessClassesCommands = postprocessClassesCommands;
    this.exportedDeps = exportedDeps;
    this.providedDeps = providedDeps;
    this.additionalClasspathEntries = additionalClasspathEntries;
    this.resourcesRoot = resourcesRoot;
    this.mavenCoords = mavenCoords;
    this.tests = tests;

    this.abiJar = abiJar;
    this.abiClasspath = abiClasspath;

    if (!srcs.isEmpty() || !resources.isEmpty()) {
      this.outputJar = Optional.of(getOutputJarPath(getBuildTarget()));
    } else {
      this.outputJar = Optional.absent();
    }

    this.outputClasspathEntriesSupplier =
        Suppliers.memoize(new Supplier<ImmutableSetMultimap<JavaLibrary, Path>>() {
          @Override
          public ImmutableSetMultimap<JavaLibrary, Path> get() {
            return JavaLibraryClasspathProvider.getOutputClasspathEntries(
                DefaultJavaLibrary.this,
                outputJar);
          }
        });

    this.transitiveClasspathEntriesSupplier =
        Suppliers.memoize(new Supplier<ImmutableSetMultimap<JavaLibrary, Path>>() {
          @Override
          public ImmutableSetMultimap<JavaLibrary, Path> get() {
            return JavaLibraryClasspathProvider.getTransitiveClasspathEntries(
                DefaultJavaLibrary.this,
                outputJar);
          }
        });

    this.transitiveClasspathDepsSupplier =
        Suppliers.memoize(
            new Supplier<ImmutableSet<JavaLibrary>>() {
              @Override
              public ImmutableSet<JavaLibrary> get() {
                return JavaLibraryClasspathProvider.getTransitiveClasspathDeps(
                    DefaultJavaLibrary.this,
                    outputJar);
              }
            });

    this.declaredClasspathEntriesSupplier =
        Suppliers.memoize(new Supplier<ImmutableSetMultimap<JavaLibrary, Path>>() {
          @Override
          public ImmutableSetMultimap<JavaLibrary, Path> get() {
            return JavaLibraryClasspathProvider.getDeclaredClasspathEntries(
                DefaultJavaLibrary.this);
          }
        });

    this.buildOutputInitializer = new BuildOutputInitializer<>(params.getBuildTarget(), this);
    this.generatedSourceFolder = generatedSourceFolder;
  }

  private Path getPathToAbiOutputDir() {
    return BuildTargets.getGenPath(getBuildTarget(), "lib__%s__abi");
  }

  private static Path getOutputJarDirPath(BuildTarget target) {
    return BuildTargets.getGenPath(target, "lib__%s__output");
  }

  static Path getOutputJarPath(BuildTarget target) {
    return Paths.get(
        String.format(
            "%s/%s.jar",
            getOutputJarDirPath(target),
            target.getShortNameAndFlavorPostfix()));
  }

  /**
   * @return directory path relative to the project root where .class files will be generated.
   *     The return value does not end with a slash.
   */
  private static Path getClassesDir(BuildTarget target) {
    return BuildTargets.getScratchPath(target, "lib__%s__classes");
  }

  @Override
  public BuildableProperties getProperties() {
    return OUTPUT_TYPE;
  }

  @Override
  public ImmutableSortedSet<Path> getJavaSrcs() {
    return ImmutableSortedSet.copyOf(getResolver().deprecatedAllPaths(srcs));
  }

  @Override
  public ImmutableSortedSet<SourcePath> getSources() {
    return srcs;
  }

  @Override
  public ImmutableSortedSet<BuildRule> getDepsForTransitiveClasspathEntries() {
    return ImmutableSortedSet.copyOf(Sets.union(getDeclaredDeps(), exportedDeps));
  }

  @Override
  public ImmutableSetMultimap<JavaLibrary, Path> getTransitiveClasspathEntries() {
    return transitiveClasspathEntriesSupplier.get();
  }

  @Override
  public ImmutableSet<JavaLibrary> getTransitiveClasspathDeps() {
    return transitiveClasspathDepsSupplier.get();
  }

  @Override
  public ImmutableSetMultimap<JavaLibrary, Path> getDeclaredClasspathEntries() {
    return declaredClasspathEntriesSupplier.get();
  }

  @Override
  public ImmutableSetMultimap<JavaLibrary, Path> getOutputClasspathEntries() {
    return outputClasspathEntriesSupplier.get();
  }

  @Override
  public Optional<Path> getGeneratedSourcePath() {
    return generatedSourceFolder;
  }

  @Override
  public ImmutableSortedSet<BuildRule> getExportedDeps() {
    return exportedDeps;
  }

  /**
   * Building a java_library() rule entails compiling the .java files specified in the srcs
   * attribute. They are compiled into a directory under
   * {@link com.facebook.buck.util.BuckConstant#SCRATCH_DIR}.
   */
  @Override
  public final ImmutableList<Step> getBuildSteps(
      BuildContext context,
      BuildableContext buildableContext) {
    ImmutableList.Builder<Step> steps = ImmutableList.builder();

    // Only override the bootclasspath if this rule is supposed to compile Android code.
    ImmutableSetMultimap<JavaLibrary, Path> declaredClasspathEntries =
        ImmutableSetMultimap.<JavaLibrary, Path>builder()
            .putAll(getDeclaredClasspathEntries())
            .putAll(this, additionalClasspathEntries)
            .build();


    // Always create the output directory, even if there are no .java files to compile because there
    // might be resources that need to be copied there.
    BuildTarget target = getBuildTarget();
    Path outputDirectory = getClassesDir(target);
    steps.add(new MakeCleanDirectoryStep(getProjectFilesystem(), outputDirectory));

    SuggestBuildRules suggestBuildRule =
        DefaultSuggestBuildRules.createSuggestBuildFunction(
            JAR_RESOLVER, declaredClasspathEntries,
            ImmutableSetMultimap.<JavaLibrary, Path>builder()
                .putAll(getTransitiveClasspathEntries())
                .putAll(this, additionalClasspathEntries)
                .build(),
            context.getActionGraph().getNodes());

    // We don't want to add these to the declared or transitive deps, since they're only used at
    // compile time.
    Collection<Path> provided = JavaLibraryClasspathProvider.getJavaLibraryDeps(providedDeps)
        .transformAndConcat(
            new Function<JavaLibrary, Collection<Path>>() {
              @Override
              public Collection<Path> apply(JavaLibrary input) {
                return input.getOutputClasspathEntries().values();
              }
            })
        .filter(Predicates.notNull())
        .toSet();

    ImmutableSortedSet<Path> declared = ImmutableSortedSet.<Path>naturalOrder()
        .addAll(declaredClasspathEntries.values())
        .addAll(provided)
        .build();


    // Make sure that this directory exists because ABI information will be written here.
    Step mkdir = new MakeCleanDirectoryStep(getProjectFilesystem(), getPathToAbiOutputDir());
    steps.add(mkdir);

    // If there are resources, then link them to the appropriate place in the classes directory.
    JavaPackageFinder finder = context.getJavaPackageFinder();
    if (resourcesRoot.isPresent()) {
      finder = new ResourcesRootPackageFinder(resourcesRoot.get(), finder);
    }

    steps.add(
        new CopyResourcesStep(
            getProjectFilesystem(),
            getResolver(),
            target,
            resources,
            outputDirectory,
            finder));

    steps.add(new MakeCleanDirectoryStep(getProjectFilesystem(), getOutputJarDirPath(target)));

    // Only run javac if there are .java files to compile.
    if (!getJavaSrcs().isEmpty()) {
      // This adds the javac command, along with any supporting commands.
      Path pathToSrcsList = BuildTargets.getGenPath(getBuildTarget(), "__%s__srcs");
      steps.add(new MkdirStep(getProjectFilesystem(), pathToSrcsList.getParent()));

      Path scratchDir = BuildTargets.getGenPath(target, "lib__%s____working_directory");
      steps.add(new MakeCleanDirectoryStep(getProjectFilesystem(), scratchDir));
      Optional<Path> workingDirectory = Optional.of(scratchDir);

      compileStepFactory.createCompileToJarStep(
          context,
          getJavaSrcs(),
          target,
          getResolver(),
          getProjectFilesystem(),
          declared,
          outputDirectory,
          workingDirectory,
          Optional.of(pathToSrcsList),
          Optional.of(suggestBuildRule),
          postprocessClassesCommands,
          ImmutableSortedSet.of(outputDirectory),
          /* mainClass */ Optional.<String>absent(),
          /* manifestFile */ Optional.<Path>absent(),
<<<<<<< HEAD
          output,
=======
          outputJar.get(),
>>>>>>> 9844a4fd
          /* output params */
          steps,
          buildableContext);
    }


    Path abiJar = getOutputJarDirPath(target)
        .resolve(String.format("%s-abi.jar", target.getShortNameAndFlavorPostfix()));

    if (outputJar.isPresent()) {
      Path output = outputJar.get();

      // No source files, only resources
      if (getJavaSrcs().isEmpty()) {
        steps.add(
            new JarDirectoryStep(
                getProjectFilesystem(),
                output,
                ImmutableSortedSet.of(outputDirectory),
          /* mainClass */ null,
          /* manifestFile */ null));
      }
      buildableContext.recordArtifact(output);

      // Calculate the ABI.

      steps.add(new CalculateAbiStep(buildableContext, getProjectFilesystem(), output, abiJar));
    } else {
      Path scratch = BuildTargets.getScratchPath(
          target,
          String.format("%%s/%s-temp-abi.jar", target.getShortNameAndFlavorPostfix()));
      steps.add(new MakeCleanDirectoryStep(getProjectFilesystem(), scratch.getParent()));
      steps.add(new TouchStep(getProjectFilesystem(), scratch));
      steps.add(new CalculateAbiStep(buildableContext, getProjectFilesystem(), scratch, abiJar));
    }

    JavaLibraryRules.addAccumulateClassNamesStep(this, buildableContext, steps);

    return steps.build();
  }

  /**
   * Instructs this rule to report the ABI it has on disk as its current ABI.
   */
  @Override
  public JavaLibrary.Data initializeFromDisk(OnDiskBuildInfo onDiskBuildInfo) throws IOException {
    return JavaLibraryRules.initializeFromDisk(getBuildTarget(), onDiskBuildInfo);
  }

  @Override
  public BuildOutputInitializer<Data> getBuildOutputInitializer() {
    return buildOutputInitializer;
  }

  @Override
  public Optional<SourcePath> getAbiJar() {
    return outputJar.isPresent() ? Optional.of(abiJar) : Optional.<SourcePath>absent();
  }

  @Override
  public ImmutableSortedMap<String, HashCode> getClassNamesToHashes() {
    return buildOutputInitializer.getBuildOutput().getClassNamesToHashes();
  }

  @Override
  @Nullable
  public Path getPathToOutput() {
    return outputJar.orNull();
  }

  @Override
  public Iterable<AndroidPackageable> getRequiredPackageables() {
    return AndroidPackageableCollector.getPackageableRules(ImmutableSortedSet.copyOf(
            Sets.difference(
                Sets.union(getDeclaredDeps(), exportedDeps),
                providedDeps)));
  }

  @Override
  public Optional<String> getMavenCoords() {
    return mavenCoords;
  }

  @Override
  public void addToCollector(AndroidPackageableCollector collector) {
    if (outputJar.isPresent()) {
      collector.addClasspathEntry(
          this,
          new BuildTargetSourcePath(getBuildTarget(), outputJar.get()));
    }
    if (proguardConfig.isPresent()) {
      collector.addProguardConfig(getBuildTarget(), proguardConfig.get());
    }
  }

}<|MERGE_RESOLUTION|>--- conflicted
+++ resolved
@@ -480,11 +480,7 @@
           ImmutableSortedSet.of(outputDirectory),
           /* mainClass */ Optional.<String>absent(),
           /* manifestFile */ Optional.<Path>absent(),
-<<<<<<< HEAD
-          output,
-=======
           outputJar.get(),
->>>>>>> 9844a4fd
           /* output params */
           steps,
           buildableContext);
