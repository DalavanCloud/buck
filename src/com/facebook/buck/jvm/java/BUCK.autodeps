<<<<<<< HEAD
#@# GENERATED FILE: DO NOT MODIFY 7c2563df2ed426c42678141bfb13cc1bb4532313 #@#
=======
#@# GENERATED FILE: DO NOT MODIFY edc59d9bbba7d41076fbc9028464a89957334557 #@#
>>>>>>> 294ed5a7
{
  "autodeps" : {
    "deps" : [
      "//src/com/facebook/buck/android:rules",
      "//src/com/facebook/buck/io:MorePaths.java",
      "//src/com/facebook/buck/jvm/java:packagefinder",
      "//src/com/facebook/buck/jvm/java:rules",
      "//src/com/facebook/buck/log:api",
      "//src/com/facebook/buck/parser:config",
      "//third-party/java/jsr:jsr305"
    ],
    "exported_deps" : [
      "//src/com/facebook/buck/cli:config",
      "//src/com/facebook/buck/event:event",
      "//src/com/facebook/buck/io:io",
      "//src/com/facebook/buck/json:json",
      "//src/com/facebook/buck/jvm/java:support",
      "//src/com/facebook/buck/model:model",
      "//src/com/facebook/buck/rules:build_rule",
      "//src/com/facebook/buck/util:io",
      "//third-party/java/eclipse:eclipse_jdt",
      "//third-party/java/guava:guava"
    ]
  },
  "config" : {
    "deps" : [
      "//src/com/facebook/buck/util:exceptions"
    ],
    "exported_deps" : [
      "//src/com/facebook/buck/cli:config",
      "//src/com/facebook/buck/jvm/java:support",
      "//src/com/facebook/buck/rules:build_rule",
      "//third-party/java/guava:guava"
    ]
  },
  "javac-internals" : {
    "deps" : [
      "//third-party/java/guava:guava",
      "//third-party/java/jsr:jsr305"
    ],
    "exported_deps" : [ ]
  },
  "packagefinder" : {
    "deps" : [
      "//src/com/facebook/buck/io:MorePaths.java",
      "//src/com/facebook/buck/util:exceptions"
    ],
    "exported_deps" : [
      "//src/com/facebook/buck/jvm/core:packagefinder",
      "//src/com/facebook/buck/model:model",
      "//third-party/java/guava:guava"
    ]
  },
  "rules" : {
    "deps" : [
      "//src/com/facebook/buck/cxx:rules",
      "//src/com/facebook/buck/event:event",
      "//src/com/facebook/buck/io:BuckPaths",
      "//src/com/facebook/buck/io:MorePaths.java",
      "//src/com/facebook/buck/jvm/common:common",
      "//src/com/facebook/buck/jvm/core:packagefinder",
      "//src/com/facebook/buck/jvm/java:fat-jar-main",
      "//src/com/facebook/buck/jvm/java:packagefinder",
      "//src/com/facebook/buck/log:api",
      "//src/com/facebook/buck/maven:util",
      "//src/com/facebook/buck/model:build_id",
      "//src/com/facebook/buck/rules:command_tool",
      "//src/com/facebook/buck/rules/args:args",
      "//src/com/facebook/buck/step/fs:fs",
      "//src/com/facebook/buck/test/result/type:type",
      "//src/com/facebook/buck/test/selectors:selectors",
      "//src/com/facebook/buck/util:exceptions",
      "//src/com/facebook/buck/util:util",
      "//src/com/facebook/buck/util/sha1:sha1",
      "//src/com/facebook/buck/zip:constants",
      "//src/com/facebook/buck/zip:steps"
    ],
    "exported_deps" : [
      "//src/com/facebook/buck/android:packageable",
      "//src/com/facebook/buck/cxx:platform",
      "//src/com/facebook/buck/graph:graph",
      "//src/com/facebook/buck/io:io",
      "//src/com/facebook/buck/jvm/core:suggestbuildrules",
      "//src/com/facebook/buck/jvm/java:steps",
      "//src/com/facebook/buck/jvm/java:support",
      "//src/com/facebook/buck/model:model",
      "//src/com/facebook/buck/parser:rule_pattern",
      "//src/com/facebook/buck/rules:build_rule",
      "//src/com/facebook/buck/rules:interfaces",
      "//src/com/facebook/buck/rules:rules",
      "//src/com/facebook/buck/rules/keys:keys",
      "//src/com/facebook/buck/step:step",
      "//src/com/facebook/buck/test:test",
      "//third-party/java/guava:guava",
      "//third-party/java/infer-annotations:infer-annotations",
      "//third-party/java/jsr:jsr305"
    ]
  },
  "steps" : {
    "deps" : [
      "//src/com/facebook/buck/event:event",
      "//src/com/facebook/buck/io:MorePaths.java",
      "//src/com/facebook/buck/io:executable-finder",
      "//src/com/facebook/buck/jvm/java/abi:abi",
      "//src/com/facebook/buck/jvm/java/runner:runner",
      "//src/com/facebook/buck/log:api",
      "//src/com/facebook/buck/rules/keys:keys",
      "//src/com/facebook/buck/step/fs:fs",
      "//src/com/facebook/buck/util/environment:platform",
      "//src/com/facebook/buck/util/sha1:sha1",
      "//src/com/facebook/buck/util/versioncontrol:versioncontrol",
      "//third-party/java/immutables:processor",
      "//third-party/java/jsr:jsr305"
    ],
    "exported_deps" : [
      "//src/com/facebook/buck/io:io",
      "//src/com/facebook/buck/jvm/core:packagefinder",
      "//src/com/facebook/buck/jvm/core:suggestbuildrules",
      "//src/com/facebook/buck/jvm/java:support",
      "//src/com/facebook/buck/jvm/java/classes:classes",
      "//src/com/facebook/buck/model:build_id",
      "//src/com/facebook/buck/model:model",
      "//src/com/facebook/buck/rules:build_rule",
      "//src/com/facebook/buck/shell:steps",
      "//src/com/facebook/buck/step:step",
      "//src/com/facebook/buck/test:report-format",
      "//src/com/facebook/buck/test/selectors:selectors",
      "//src/com/facebook/buck/util:io",
      "//src/com/facebook/buck/util/immutables:immutables",
      "//src/com/facebook/buck/zip:stream",
      "//third-party/java/guava:guava"
    ]
  },
  "support" : {
    "deps" : [
      "//src/com/facebook/buck/jvm/java:javac-internals",
      "//src/com/facebook/buck/jvm/java/tracing:tracing",
      "//src/com/facebook/buck/log:api",
      "//src/com/facebook/buck/util:escaper",
      "//src/com/facebook/buck/util:exceptions",
      "//src/com/facebook/buck/util:object_mapper",
      "//src/com/facebook/buck/zip:unzip",
      "//third-party/java/immutables:processor",
      "//third-party/java/jackson:jackson-core"
    ],
    "exported_deps" : [
      "//src/com/facebook/buck/event:event",
      "//src/com/facebook/buck/io:io",
      "//src/com/facebook/buck/jvm/core:classhash",
      "//src/com/facebook/buck/jvm/core:packagefinder",
      "//src/com/facebook/buck/model:model",
      "//src/com/facebook/buck/rules:build_rule",
      "//src/com/facebook/buck/step:step",
      "//src/com/facebook/buck/util:io",
      "//src/com/facebook/buck/util:util",
      "//src/com/facebook/buck/util/immutables:immutables",
      "//src/com/facebook/buck/zip:stream",
      "//third-party/java/guava:guava",
      "//third-party/java/jackson:jackson-databind",
      "//third-party/java/jsr:jsr305"
    ]
  }
}<|MERGE_RESOLUTION|>--- conflicted
+++ resolved
@@ -1,8 +1,4 @@
-<<<<<<< HEAD
-#@# GENERATED FILE: DO NOT MODIFY 7c2563df2ed426c42678141bfb13cc1bb4532313 #@#
-=======
-#@# GENERATED FILE: DO NOT MODIFY edc59d9bbba7d41076fbc9028464a89957334557 #@#
->>>>>>> 294ed5a7
+#@# GENERATED FILE: DO NOT MODIFY 3067949d09b21fb970891ef8f88b07410dab3815 #@#
 {
   "autodeps" : {
     "deps" : [
@@ -113,7 +109,6 @@
       "//src/com/facebook/buck/step/fs:fs",
       "//src/com/facebook/buck/util/environment:platform",
       "//src/com/facebook/buck/util/sha1:sha1",
-      "//src/com/facebook/buck/util/versioncontrol:versioncontrol",
       "//third-party/java/immutables:processor",
       "//third-party/java/jsr:jsr305"
     ],
