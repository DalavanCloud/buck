/*
 * Copyright 2016-present Facebook, Inc.
 *
 * Licensed under the Apache License, Version 2.0 (the "License"); you may
 * not use this file except in compliance with the License. You may obtain
 * a copy of the License at
 *
 *     http://www.apache.org/licenses/LICENSE-2.0
 *
 * Unless required by applicable law or agreed to in writing, software
 * distributed under the License is distributed on an "AS IS" BASIS, WITHOUT
 * WARRANTIES OR CONDITIONS OF ANY KIND, either express or implied. See the
 * License for the specific language governing permissions and limitations
 * under the License.
 */

package com.facebook.buck.jvm.groovy;

import com.facebook.buck.jvm.common.ResourceValidator;
import com.facebook.buck.jvm.java.CalculateAbi;
import com.facebook.buck.jvm.java.DefaultJavaLibrary;
import com.facebook.buck.jvm.java.ForkMode;
import com.facebook.buck.jvm.java.JavaLibrary;
import com.facebook.buck.jvm.java.JavaLibraryRules;
import com.facebook.buck.jvm.java.JavaOptions;
import com.facebook.buck.jvm.java.JavaTest;
import com.facebook.buck.jvm.java.JavacOptions;
import com.facebook.buck.jvm.java.JavacOptionsFactory;
import com.facebook.buck.jvm.java.TestType;
import com.facebook.buck.model.BuildTarget;
import com.facebook.buck.parser.NoSuchBuildTargetException;
import com.facebook.buck.rules.BuildRule;
import com.facebook.buck.rules.BuildRuleParams;
import com.facebook.buck.rules.BuildRuleResolver;
import com.facebook.buck.rules.BuildRules;
import com.facebook.buck.rules.BuildTargetSourcePath;
import com.facebook.buck.rules.Description;
import com.facebook.buck.rules.Label;
import com.facebook.buck.rules.SourcePathResolver;
import com.facebook.buck.rules.SourcePathRuleFinder;
import com.facebook.buck.rules.TargetGraph;
import com.facebook.infer.annotation.SuppressFieldNotInitialized;
import com.google.common.base.Suppliers;
import com.google.common.collect.ImmutableList;
import com.google.common.collect.ImmutableMap;
import com.google.common.collect.ImmutableSet;
import com.google.common.collect.ImmutableSortedSet;
import com.google.common.collect.Iterables;

import java.nio.file.Path;
import java.util.Optional;
import java.util.logging.Level;

public class GroovyTestDescription implements Description<GroovyTestDescription.Arg> {

  private final GroovyBuckConfig groovyBuckConfig;
  private final JavaOptions javaOptions;
  private final JavacOptions defaultJavacOptions;
  private final Optional<Long> defaultTestRuleTimeoutMs;

  public GroovyTestDescription(
      GroovyBuckConfig groovyBuckConfig,
      JavaOptions javaOptions,
      JavacOptions defaultJavacOptions,
      Optional<Long> defaultTestRuleTimeoutMs) {
    this.groovyBuckConfig = groovyBuckConfig;
    this.javaOptions = javaOptions;
    this.defaultJavacOptions = defaultJavacOptions;
    this.defaultTestRuleTimeoutMs = defaultTestRuleTimeoutMs;
  }

  @Override
  public Arg createUnpopulatedConstructorArg() {
    return new Arg();
  }

  @Override
  public <A extends Arg> BuildRule createBuildRule(
      TargetGraph targetGraph,
      BuildRuleParams params,
      BuildRuleResolver resolver,
      A args) throws NoSuchBuildTargetException {
    SourcePathRuleFinder ruleFinder = new SourcePathRuleFinder(resolver);
    SourcePathResolver pathResolver = new SourcePathResolver(ruleFinder);

    if (params.getBuildTarget().getFlavors().contains(CalculateAbi.FLAVOR)) {
      BuildTarget testTarget = params.getBuildTarget().withoutFlavors(CalculateAbi.FLAVOR);
      resolver.requireRule(testTarget);
      return CalculateAbi.of(
          params.getBuildTarget(),
          pathResolver,
          ruleFinder,
          params,
          new BuildTargetSourcePath(testTarget));
    }

    BuildTarget abiJarTarget = params.getBuildTarget().withAppendedFlavors(CalculateAbi.FLAVOR);

    JavacOptions javacOptions = JavacOptionsFactory
        .create(
          defaultJavacOptions,
          params,
          resolver,
          ruleFinder,
          args
        )
        // groovyc may or may not play nice with generating ABIs from source, so disabling for now
        .withAbiGenerationMode(JavacOptions.AbiGenerationMode.CLASS);
    GroovycToJarStepFactory stepFactory = new GroovycToJarStepFactory(
        groovyBuckConfig.getGroovyCompiler().get(),
        Optional.of(args.extraGroovycArguments),
        javacOptions);

    BuildRuleParams testsLibraryParams =
        params.appendExtraDeps(
            Iterables.concat(
                BuildRules.getExportedRules(
                    Iterables.concat(
                        params.getDeclaredDeps().get(),
                        resolver.getAllRules(args.providedDeps))),
                ruleFinder.filterBuildRuleInputs(
                    defaultJavacOptions.getInputs(ruleFinder))))
            .withFlavor(JavaTest.COMPILED_TESTS_LIBRARY_FLAVOR);
    JavaLibrary testsLibrary =
        resolver.addToIndex(
            new DefaultJavaLibrary(
                testsLibraryParams,
                pathResolver,
                ruleFinder,
                args.srcs,
                ResourceValidator.validateResources(
                    pathResolver,
                    params.getProjectFilesystem(),
                    args.resources),
                defaultJavacOptions.getGeneratedSourceFolderName(),
                /* proguardConfig */ Optional.empty(),
                /* postprocessClassesCommands */ ImmutableList.of(),
                /* exportDeps */ ImmutableSortedSet.of(),
                /* providedDeps */ ImmutableSortedSet.of(),
                abiJarTarget,
                JavaLibraryRules.getAbiInputs(resolver, testsLibraryParams.getDeps()),
                /* trackClassUsage */ false,
                /* additionalClasspathEntries */ ImmutableSet.of(),
                stepFactory,
                /* resourcesRoot */ Optional.empty(),
                /* manifest file */ Optional.empty(),
                /* mavenCoords */ Optional.empty(),
                /* tests */ ImmutableSortedSet.of(),
<<<<<<< HEAD
                /* classesToRemoveFromJar */ ImmutableSet.of()
            ));

    JavaTest javaTest =
        resolver.addToIndex(
            new JavaTest(
                params.copyWithDeps(
                    Suppliers.ofInstance(ImmutableSortedSet.of(testsLibrary)),
                    Suppliers.ofInstance(ImmutableSortedSet.of())),
                pathResolver,
                testsLibrary,
                /* addtional test classes */ ImmutableSortedSet.<String>of(),
                /* additionalClasspathEntries */ ImmutableSet.<Path>of(),
                args.labels,
                args.contacts,
                args.testType.orElse(TestType.JUNIT),
                javaOptions.getJavaRuntimeLauncher(),
                args.vmArgs,
                /* nativeLibsEnvironment */ ImmutableMap.of(),
                args.testRuleTimeoutMs.map(Optional::of).orElse(defaultTestRuleTimeoutMs),
                args.testCaseTimeoutMs,
                args.env,
                args.getRunTestSeparately(),
                args.getForkMode(),
                args.stdOutLogLevel,
                args.stdErrLogLevel));

    resolver.addToIndex(
        CalculateAbi.of(
            abiJarTarget,
            pathResolver,
            params,
            new BuildTargetSourcePath(testsLibrary.getBuildTarget())));

    return javaTest;
=======
                /* classesToRemoveFromJar */ ImmutableSet.of()));

    return new JavaTest(
        params.copyWithDeps(
            Suppliers.ofInstance(ImmutableSortedSet.of(testsLibrary)),
            Suppliers.ofInstance(ImmutableSortedSet.of())),
        pathResolver,
        testsLibrary,
        /* additionalClasspathEntries */ ImmutableSet.of(),
        args.labels,
        args.contacts,
        args.testType.orElse(TestType.JUNIT),
        javaOptions.getJavaRuntimeLauncher(),
        args.vmArgs,
        /* nativeLibsEnvironment */ ImmutableMap.of(),
        args.testRuleTimeoutMs.map(Optional::of).orElse(defaultTestRuleTimeoutMs),
        args.testCaseTimeoutMs,
        args.env,
        args.getRunTestSeparately(),
        args.getForkMode(),
        args.stdOutLogLevel,
        args.stdErrLogLevel);
>>>>>>> 45b0932d
  }

  @SuppressFieldNotInitialized
  public static class Arg extends GroovyLibraryDescription.Arg {
    public ImmutableSortedSet<String> contacts = ImmutableSortedSet.of();
    public ImmutableSortedSet<Label> labels = ImmutableSortedSet.of();
    public ImmutableList<String> vmArgs = ImmutableList.of();
    public Optional<TestType> testType;
    public Optional<Boolean> runTestSeparately;
    public Optional<ForkMode> forkMode;
    public Optional<Level> stdErrLogLevel;
    public Optional<Level> stdOutLogLevel;
    public Optional<Long> testRuleTimeoutMs;
    public Optional<Long> testCaseTimeoutMs;
    public ImmutableMap<String, String> env = ImmutableMap.of();

    public boolean getRunTestSeparately() {
      return runTestSeparately.orElse(false);
    }

    public ForkMode getForkMode() {
      return forkMode.orElse(ForkMode.NONE);
    }
  }
}<|MERGE_RESOLUTION|>--- conflicted
+++ resolved
@@ -47,7 +47,6 @@
 import com.google.common.collect.ImmutableSortedSet;
 import com.google.common.collect.Iterables;
 
-import java.nio.file.Path;
 import java.util.Optional;
 import java.util.logging.Level;
 
@@ -146,43 +145,6 @@
                 /* manifest file */ Optional.empty(),
                 /* mavenCoords */ Optional.empty(),
                 /* tests */ ImmutableSortedSet.of(),
-<<<<<<< HEAD
-                /* classesToRemoveFromJar */ ImmutableSet.of()
-            ));
-
-    JavaTest javaTest =
-        resolver.addToIndex(
-            new JavaTest(
-                params.copyWithDeps(
-                    Suppliers.ofInstance(ImmutableSortedSet.of(testsLibrary)),
-                    Suppliers.ofInstance(ImmutableSortedSet.of())),
-                pathResolver,
-                testsLibrary,
-                /* addtional test classes */ ImmutableSortedSet.<String>of(),
-                /* additionalClasspathEntries */ ImmutableSet.<Path>of(),
-                args.labels,
-                args.contacts,
-                args.testType.orElse(TestType.JUNIT),
-                javaOptions.getJavaRuntimeLauncher(),
-                args.vmArgs,
-                /* nativeLibsEnvironment */ ImmutableMap.of(),
-                args.testRuleTimeoutMs.map(Optional::of).orElse(defaultTestRuleTimeoutMs),
-                args.testCaseTimeoutMs,
-                args.env,
-                args.getRunTestSeparately(),
-                args.getForkMode(),
-                args.stdOutLogLevel,
-                args.stdErrLogLevel));
-
-    resolver.addToIndex(
-        CalculateAbi.of(
-            abiJarTarget,
-            pathResolver,
-            params,
-            new BuildTargetSourcePath(testsLibrary.getBuildTarget())));
-
-    return javaTest;
-=======
                 /* classesToRemoveFromJar */ ImmutableSet.of()));
 
     return new JavaTest(
@@ -191,6 +153,7 @@
             Suppliers.ofInstance(ImmutableSortedSet.of())),
         pathResolver,
         testsLibrary,
+        /* additional tests */ ImmutableSortedSet.of(),
         /* additionalClasspathEntries */ ImmutableSet.of(),
         args.labels,
         args.contacts,
@@ -205,7 +168,6 @@
         args.getForkMode(),
         args.stdOutLogLevel,
         args.stdErrLogLevel);
->>>>>>> 45b0932d
   }
 
   @SuppressFieldNotInitialized
