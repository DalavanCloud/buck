/*
 * Copyright 2016-present Facebook, Inc.
 *
 * Licensed under the Apache License, Version 2.0 (the "License"); you may
 * not use this file except in compliance with the License. You may obtain
 * a copy of the License at
 *
 *     http://www.apache.org/licenses/LICENSE-2.0
 *
 * Unless required by applicable law or agreed to in writing, software
 * distributed under the License is distributed on an "AS IS" BASIS, WITHOUT
 * WARRANTIES OR CONDITIONS OF ANY KIND, either express or implied. See the
 * License for the specific language governing permissions and limitations
 * under the License.
 */

package com.facebook.buck.jvm.groovy;

import com.facebook.buck.jvm.common.ResourceValidator;
import com.facebook.buck.jvm.java.CalculateAbi;
import com.facebook.buck.jvm.java.DefaultJavaLibrary;
import com.facebook.buck.jvm.java.ForkMode;
import com.facebook.buck.jvm.java.JavaLibrary;
import com.facebook.buck.jvm.java.JavaOptions;
import com.facebook.buck.jvm.java.JavaTest;
import com.facebook.buck.jvm.java.JavacOptions;
import com.facebook.buck.jvm.java.JavacOptionsFactory;
import com.facebook.buck.jvm.java.TestType;
import com.facebook.buck.model.BuildTarget;
import com.facebook.buck.parser.NoSuchBuildTargetException;
import com.facebook.buck.rules.BuildRuleParams;
import com.facebook.buck.rules.BuildRuleResolver;
import com.facebook.buck.rules.BuildRuleType;
import com.facebook.buck.rules.BuildRules;
import com.facebook.buck.rules.BuildTargetSourcePath;
import com.facebook.buck.rules.Description;
import com.facebook.buck.rules.Label;
import com.facebook.buck.rules.SourcePathResolver;
import com.facebook.buck.rules.TargetGraph;
import com.facebook.infer.annotation.SuppressFieldNotInitialized;
import com.google.common.base.Suppliers;
import com.google.common.collect.ImmutableList;
import com.google.common.collect.ImmutableMap;
import com.google.common.collect.ImmutableSet;
import com.google.common.collect.ImmutableSortedSet;
import com.google.common.collect.Iterables;

import java.util.Optional;
import java.util.logging.Level;

public class GroovyTestDescription implements Description<GroovyTestDescription.Arg> {

  public static final BuildRuleType TYPE = BuildRuleType.of("groovy_test");

  private final GroovyBuckConfig groovyBuckConfig;
  private final JavaOptions javaOptions;
  private final JavacOptions defaultJavacOptions;
  private final Optional<Long> defaultTestRuleTimeoutMs;

  public GroovyTestDescription(
      GroovyBuckConfig groovyBuckConfig,
      JavaOptions javaOptions,
      JavacOptions defaultJavacOptions,
      Optional<Long> defaultTestRuleTimeoutMs) {
    this.groovyBuckConfig = groovyBuckConfig;
    this.javaOptions = javaOptions;
    this.defaultJavacOptions = defaultJavacOptions;
    this.defaultTestRuleTimeoutMs = defaultTestRuleTimeoutMs;
  }

  @Override
  public BuildRuleType getBuildRuleType() {
    return TYPE;
  }

  @Override
  public Arg createUnpopulatedConstructorArg() {
    return new Arg();
  }

  @Override
  public <A extends Arg> JavaTest createBuildRule(
      TargetGraph targetGraph,
      BuildRuleParams params,
      BuildRuleResolver resolver,
      A args) throws NoSuchBuildTargetException {
    SourcePathResolver pathResolver = new SourcePathResolver(resolver);

    BuildTarget abiJarTarget = params.getBuildTarget().withAppendedFlavors(CalculateAbi.FLAVOR);

    GroovycToJarStepFactory stepFactory = new GroovycToJarStepFactory(
        groovyBuckConfig.getGroovyCompiler().get(),
        Optional.of(args.extraGroovycArguments),
        JavacOptionsFactory.create(
            defaultJavacOptions,
            params,
            resolver,
            pathResolver,
            args
        ));

    JavaLibrary testsLibrary =
        resolver.addToIndex(
            new DefaultJavaLibrary(
                params.appendExtraDeps(
                    Iterables.concat(
                        BuildRules.getExportedRules(
                            Iterables.concat(
                                params.getDeclaredDeps().get(),
                                resolver.getAllRules(args.providedDeps))),
                        pathResolver.filterBuildRuleInputs(
                            defaultJavacOptions.getInputs(pathResolver))))
                    .withFlavor(JavaTest.COMPILED_TESTS_LIBRARY_FLAVOR),
                pathResolver,
                args.srcs,
                ResourceValidator.validateResources(
                    pathResolver,
                    params.getProjectFilesystem(),
                    args.resources),
                defaultJavacOptions.getGeneratedSourceFolderName(),
                /* proguardConfig */ Optional.empty(),
                /* postprocessClassesCommands */ ImmutableList.of(),
                /* exportDeps */ ImmutableSortedSet.of(),
                /* providedDeps */ ImmutableSortedSet.of(),
                new BuildTargetSourcePath(abiJarTarget),
                /* trackClassUsage */ false,
                /* additionalClasspathEntries */ ImmutableSet.of(),
                stepFactory,
                /* resourcesRoot */ Optional.empty(),
                /* manifest file */ Optional.empty(),
                /* mavenCoords */ Optional.empty(),
                /* tests */ ImmutableSortedSet.of(),
                /* classesToRemoveFromJar */ ImmutableSet.of()
            ));

    JavaTest javaTest =
        resolver.addToIndex(
            new JavaTest(
                params.copyWithDeps(
                    Suppliers.ofInstance(ImmutableSortedSet.of(testsLibrary)),
                    Suppliers.ofInstance(ImmutableSortedSet.of())),
                pathResolver,
                testsLibrary,
<<<<<<< HEAD
                /* addtional test classes */ ImmutableSortedSet.<String>of(),
                /* additionalClasspathEntries */ ImmutableSet.<Path>of(),
                args.labels.get(),
                args.contacts.get(),
                args.testType.or(TestType.JUNIT),
=======
                /* additionalClasspathEntries */ ImmutableSet.of(),
                args.labels,
                args.contacts,
                args.testType.orElse(TestType.JUNIT),
>>>>>>> 70a13c0d
                javaOptions.getJavaRuntimeLauncher(),
                args.vmArgs,
                /* nativeLibsEnvironment */ ImmutableMap.of(),
                args.testRuleTimeoutMs.map(Optional::of).orElse(defaultTestRuleTimeoutMs),
                args.env,
                args.getRunTestSeparately(),
                args.getForkMode(),
                args.stdOutLogLevel,
                args.stdErrLogLevel));

    resolver.addToIndex(
        CalculateAbi.of(
            abiJarTarget,
            pathResolver,
            params,
            new BuildTargetSourcePath(testsLibrary.getBuildTarget())));

    return javaTest;
  }

  @SuppressFieldNotInitialized
  public static class Arg extends GroovyLibraryDescription.Arg {
    public ImmutableSortedSet<String> contacts = ImmutableSortedSet.of();
    public ImmutableSortedSet<Label> labels = ImmutableSortedSet.of();
    public ImmutableList<String> vmArgs = ImmutableList.of();
    public Optional<TestType> testType;
    public Optional<Boolean> runTestSeparately;
    public Optional<ForkMode> forkMode;
    public Optional<Level> stdErrLogLevel;
    public Optional<Level> stdOutLogLevel;
    public Optional<Long> testRuleTimeoutMs;
    public ImmutableMap<String, String> env = ImmutableMap.of();

    public boolean getRunTestSeparately() {
      return runTestSeparately.orElse(false);
    }

    public ForkMode getForkMode() {
      return forkMode.orElse(ForkMode.NONE);
    }
  }
}<|MERGE_RESOLUTION|>--- conflicted
+++ resolved
@@ -45,6 +45,7 @@
 import com.google.common.collect.ImmutableSortedSet;
 import com.google.common.collect.Iterables;
 
+import java.nio.file.Path;
 import java.util.Optional;
 import java.util.logging.Level;
 
@@ -141,18 +142,11 @@
                     Suppliers.ofInstance(ImmutableSortedSet.of())),
                 pathResolver,
                 testsLibrary,
-<<<<<<< HEAD
                 /* addtional test classes */ ImmutableSortedSet.<String>of(),
                 /* additionalClasspathEntries */ ImmutableSet.<Path>of(),
-                args.labels.get(),
-                args.contacts.get(),
-                args.testType.or(TestType.JUNIT),
-=======
-                /* additionalClasspathEntries */ ImmutableSet.of(),
                 args.labels,
                 args.contacts,
                 args.testType.orElse(TestType.JUNIT),
->>>>>>> 70a13c0d
                 javaOptions.getJavaRuntimeLauncher(),
                 args.vmArgs,
                 /* nativeLibsEnvironment */ ImmutableMap.of(),
