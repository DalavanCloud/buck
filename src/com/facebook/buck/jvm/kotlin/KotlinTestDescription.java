--- conflicted
+++ resolved
@@ -46,7 +46,6 @@
 import com.google.common.collect.ImmutableSortedSet;
 import com.google.common.collect.Iterables;
 
-import java.nio.file.Path;
 import java.util.Optional;
 import java.util.logging.Level;
 
@@ -140,46 +139,13 @@
                 /* classesToRemoveFromJar */ ImmutableSet.of()
             ));
 
-<<<<<<< HEAD
-    JavaTest test =
-        resolver.addToIndex(
-            new JavaTest(
-                params.copyWithDeps(
-                    Suppliers.ofInstance(ImmutableSortedSet.of(testsLibrary)),
-                    Suppliers.ofInstance(ImmutableSortedSet.of())),
-                pathResolver,
-                testsLibrary,
-                /* additional test classes */ ImmutableSortedSet.<String>of(),
-                /* additionalClasspathEntries */ ImmutableSet.<Path>of(),
-                args.labels,
-                args.contacts,
-                args.testType.orElse(TestType.JUNIT),
-                javaOptions.getJavaRuntimeLauncher(),
-                args.vmArgs,
-                /* nativeLibsEnvironment */ ImmutableMap.of(),
-                args.testRuleTimeoutMs.map(Optional::of).orElse(defaultTestRuleTimeoutMs),
-                args.testCaseTimeoutMs,
-                args.env,
-                args.getRunTestSeparately(),
-                args.getForkMode(),
-                args.stdOutLogLevel,
-                args.stdErrLogLevel));
-
-    resolver.addToIndex(
-        CalculateAbi.of(
-            abiJarTarget,
-            pathResolver,
-            params,
-            new BuildTargetSourcePath(test.getBuildTarget())));
-
-    return test;
-=======
     return new JavaTest(
         params.copyWithDeps(
             Suppliers.ofInstance(ImmutableSortedSet.of(testsLibrary)),
             Suppliers.ofInstance(ImmutableSortedSet.of())),
         pathResolver,
         testsLibrary,
+        /* additional tests */ ImmutableSortedSet.of(),
         /* additionalClasspathEntries */ ImmutableSet.of(),
         args.labels,
         args.contacts,
@@ -194,7 +160,6 @@
         args.getForkMode(),
         args.stdOutLogLevel,
         args.stdErrLogLevel);
->>>>>>> 45b0932d
   }
 
   @SuppressFieldNotInitialized
