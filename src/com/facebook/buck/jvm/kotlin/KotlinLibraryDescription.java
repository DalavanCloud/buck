--- conflicted
+++ resolved
@@ -19,19 +19,13 @@
 import com.facebook.buck.io.ProjectFilesystem;
 import com.facebook.buck.jvm.java.DefaultJavaLibrary;
 import com.facebook.buck.jvm.java.HasJavaAbi;
-<<<<<<< HEAD
 import com.facebook.buck.jvm.java.HasSources;
 import com.facebook.buck.jvm.java.JarShape;
-import com.facebook.buck.jvm.java.JavaLibrary;
-import com.facebook.buck.jvm.java.JavaLibraryDescription;
-=======
 import com.facebook.buck.jvm.java.JavaBuckConfig;
 import com.facebook.buck.jvm.java.JavaLibrary;
 import com.facebook.buck.jvm.java.JavaLibraryDescription;
-import com.facebook.buck.jvm.java.JavaSourceJar;
 import com.facebook.buck.jvm.java.JavacOptions;
 import com.facebook.buck.jvm.java.JavacOptionsFactory;
->>>>>>> 7b2b3a62
 import com.facebook.buck.jvm.java.MavenUberJar;
 import com.facebook.buck.jvm.java.SourceJar;
 import com.facebook.buck.model.BuildTarget;
@@ -44,29 +38,18 @@
 import com.facebook.buck.rules.CellPathResolver;
 import com.facebook.buck.rules.Description;
 import com.facebook.buck.rules.TargetGraph;
-<<<<<<< HEAD
 import com.facebook.buck.util.MoreCollectors;
-import com.facebook.infer.annotation.SuppressFieldNotInitialized;
-=======
 import com.facebook.buck.util.immutables.BuckStyleImmutable;
->>>>>>> 7b2b3a62
 import com.google.common.base.Preconditions;
 import com.google.common.collect.ImmutableList;
 import com.google.common.collect.ImmutableSet;
 import com.google.common.collect.ImmutableSortedSet;
-import java.util.Optional;
 import org.immutables.value.Value;
-
-<<<<<<< HEAD
 import java.util.Collection;
 
 
-public class KotlinLibraryDescription implements
-    Description<KotlinLibraryDescription.Arg>, Flavored {
-=======
 public class KotlinLibraryDescription
     implements Description<KotlinLibraryDescriptionArg>, Flavored {
->>>>>>> 7b2b3a62
 
   private final KotlinBuckConfig kotlinBuckConfig;
   private final JavaBuckConfig javaBuckConfig;
@@ -119,14 +102,15 @@
     }
 
     if (flavors.contains(JavaLibrary.SRC_JAR)) {
-<<<<<<< HEAD
       JarShape shape = flavors.contains(JavaLibrary.MAVEN_JAR) ? JarShape.MAVEN : JarShape.SINGLE;
 
-      BuildTarget unflavored = BuildTarget.of(target.getUnflavoredBuildTarget());
+      BuildTarget unflavored = BuildTarget.of(buildTarget.getUnflavoredBuildTarget());
       BuildRule baseLibrary = resolver.requireRule(unflavored);
       JarShape.Summary summary = shape.gatherDeps(baseLibrary);
 
       return new SourceJar(
+          buildTarget,
+          projectFilesystem,
           params,
           /* passed in, but ignored */ "8",
           summary.getPackagedRules().stream()
@@ -134,27 +118,9 @@
               .map(rule -> ((HasSources) rule).getSources())
               .flatMap(Collection::stream)
               .collect(MoreCollectors.toImmutableSet()),
-          args.mavenCoords,
-          args.mavenPomTemplate,
+          args.getMavenCoords(),
+          args.getMavenPomTemplate(),
           summary.getMavenDeps());
-=======
-      Optional<String> mavenCoords =
-          args.getMavenCoords()
-              .map(input -> AetherUtil.addClassifier(input, AetherUtil.CLASSIFIER_SOURCES));
-
-      if (!flavors.contains(JavaLibrary.MAVEN_JAR)) {
-        return new JavaSourceJar(
-            buildTarget, projectFilesystem, params, args.getSrcs(), mavenCoords);
-      } else {
-        return MavenUberJar.SourceJar.create(
-            buildTargetWithMavenFlavor,
-            projectFilesystem,
-            Preconditions.checkNotNull(paramsWithMavenFlavor),
-            args.getSrcs(),
-            mavenCoords,
-            args.getMavenPomTemplate());
-      }
->>>>>>> 7b2b3a62
     }
     JavacOptions javacOptions =
         JavacOptionsFactory.create(defaultOptions, buildTarget, projectFilesystem, resolver, args);
