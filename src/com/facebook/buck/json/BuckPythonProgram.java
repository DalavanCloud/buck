--- conflicted
+++ resolved
@@ -36,11 +36,8 @@
 import java.net.URL;
 import java.nio.file.Files;
 import java.nio.file.Path;
-<<<<<<< HEAD
-=======
 import java.nio.file.Paths;
 import java.nio.file.StandardCopyOption;
->>>>>>> 8c81d024
 import java.util.Optional;
 
 /**
@@ -118,7 +115,6 @@
       }
     }
 
-<<<<<<< HEAD
     Path pathlibDir = new PackagedResource(
         filesystem,
         BuckPythonProgram.class,
@@ -135,12 +131,7 @@
         .get()
         .toAbsolutePath();
 
-    try (Writer out = Files.newBufferedWriter(rootDirectory.resolve("__main__.py"), UTF_8)) {
-=======
-    String pathlibDir = PATH_TO_PATHLIB_PY.getParent().toString();
-    String watchmanDir = PATH_TO_PYWATCHMAN.toString();
     try (Writer out = Files.newBufferedWriter(rootDir.resolve("__main__.py"), UTF_8)) {
->>>>>>> 8c81d024
       out.write(Joiner.on("\n").join(
           "from __future__ import absolute_import",
           "import sys",
