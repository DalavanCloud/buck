/*
 * Copyright 2012-present Facebook, Inc.
 *
 * Licensed under the Apache License, Version 2.0 (the "License"); you may
 * not use this file except in compliance with the License. You may obtain
 * a copy of the License at
 *
 *     http://www.apache.org/licenses/LICENSE-2.0
 *
 * Unless required by applicable law or agreed to in writing, software
 * distributed under the License is distributed on an "AS IS" BASIS, WITHOUT
 * WARRANTIES OR CONDITIONS OF ANY KIND, either express or implied. See the
 * License for the specific language governing permissions and limitations
 * under the License.
 */

package com.facebook.buck.json;

import com.facebook.buck.event.BuckEventBus;
<<<<<<< HEAD
import com.facebook.buck.io.ProjectFilesystem;
import com.facebook.buck.io.WatchmanDiagnosticCache;
=======
>>>>>>> 8c81d024
import com.facebook.buck.rules.ConstructorArgMarshaller;
import com.facebook.buck.util.Console;
import com.google.common.collect.ImmutableMap;


/**
 * Simple concrete factory so that a parser can be constructed on demand of the parse phase
 * and be explicitly shut down afterward.
 */
public interface ProjectBuildFileParserFactory {
  /**
   * Construct a new parser on demand using the provided common project build files.
   *
   * @return Parser instance.
   */
  ProjectBuildFileParser createParser(
      ConstructorArgMarshaller marshaller,
      Console console,
      ImmutableMap<String, String> environment,
      BuckEventBus buckEventBus,
<<<<<<< HEAD
      ProjectFilesystem filesystem,
      boolean ignoreBuckAutodepsFiles,
      WatchmanDiagnosticCache watchmanDiagnosticCache);
=======
      boolean ignoreBuckAutodepsFiles);
>>>>>>> 8c81d024
}<|MERGE_RESOLUTION|>--- conflicted
+++ resolved
@@ -17,11 +17,7 @@
 package com.facebook.buck.json;
 
 import com.facebook.buck.event.BuckEventBus;
-<<<<<<< HEAD
 import com.facebook.buck.io.ProjectFilesystem;
-import com.facebook.buck.io.WatchmanDiagnosticCache;
-=======
->>>>>>> 8c81d024
 import com.facebook.buck.rules.ConstructorArgMarshaller;
 import com.facebook.buck.util.Console;
 import com.google.common.collect.ImmutableMap;
@@ -42,11 +38,6 @@
       Console console,
       ImmutableMap<String, String> environment,
       BuckEventBus buckEventBus,
-<<<<<<< HEAD
       ProjectFilesystem filesystem,
-      boolean ignoreBuckAutodepsFiles,
-      WatchmanDiagnosticCache watchmanDiagnosticCache);
-=======
       boolean ignoreBuckAutodepsFiles);
->>>>>>> 8c81d024
 }