--- conflicted
+++ resolved
@@ -45,12 +45,8 @@
         marshaller,
         environment,
         buckEventBus,
-<<<<<<< HEAD
         filesystem,
-        new ProcessExecutor(console),
-=======
         new DefaultProcessExecutor(console),
->>>>>>> 70a13c0d
         ignoreBuckAutodepsFiles,
         watchmanDiagnosticCache);
   }
