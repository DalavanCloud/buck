/*
 * Copyright 2012-present Facebook, Inc.
 *
 * Licensed under the Apache License, Version 2.0 (the "License"); you may
 * not use this file except in compliance with the License. You may obtain
 * a copy of the License at
 *
 *     http://www.apache.org/licenses/LICENSE-2.0
 *
 * Unless required by applicable law or agreed to in writing, software
 * distributed under the License is distributed on an "AS IS" BASIS, WITHOUT
 * WARRANTIES OR CONDITIONS OF ANY KIND, either express or implied. See the
 * License for the specific language governing permissions and limitations
 * under the License.
 */

package com.facebook.buck.json;

import static java.nio.charset.StandardCharsets.UTF_8;

import com.facebook.buck.bser.BserDeserializer;
import com.facebook.buck.bser.BserSerializer;
import com.facebook.buck.event.BuckEventBus;
import com.facebook.buck.event.ConsoleEvent;
import com.facebook.buck.event.PerfEventId;
import com.facebook.buck.event.SimplePerfEvent;
import com.facebook.buck.io.MorePaths;
<<<<<<< HEAD
import com.facebook.buck.io.ProjectFilesystem;
=======
import com.facebook.buck.io.PathOrGlobMatcher;
>>>>>>> 2d937846
import com.facebook.buck.log.Logger;
import com.facebook.buck.rules.BuckPyFunction;
import com.facebook.buck.rules.ConstructorArgMarshaller;
import com.facebook.buck.rules.Description;
import com.facebook.buck.util.Escaper;
import com.facebook.buck.util.InputStreamConsumer;
import com.facebook.buck.util.MoreThrowables;
import com.facebook.buck.util.PackagedResource;
import com.facebook.buck.util.ProcessExecutor;
import com.facebook.buck.util.ProcessExecutorParams;
import com.facebook.buck.util.Threads;
import com.facebook.buck.util.concurrent.AssertScopeExclusiveAccess;
import com.facebook.buck.util.immutables.BuckStyleTuple;
import com.google.common.annotations.VisibleForTesting;
import com.google.common.base.Joiner;
import com.google.common.base.Optional;
import com.google.common.base.Preconditions;
import com.google.common.base.Supplier;
import com.google.common.base.Suppliers;
import com.google.common.collect.FluentIterable;
import com.google.common.collect.ImmutableList;
import com.google.common.collect.ImmutableMap;
import com.google.common.collect.ImmutableSet;
import com.google.common.io.Resources;

import org.immutables.value.Value;

import java.io.BufferedOutputStream;
import java.io.BufferedWriter;
import java.io.IOException;
import java.io.InputStream;
import java.io.OutputStream;
import java.io.OutputStreamWriter;
import java.io.Writer;
import java.net.URL;
import java.nio.file.Files;
import java.nio.file.Path;
import java.util.Collections;
import java.util.List;
import java.util.Map;
import java.util.concurrent.ExecutionException;
import java.util.concurrent.FutureTask;

import javax.annotation.Nullable;

/**
 * Delegates to buck.py for parsing of buck build files.  Constructed on demand for the
 * parsing phase and must be closed afterward to free up resources.
 */
public class ProjectBuildFileParser implements AutoCloseable {

  /** Path to the buck.py script that is used to evaluate a build file. */
  private static final String BUCK_PY_RESOURCE = "com/facebook/buck/json/buck.py";
  
  private static final Logger LOG = Logger.get(ProjectBuildFileParser.class);

  private final ImmutableMap<String, String> environment;

  private PackagedResource pathlib;
  private PackagedResource pywatchman;
  private Optional<Path> pathToBuckPy;
  private Supplier<Path> rawConfigJson;
  private Supplier<Path> ignorePathsJson;

  @Nullable private ProcessExecutor.LaunchedProcess buckPyProcess;
  @Nullable private BufferedWriter buckPyStdinWriter;

  private final ProjectBuildFileParserOptions options;
  private final ConstructorArgMarshaller marshaller;
  private final BuckEventBus buckEventBus;
  private final ProcessExecutor processExecutor;
  private final BserDeserializer bserDeserializer;
  private final BserSerializer bserSerializer;
  private final AssertScopeExclusiveAccess assertSingleThreadedParsing;
  private final boolean ignoreBuckAutodepsFiles;

  private boolean isInitialized;
  private boolean isClosed;

  private boolean enableProfiling;
  @Nullable private FutureTask<Void> stderrConsumerTerminationFuture;
  @Nullable private Thread stderrConsumerThread;
  @Nullable private ProjectBuildFileParseEvents.Started projectBuildFileParseEventStarted;

  protected ProjectBuildFileParser(
      final ProjectBuildFileParserOptions options,
      ConstructorArgMarshaller marshaller,
      ImmutableMap<String, String> environment,
      BuckEventBus buckEventBus,
      ProjectFilesystem filesystem,
      ProcessExecutor processExecutor,
      boolean ignoreBuckAutodepsFiles) {
    this.pathToBuckPy = Optional.absent();
    this.options = options;
    this.marshaller = marshaller;
    this.environment = environment;
    this.buckEventBus = buckEventBus;
    this.processExecutor = processExecutor;
    this.bserDeserializer = new BserDeserializer(BserDeserializer.KeyOrdering.SORTED);
    this.bserSerializer = new BserSerializer();
    this.assertSingleThreadedParsing = new AssertScopeExclusiveAccess();
    this.ignoreBuckAutodepsFiles = ignoreBuckAutodepsFiles;

    this.rawConfigJson =
        Suppliers.memoize(
            new Supplier<Path>() {
              @Override
              public Path get() {
                try {
                  Path rawConfigJson = Files.createTempFile("raw_config", ".json");
                  Files.createDirectories(rawConfigJson.getParent());
                  try (OutputStream output =
                           new BufferedOutputStream(Files.newOutputStream(rawConfigJson))) {
                    bserSerializer.serializeToStream(options.getRawConfig(), output);
                  }
                  return rawConfigJson;
                } catch (IOException e) {
                  throw new RuntimeException(e);
                }
              }
            });
<<<<<<< HEAD

    this.pathlib =
        new PackagedResource(filesystem, ProjectBuildFileParser.class, "pathlib-archive.zip");
    this.pywatchman =
        new PackagedResource(filesystem, ProjectBuildFileParser.class, "pywatchman-archive.zip");
=======
    this.ignorePathsJson =
        Suppliers.memoize(
            new Supplier<Path>() {
              @Override
              public Path get() {
                try {
                  Path ignorePathsJson = Files.createTempFile("ignore_paths", ".json");
                  Files.createDirectories(ignorePathsJson.getParent());
                  try (OutputStream output =
                           new BufferedOutputStream(Files.newOutputStream(ignorePathsJson))) {
                    bserSerializer.serializeToStream(
                        FluentIterable.from(options.getIgnorePaths())
                            .transform(PathOrGlobMatcher.toPathOrGlob())
                            .toList(),
                        output);
                  }
                  return ignorePathsJson;
                } catch (IOException e) {
                  throw new RuntimeException(e);
                }
              }
            });
>>>>>>> 2d937846
  }

  public void setEnableProfiling(boolean enableProfiling) {
    ensureNotClosed();
    ensureNotInitialized();
    this.enableProfiling = enableProfiling;
  }

  @VisibleForTesting
  public boolean isClosed() {
    return isClosed;
  }

  private void ensureNotClosed() {
    Preconditions.checkState(!isClosed);
  }

  private void ensureNotInitialized() {
    Preconditions.checkState(!isInitialized);
  }

  /**
   * Initialization on demand moves around the performance impact of creating the Python
   * interpreter to when parsing actually begins.  This makes it easier to attribute this time
   * to the actual parse phase.
   */
  @VisibleForTesting
  public void initIfNeeded() throws IOException {
    ensureNotClosed();
    if (!isInitialized) {
      init();
      isInitialized = true;
    }
  }

  /**
   * Initialize the parser, starting buck.py.
   */
  private void init() throws IOException {
    projectBuildFileParseEventStarted = new ProjectBuildFileParseEvents.Started();
    buckEventBus.post(projectBuildFileParseEventStarted);
    try (SimplePerfEvent.Scope scope = SimplePerfEvent.scope(
        buckEventBus,
        PerfEventId.of("ParserInit"))) {

      ProcessExecutorParams params = ProcessExecutorParams.builder()
          .setCommand(buildArgs())
          .setEnvironment(environment)
          .build();

      LOG.debug(
          "Starting buck.py command: %s environment: %s",
          params.getCommand(),
          params.getEnvironment());
      buckPyProcess = processExecutor.launchProcess(params);
      LOG.debug("Started process %s successfully", buckPyProcess);

      OutputStream stdin = buckPyProcess.getOutputStream();
      InputStream stderr = buckPyProcess.getErrorStream();

      InputStreamConsumer stderrConsumer = new InputStreamConsumer(
          stderr,
          new InputStreamConsumer.Handler() {
            @Override
            public void handleLine(String line) {
              buckEventBus.post(
                  ConsoleEvent.warning("Warning raised by BUCK file parser: %s", line));
            }
          });
      stderrConsumerTerminationFuture = new FutureTask<>(stderrConsumer);
      stderrConsumerThread = Threads.namedThread(
          ProjectBuildFileParser.class.getSimpleName(),
          stderrConsumerTerminationFuture);
      stderrConsumerThread.start();

      buckPyStdinWriter = new BufferedWriter(new OutputStreamWriter(stdin));
    }
  }

  private ImmutableList<String> buildArgs() throws IOException {
    // Invoking buck.py and read JSON-formatted build rules from its stdout.
    ImmutableList.Builder<String> argBuilder = ImmutableList.builder();

    argBuilder.add(options.getPythonInterpreter());

    // Ask python to unbuffer stdout so that we can coordinate based on the output as it is
    // produced.
    argBuilder.add("-u");

    argBuilder.add(getPathToBuckPy(options.getDescriptions()).toString());

    if (enableProfiling) {
      argBuilder.add("--profile");
    }

    if (ignoreBuckAutodepsFiles) {
      argBuilder.add("--ignore_buck_autodeps_files");
    }

    if (options.getAllowEmptyGlobs()) {
      argBuilder.add("--allow_empty_globs");
    }

    if (options.getUseWatchmanGlob()) {
      argBuilder.add("--use_watchman_glob");
    }

    if (options.getWatchman().getProjectPrefix().isPresent()) {
      argBuilder.add("--watchman_project_prefix", options.getWatchman().getProjectPrefix().get());
    }

    if (options.getWatchman().getWatchRoot().isPresent()) {
      argBuilder.add("--watchman_watch_root", options.getWatchman().getWatchRoot().get());
    }

    if (options.getWatchman().getSocketPath().isPresent()) {
      argBuilder.add(
          "--watchman_socket_path",
          options.getWatchman().getSocketPath().get().toAbsolutePath().toString());
    }

    if (options.getWatchmanQueryTimeoutMs().isPresent()) {
      argBuilder.add(
          "--watchman_query_timeout_ms",
          options.getWatchmanQueryTimeoutMs().get().toString());
    }

    argBuilder.add("--project_root", options.getProjectRoot().toAbsolutePath().toString());
    argBuilder.add("--build_file_name", options.getBuildFileName());

    // Tell the parser not to print exceptions to stderr.
    argBuilder.add("--quiet");

    // Add the --include flags.
    for (String include : options.getDefaultIncludes()) {
      argBuilder.add("--include");
      argBuilder.add(include);
    }

    // Add all config settings.
    argBuilder.add("--config", rawConfigJson.get().toString());

    // Add ignore paths.
    argBuilder.add("--ignore_paths", ignorePathsJson.get().toString());

    return argBuilder.build();
  }

  /**
   * Collect all rules from a particular build file.
   *
   * @param buildFile should be an absolute path to a build file. Must have rootPath as its prefix.
   */
  public List<Map<String, Object>> getAll(Path buildFile)
      throws BuildFileParseException, InterruptedException {
    List<Map<String, Object>> result = getAllRulesAndMetaRules(buildFile);

    // Strip out the __includes and __configs meta rules, which are the last rules.
    return Collections.unmodifiableList(result.subList(0, result.size() - 2));
  }

  /**
   * Collect all rules from a particular build file, along with meta rules about the rules, for
   * example which build files the rules depend on.
   *
   * @param buildFile should be an absolute path to a build file. Must have rootPath as its prefix.
   */
  public List<Map<String, Object>> getAllRulesAndMetaRules(Path buildFile)
      throws BuildFileParseException, InterruptedException {
    try {
      return getAllRulesInternal(buildFile);
    } catch (IOException e) {
      MoreThrowables.propagateIfInterrupt(e);
      throw BuildFileParseException.createForBuildFileParseError(buildFile, e);
    }
  }

  @VisibleForTesting
  protected List<Map<String, Object>> getAllRulesInternal(Path buildFile)
      throws IOException, BuildFileParseException {
    ensureNotClosed();
    initIfNeeded();

    // Check isInitialized implications (to avoid Eradicate warnings).
    Preconditions.checkNotNull(buckPyStdinWriter);
    Preconditions.checkNotNull(buckPyProcess);

    ParseBuckFileEvent.Started parseBuckFileStarted = ParseBuckFileEvent.started(buildFile);
    buckEventBus.post(parseBuckFileStarted);

    List<Map<String, Object>> values = null;
    String profile = "";
    try (AssertScopeExclusiveAccess.Scope scope = assertSingleThreadedParsing.scope()) {
      String buildFileString = buildFile.toString();
      LOG.verbose("Writing to buck.py stdin: %s", buildFileString);
      buckPyStdinWriter.write(buildFileString);
      buckPyStdinWriter.newLine();
      buckPyStdinWriter.flush();

      LOG.debug("Parsing output of process %s...", buckPyProcess);
      Object deserializedValue;
      try {
        deserializedValue = bserDeserializer.deserializeBserValue(
            buckPyProcess.getInputStream());
      } catch (BserDeserializer.BserEofException e) {
        LOG.warn(e, "Parser exited while decoding BSER data");
        throw new IOException("Parser exited unexpectedly", e);
      }
      BuildFilePythonResult resultObject = handleDeserializedValue(deserializedValue);
      handleDiagnostics(buildFile, resultObject.getDiagnostics(), buckEventBus);
      values = resultObject.getValues();
      LOG.verbose("Got rules: %s", values);
      LOG.debug("Parsed %d rules from process", values.size());
      profile = resultObject.getProfile();
      return values;
    } finally {
      buckEventBus.post(ParseBuckFileEvent.finished(parseBuckFileStarted, values, profile));
    }
  }

  @SuppressWarnings("unchecked")
  private static BuildFilePythonResult handleDeserializedValue(Object deserializedValue)
      throws IOException {
    if (!(deserializedValue instanceof Map<?, ?>)) {
      throw new IOException(
          String.format("Invalid parser output (expected map, got %s)", deserializedValue));
    }
    Map<String, Object> decodedResult = (Map<String, Object>) deserializedValue;
    List<Map<String, Object>> values;
    try {
      values = (List<Map<String, Object>>) decodedResult.get("values");
    } catch (ClassCastException e) {
      throw new IOException("Invalid parser values", e);
    }
    List<Map<String, String>> diagnostics;
    try {
      diagnostics = (List<Map<String, String>>) decodedResult.get("diagnostics");
    } catch (ClassCastException e) {
      throw new IOException("Invalid parser diagnostics", e);
    }
    String profile;
    try {
      profile = (String) decodedResult.get("profile");
    } catch (ClassCastException e) {
      throw new IOException("Invalid parser profile", e);
    }
    return BuildFilePythonResult.of(
        values,
        diagnostics == null ? ImmutableList.<Map<String, String>>of() : diagnostics,
        profile == null ? "" : profile);
  }

  private static void handleDiagnostics(
      Path buildFile,
      List<Map<String, String>> diagnosticsList,
      BuckEventBus buckEventBus) throws IOException, BuildFileParseException {
    for (Map<String, String> diagnostic : diagnosticsList) {
      String level = diagnostic.get("level");
      String message = diagnostic.get("message");
      if (level == null || message == null) {
        throw new IOException(
            String.format("Invalid diagnostic(level=%s, message=%s)", level, message));
      }
      switch (level) {
        case "warning":
          LOG.warn("Warning raised by BUCK file parser for file %s: %s", buildFile, message);
          buckEventBus.post(
              ConsoleEvent.warning("Warning raised by BUCK file parser: %s", message));
          break;
        case "error":
          LOG.warn("Error raised by BUCK file parser for file %s: %s", buildFile, message);
          buckEventBus.post(
              ConsoleEvent.severe("Error raised by BUCK file parser: %s", message));
          break;
        case "fatal":
          LOG.warn("Fatal error raised by BUCK file parser for file %s: %s", buildFile, message);
          throw BuildFileParseException.createForBuildFileParseError(
              buildFile,
              new IOException(message));
        default:
          LOG.warn(
              "Unknown diagnostic (level %s) raised by BUCK file parser for build file %s: %s",
              level,
              buildFile,
              message);
          break;
      }
    }
  }

  @Override
  @SuppressWarnings("PMD.EmptyCatchBlock")
  public void close() throws BuildFileParseException, InterruptedException, IOException {
    if (isClosed) {
      return;
    }

    try {
      if (isInitialized) {

        // Check isInitialized implications (to avoid Eradicate warnings).
        Preconditions.checkNotNull(buckPyStdinWriter);
        Preconditions.checkNotNull(buckPyProcess);

        // Allow buck.py to terminate gracefully.
        try {
          buckPyStdinWriter.close();
        } catch (IOException e) {
          // Safe to ignore since we've already flushed everything we wanted
          // to write.
        }

        if (stderrConsumerThread != null) {
          stderrConsumerThread.join();
          stderrConsumerThread = null;
          try {
            Preconditions.checkNotNull(stderrConsumerTerminationFuture).get();
          } catch (ExecutionException e) {
            Throwable cause = e.getCause();
            if (cause instanceof IOException) {
              throw (IOException) cause;
            } else {
              throw new RuntimeException(e);
            }
          }
          stderrConsumerTerminationFuture = null;
        }

        LOG.debug("Waiting for process %s to exit...", buckPyProcess);
        int exitCode = processExecutor.waitForLaunchedProcess(buckPyProcess);
        if (exitCode != 0) {
          LOG.warn("Process %s exited with error code %d", buckPyProcess, exitCode);
          throw BuildFileParseException.createForUnknownParseError(
              String.format("Parser did not exit cleanly (exit code: %d)", exitCode));
        }
        LOG.debug("Process %s exited cleanly.", buckPyProcess);

        try {
          synchronized (this) {
            if (pathToBuckPy.isPresent()) {
              Files.delete(pathToBuckPy.get());
            }
          }
        } catch (IOException e) {
          // Eat any exceptions from deleting the temporary buck.py file.
        }

      }
    } finally {
      if (isInitialized) {
        buckEventBus.post(
            new ProjectBuildFileParseEvents.Finished(
                Preconditions.checkNotNull(projectBuildFileParseEventStarted)));
      }
      isClosed = true;
    }
  }

  private Path getPathToBuckPy(ImmutableSet<Description<?>> descriptions) throws IOException {
    generatePathToBuckPy(descriptions);
    return pathToBuckPy.get();
  }

  private synchronized void generatePathToBuckPy(ImmutableSet<Description<?>> descriptions)
      throws IOException {
    if (pathToBuckPy.isPresent()) {
      return;
    }

    LOG.debug("Creating temporary buck.py instance...");
    // We currently create a temporary buck.py per instance of this class, rather than a single one
    // for the life of this buck invocation. We do this since this is generated in parallel we end
    // up with strange InterruptedExceptions being thrown.
    // TODO(shs96c): This would be the ideal thing to do.
    //    Path buckDotPy =
    //        projectRoot.toPath().resolve(BuckConstant.BIN_DIR).resolve("generated-buck.py");
    Path buckDotPy = Files.createTempFile("buck", ".py");
    Files.createDirectories(buckDotPy.getParent());

    try (Writer out = Files.newBufferedWriter(buckDotPy, UTF_8)) {
      URL resource = Resources.getResource(BUCK_PY_RESOURCE);
      String pathlibDir = pathlib.get().toString();
      String watchmanDir = pywatchman.get().toString();
      out.write(
          "from __future__ import with_statement\n" +
          "import sys\n" +
          "sys.path.insert(0, \"" +
              Escaper.escapeAsBashString(MorePaths.pathWithUnixSeparators(pathlibDir)) + "\")\n" +
          "sys.path.insert(0, \"" +
              Escaper.escapeAsBashString(MorePaths.pathWithUnixSeparators(watchmanDir)) + "\")\n");

      Resources.asCharSource(resource, UTF_8).copyTo(out);
      out.write("\n\n");

      BuckPyFunction function = new BuckPyFunction(marshaller);
      for (Description<?> description : descriptions) {
        out.write(function.toPythonFunction(
            description.getBuildRuleType(),
            description.createUnpopulatedConstructorArg()));
        out.write('\n');
      }

      out.write(Joiner.on("\n").join(
          "if __name__ == '__main__':",
          "  try:",
          "    main()",
          "  except KeyboardInterrupt:",
          "    print >> sys.stderr, 'Killed by User'",
          ""));
    }
    Path normalizedBuckDotPyPath = buckDotPy.normalize();
    pathToBuckPy = Optional.of(normalizedBuckDotPyPath);
    LOG.debug("Created temporary buck.py instance at %s.", normalizedBuckDotPyPath);
  }

  @Value.Immutable
  @BuckStyleTuple
  interface AbstractBuildFilePythonResult {
    List<Map<String, Object>> getValues();
    List<Map<String, String>> getDiagnostics();
    String getProfile();
  }
}<|MERGE_RESOLUTION|>--- conflicted
+++ resolved
@@ -25,11 +25,7 @@
 import com.facebook.buck.event.PerfEventId;
 import com.facebook.buck.event.SimplePerfEvent;
 import com.facebook.buck.io.MorePaths;
-<<<<<<< HEAD
-import com.facebook.buck.io.ProjectFilesystem;
-=======
 import com.facebook.buck.io.PathOrGlobMatcher;
->>>>>>> 2d937846
 import com.facebook.buck.log.Logger;
 import com.facebook.buck.rules.BuckPyFunction;
 import com.facebook.buck.rules.ConstructorArgMarshaller;
@@ -37,7 +33,6 @@
 import com.facebook.buck.util.Escaper;
 import com.facebook.buck.util.InputStreamConsumer;
 import com.facebook.buck.util.MoreThrowables;
-import com.facebook.buck.util.PackagedResource;
 import com.facebook.buck.util.ProcessExecutor;
 import com.facebook.buck.util.ProcessExecutorParams;
 import com.facebook.buck.util.Threads;
@@ -67,6 +62,7 @@
 import java.net.URL;
 import java.nio.file.Files;
 import java.nio.file.Path;
+import java.nio.file.Paths;
 import java.util.Collections;
 import java.util.List;
 import java.util.Map;
@@ -83,13 +79,21 @@
 
   /** Path to the buck.py script that is used to evaluate a build file. */
   private static final String BUCK_PY_RESOURCE = "com/facebook/buck/json/buck.py";
-  
+
+  private static final Path PATH_TO_PATHLIB_PY = Paths.get(
+      System.getProperty(
+          "buck.path_to_pathlib_py",
+          "third-party/py/pathlib/pathlib.py"));
+
+  private static final Path PATH_TO_PYWATCHMAN = Paths.get(
+      System.getProperty(
+          "buck.path_to_pywatchman",
+          "third-party/py/pywatchman"));
+
   private static final Logger LOG = Logger.get(ProjectBuildFileParser.class);
 
   private final ImmutableMap<String, String> environment;
 
-  private PackagedResource pathlib;
-  private PackagedResource pywatchman;
   private Optional<Path> pathToBuckPy;
   private Supplier<Path> rawConfigJson;
   private Supplier<Path> ignorePathsJson;
@@ -119,7 +123,6 @@
       ConstructorArgMarshaller marshaller,
       ImmutableMap<String, String> environment,
       BuckEventBus buckEventBus,
-      ProjectFilesystem filesystem,
       ProcessExecutor processExecutor,
       boolean ignoreBuckAutodepsFiles) {
     this.pathToBuckPy = Optional.absent();
@@ -151,13 +154,6 @@
                 }
               }
             });
-<<<<<<< HEAD
-
-    this.pathlib =
-        new PackagedResource(filesystem, ProjectBuildFileParser.class, "pathlib-archive.zip");
-    this.pywatchman =
-        new PackagedResource(filesystem, ProjectBuildFileParser.class, "pywatchman-archive.zip");
-=======
     this.ignorePathsJson =
         Suppliers.memoize(
             new Supplier<Path>() {
@@ -180,7 +176,6 @@
                 }
               }
             });
->>>>>>> 2d937846
   }
 
   public void setEnableProfiling(boolean enableProfiling) {
@@ -562,8 +557,8 @@
 
     try (Writer out = Files.newBufferedWriter(buckDotPy, UTF_8)) {
       URL resource = Resources.getResource(BUCK_PY_RESOURCE);
-      String pathlibDir = pathlib.get().toString();
-      String watchmanDir = pywatchman.get().toString();
+      String pathlibDir = PATH_TO_PATHLIB_PY.getParent().toString();
+      String watchmanDir = PATH_TO_PYWATCHMAN.toString();
       out.write(
           "from __future__ import with_statement\n" +
           "import sys\n" +
