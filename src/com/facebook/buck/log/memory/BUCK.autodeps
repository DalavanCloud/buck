<<<<<<< HEAD
#@# GENERATED FILE: DO NOT MODIFY 48a87f218f030217569e3da17eca5f75338f8d5e #@#
=======
>>>>>>> 70a13c0d
{
  "memory" : {
    "deps" : [
      "//src/com/facebook/buck/log:api",
      "//src/com/facebook/buck/log:log"
    ],
    "exported_deps" : [
      "//third-party/java/guava:guava"
    ]
  }
}<|MERGE_RESOLUTION|>--- conflicted
+++ resolved
@@ -1,7 +1,3 @@
-<<<<<<< HEAD
-#@# GENERATED FILE: DO NOT MODIFY 48a87f218f030217569e3da17eca5f75338f8d5e #@#
-=======
->>>>>>> 70a13c0d
 {
   "memory" : {
     "deps" : [
