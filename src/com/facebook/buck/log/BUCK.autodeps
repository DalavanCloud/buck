<<<<<<< HEAD
#@# GENERATED FILE: DO NOT MODIFY b53f4b42ba403c59a20ac965a627379cc246e9d4 #@#
=======
#@# GENERATED FILE: DO NOT MODIFY ad39127dd6db86f79b715c3739b2a3d49a4f7cd2 #@#
>>>>>>> 1109fc17
{
  "log" : {
    "deps" : [
      "//src/com/facebook/buck/io:io",
      "//src/com/facebook/buck/log:api",
      "//src/com/facebook/buck/log:appendablelogrecord",
      "//src/com/facebook/buck/util:constants",
      "//src/com/facebook/buck/util:util",
      "//src/com/facebook/buck/util/concurrent:concurrent",
      "//src/com/facebook/buck/util/network/hostname:hostname",
      "//third-party/java/immutables:processor",
      "//third-party/java/jsr:jsr305",
      "//third-party/java/stringtemplate:stringtemplate"
    ],
    "exported_deps" : [
      "//src/com/facebook/buck/model:build_id",
      "//src/com/facebook/buck/util:io",
      "//src/com/facebook/buck/util/immutables:immutables",
      "//third-party/java/guava:guava"
    ]
  }
}<|MERGE_RESOLUTION|>--- conflicted
+++ resolved
@@ -1,8 +1,4 @@
-<<<<<<< HEAD
-#@# GENERATED FILE: DO NOT MODIFY b53f4b42ba403c59a20ac965a627379cc246e9d4 #@#
-=======
 #@# GENERATED FILE: DO NOT MODIFY ad39127dd6db86f79b715c3739b2a3d49a4f7cd2 #@#
->>>>>>> 1109fc17
 {
   "log" : {
     "deps" : [
