--- conflicted
+++ resolved
@@ -23,11 +23,8 @@
 import com.facebook.buck.parser.NoSuchBuildTargetException;
 import com.facebook.buck.rules.BuildRule;
 import com.facebook.buck.rules.SourcePath;
-<<<<<<< HEAD
-=======
 import com.google.common.annotations.VisibleForTesting;
 import com.google.common.base.Optional;
->>>>>>> 9844a4fd
 import com.google.common.base.Preconditions;
 import com.google.common.base.Predicate;
 import com.google.common.base.Predicates;
@@ -140,8 +137,6 @@
     return result.build();
   }
 
-<<<<<<< HEAD
-=======
   @VisibleForTesting
   protected static Linker.LinkableDepType getLinkStyle(
       NativeLinkable.Linkage preferredLinkage,
@@ -166,21 +161,12 @@
     return linkStyle;
   }
 
->>>>>>> 9844a4fd
   public static NativeLinkableInput getNativeLinkableInput(
       CxxPlatform cxxPlatform,
       Linker.LinkableDepType linkStyle,
       NativeLinkable nativeLinkable) throws NoSuchBuildTargetException {
     NativeLinkable.Linkage link = nativeLinkable.getPreferredLinkage(cxxPlatform);
-<<<<<<< HEAD
-    return nativeLinkable.getNativeLinkableInput(
-        cxxPlatform,
-        link == NativeLinkable.Linkage.STATIC && linkStyle == Linker.LinkableDepType.SHARED ?
-            Linker.LinkableDepType.STATIC_PIC :
-            linkStyle);
-=======
     return nativeLinkable.getNativeLinkableInput(cxxPlatform, getLinkStyle(link, linkStyle));
->>>>>>> 9844a4fd
   }
 
   /**
@@ -202,7 +188,6 @@
     ImmutableList.Builder<NativeLinkableInput> nativeLinkableInputs = ImmutableList.builder();
     for (NativeLinkable nativeLinkable : nativeLinkables.values()) {
       nativeLinkableInputs.add(getNativeLinkableInput(cxxPlatform, depType, nativeLinkable));
-<<<<<<< HEAD
     }
     return NativeLinkableInput.concat(nativeLinkableInputs.build());
   }
@@ -238,43 +223,6 @@
         };
     visitor.start();
 
-=======
-    }
-    return NativeLinkableInput.concat(nativeLinkableInputs.build());
-  }
-
-  public static ImmutableMap<BuildTarget, NativeLinkable> getTransitiveNativeLinkables(
-      final CxxPlatform cxxPlatform,
-      Iterable<? extends NativeLinkable> inputs) {
-
-    final Map<BuildTarget, NativeLinkable> nativeLinkables = Maps.newHashMap();
-    for (NativeLinkable nativeLinkable : inputs) {
-      nativeLinkables.put(nativeLinkable.getBuildTarget(), nativeLinkable);
-    }
-
-    final MutableDirectedGraph<BuildTarget> graph = new MutableDirectedGraph<>();
-    AbstractBreadthFirstTraversal<BuildTarget> visitor =
-        new AbstractBreadthFirstTraversal<BuildTarget>(nativeLinkables.keySet()) {
-          @Override
-          public ImmutableSet<BuildTarget> visit(BuildTarget target) {
-            NativeLinkable nativeLinkable = Preconditions.checkNotNull(nativeLinkables.get(target));
-            graph.addNode(target);
-            ImmutableSet.Builder<BuildTarget> deps = ImmutableSet.builder();
-            for (NativeLinkable dep :
-                 Iterables.concat(
-                     nativeLinkable.getNativeLinkableDeps(cxxPlatform),
-                     nativeLinkable.getNativeLinkableExportedDeps(cxxPlatform))) {
-              BuildTarget depTarget = dep.getBuildTarget();
-              graph.addEdge(target, depTarget);
-              deps.add(depTarget);
-              nativeLinkables.put(depTarget, dep);
-            }
-            return deps.build();
-          }
-        };
-    visitor.start();
-
->>>>>>> 9844a4fd
     return ImmutableMap.copyOf(nativeLinkables);
   }
 
