/*
 * Copyright 2014-present Facebook, Inc.
 *
 * Licensed under the Apache License, Version 2.0 (the "License"); you may
 * not use this file except in compliance with the License. You may obtain
 * a copy of the License at
 *
 *     http://www.apache.org/licenses/LICENSE-2.0
 *
 * Unless required by applicable law or agreed to in writing, software
 * distributed under the License is distributed on an "AS IS" BASIS, WITHOUT
 * WARRANTIES OR CONDITIONS OF ANY KIND, either express or implied. See the
 * License for the specific language governing permissions and limitations
 * under the License.
 */

package com.facebook.buck.cxx;

import com.facebook.buck.android.AndroidPackageable;
import com.facebook.buck.android.AndroidPackageableCollector;
import com.facebook.buck.model.BuildTarget;
import com.facebook.buck.model.Flavor;
import com.facebook.buck.model.Pair;
import com.facebook.buck.parser.NoSuchBuildTargetException;
import com.facebook.buck.rules.BuildRule;
import com.facebook.buck.rules.BuildRuleParams;
import com.facebook.buck.rules.BuildRuleResolver;
import com.facebook.buck.rules.BuildTargetSourcePath;
import com.facebook.buck.rules.NoopBuildRule;
import com.facebook.buck.rules.PathSourcePath;
import com.facebook.buck.rules.SourcePath;
import com.facebook.buck.rules.SourcePathResolver;
import com.facebook.buck.rules.args.Arg;
import com.facebook.buck.rules.args.SourcePathArg;
import com.facebook.buck.rules.args.StringArg;
import com.facebook.buck.rules.coercer.FrameworkPath;
import com.facebook.buck.util.HumanReadableException;
import com.google.common.base.Function;
import com.google.common.base.Optional;
import com.google.common.base.Preconditions;
import com.google.common.collect.FluentIterable;
import com.google.common.collect.ImmutableList;
import com.google.common.collect.ImmutableMap;
import com.google.common.collect.ImmutableMultimap;
import com.google.common.collect.ImmutableSet;
import com.google.common.collect.Iterables;
import com.google.common.collect.Maps;

import java.nio.file.Path;
import java.util.Map;

<<<<<<< HEAD
public class PrebuiltCxxLibrary extends NoopBuildRule implements AbstractCxxLibrary {
=======
public class PrebuiltCxxLibrary
    extends NoopBuildRule
    implements AbstractCxxLibrary, CanProvideSharedNativeLinkTarget {
>>>>>>> 9844a4fd

  private final BuildRuleParams params;
  private final BuildRuleResolver ruleResolver;
  private final Iterable<? extends NativeLinkable> exportedDeps;
  private final ImmutableList<Path> includeDirs;
  private final Optional<String> libDir;
  private final Optional<String> libName;
  private final Function<? super CxxPlatform, ImmutableMultimap<CxxSource.Type, String>>
      exportedPreprocessorFlags;
  private final Function<CxxPlatform, Boolean> hasHeaders;
  private final Function<? super CxxPlatform, ImmutableList<String>> exportedLinkerFlags;
  private final Optional<String> soname;
  private final boolean linkWithoutSoname;
<<<<<<< HEAD
  private final Linkage linkage;
=======
  private final boolean forceStatic;
>>>>>>> 9844a4fd
  private final boolean headerOnly;
  private final boolean linkWhole;
  private final boolean provided;

  private final Map<Pair<Flavor, HeaderVisibility>, ImmutableMap<BuildTarget, CxxPreprocessorInput>>
      cxxPreprocessorInputCache = Maps.newHashMap();

  public PrebuiltCxxLibrary(
      BuildRuleParams params,
      BuildRuleResolver ruleResolver,
      SourcePathResolver pathResolver,
      Iterable<? extends NativeLinkable> exportedDeps,
      ImmutableList<Path> includeDirs,
      Optional<String> libDir,
      Optional<String> libName,
      Function<? super CxxPlatform, ImmutableMultimap<CxxSource.Type, String>>
          exportedPreprocessorFlags,
      Function<? super CxxPlatform, ImmutableList<String>> exportedLinkerFlags,
      Optional<String> soname,
      boolean linkWithoutSoname,
<<<<<<< HEAD
      Linkage linkage,
=======
      boolean forceStatic,
>>>>>>> 9844a4fd
      boolean headerOnly,
      boolean linkWhole,
      boolean provided,
      Function<CxxPlatform, Boolean> hasHeaders) {
    super(params, pathResolver);
    Preconditions.checkArgument(!forceStatic || !provided);
    this.params = params;
    this.ruleResolver = ruleResolver;
    this.exportedDeps = exportedDeps;
    this.includeDirs = includeDirs;
    this.libDir = libDir;
    this.libName = libName;
    this.exportedPreprocessorFlags = exportedPreprocessorFlags;
    this.hasHeaders = hasHeaders;
    this.exportedLinkerFlags = exportedLinkerFlags;
    this.soname = soname;
    this.linkWithoutSoname = linkWithoutSoname;
<<<<<<< HEAD
    this.linkage = linkage;
=======
    this.forceStatic = forceStatic;
>>>>>>> 9844a4fd
    this.headerOnly = headerOnly;
    this.linkWhole = linkWhole;
    this.provided = provided;
  }

  protected String getSoname(CxxPlatform cxxPlatform) {
    return PrebuiltCxxLibraryDescription.getSoname(getBuildTarget(), cxxPlatform, soname, libName);
  }

  /**
   * Makes sure all build rules needed to produce the shared library are added to the action
   * graph.
   *
   * @return the {@link SourcePath} representing the actual shared library.
   */
  private SourcePath requireSharedLibrary(CxxPlatform cxxPlatform)
      throws NoSuchBuildTargetException {
    Path sharedLibraryPath =
        PrebuiltCxxLibraryDescription.getSharedLibraryPath(
            getBuildTarget(),
            cxxPlatform,
            libDir,
            libName);

    // If the shared library is prebuilt, just return a reference to it.
    if (params.getProjectFilesystem().exists(sharedLibraryPath)) {
      return new PathSourcePath(params.getProjectFilesystem(), sharedLibraryPath);
    }

    // Otherwise, generate it's build rule.
    BuildRule sharedLibrary =
        ruleResolver.requireRule(
            getBuildTarget().withFlavors(
                cxxPlatform.getFlavor(),
                CxxDescriptionEnhancer.SHARED_FLAVOR));

    return new BuildTargetSourcePath(sharedLibrary.getBuildTarget());
  }

  /**
   * @return the {@link Path} representing the actual static PIC library.
   */
  private Optional<Path> getStaticPicLibrary(CxxPlatform cxxPlatform) {
    Path staticPicLibraryPath =
        PrebuiltCxxLibraryDescription.getStaticPicLibraryPath(
            getBuildTarget(),
            cxxPlatform,
            libDir,
            libName);
    if (params.getProjectFilesystem().exists(staticPicLibraryPath)) {
      return Optional.of(staticPicLibraryPath);
    }

    // If a specific static-pic variant isn't available, then just use the static variant.
    Path staticLibraryPath =
        PrebuiltCxxLibraryDescription.getStaticLibraryPath(
            getBuildTarget(),
            cxxPlatform,
            libDir,
            libName);
    if (params.getProjectFilesystem().exists(staticLibraryPath)) {
      return Optional.of(staticLibraryPath);
    }

    return Optional.absent();
  }

  @Override
  public CxxPreprocessorInput getCxxPreprocessorInput(
      CxxPlatform cxxPlatform,
      HeaderVisibility headerVisibility) throws NoSuchBuildTargetException {
    CxxPreprocessorInput.Builder builder = CxxPreprocessorInput.builder();

    switch (headerVisibility) {
      case PUBLIC:
        if (Preconditions.checkNotNull(hasHeaders.apply(cxxPlatform))) {
          CxxPreprocessables.addHeaderSymlinkTree(
              builder,
              getBuildTarget(),
              ruleResolver,
              cxxPlatform.getFlavor(),
              headerVisibility,
              CxxPreprocessables.IncludeType.SYSTEM);
        }
        builder.putAllPreprocessorFlags(
            Preconditions.checkNotNull(exportedPreprocessorFlags.apply(cxxPlatform)));
        // Just pass the include dirs as system includes.
        builder.addAllSystemIncludeRoots(
            Iterables.transform(includeDirs, getProjectFilesystem().getAbsolutifier()));
        return builder.build();
      case PRIVATE:
        return builder.build();
    }

    // We explicitly don't put this in a default statement because we
    // want the compiler to warn if someone modifies the HeaderVisibility enum.
    throw new RuntimeException("Invalid header visibility: " + headerVisibility);
  }


  @Override
  public ImmutableMap<BuildTarget, CxxPreprocessorInput> getTransitiveCxxPreprocessorInput(
      CxxPlatform cxxPlatform,
      HeaderVisibility headerVisibility) throws NoSuchBuildTargetException {
    Pair<Flavor, HeaderVisibility> key = new Pair<>(cxxPlatform.getFlavor(), headerVisibility);
    ImmutableMap<BuildTarget, CxxPreprocessorInput> result = cxxPreprocessorInputCache.get(key);
    if (result == null) {
      Map<BuildTarget, CxxPreprocessorInput> builder = Maps.newLinkedHashMap();
      builder.put(
          getBuildTarget(),
          getCxxPreprocessorInput(cxxPlatform, headerVisibility));
      for (BuildRule dep : getDeps()) {
        if (dep instanceof CxxPreprocessorDep) {
          builder.putAll(
              ((CxxPreprocessorDep) dep).getTransitiveCxxPreprocessorInput(
                  cxxPlatform,
                  headerVisibility));
        }
      }
      result = ImmutableMap.copyOf(builder);
      cxxPreprocessorInputCache.put(key, result);
    }
    return result;
  }

  @Override
  public Iterable<NativeLinkable> getNativeLinkableDeps(CxxPlatform cxxPlatform) {
    return FluentIterable.from(getDeclaredDeps())
        .filter(NativeLinkable.class);
  }

  @Override
  public Iterable<? extends NativeLinkable> getNativeLinkableExportedDeps(CxxPlatform cxxPlatform) {
    return exportedDeps;
  }

  @Override
  public NativeLinkableInput getNativeLinkableInput(
      CxxPlatform cxxPlatform,
      Linker.LinkableDepType type) throws NoSuchBuildTargetException {
    // Build the library path and linker arguments that we pass through the
    // {@link NativeLinkable} interface for linking.
    ImmutableList.Builder<Arg> linkerArgsBuilder = ImmutableList.builder();
    linkerArgsBuilder.addAll(
        StringArg.from(Preconditions.checkNotNull(exportedLinkerFlags.apply(cxxPlatform))));
    if (!headerOnly) {
<<<<<<< HEAD
      if (provided || (type == Linker.LinkableDepType.SHARED && linkage != Linkage.STATIC)) {
=======
      if (type == Linker.LinkableDepType.SHARED) {
        Preconditions.checkState(getPreferredLinkage(cxxPlatform) != Linkage.STATIC);
>>>>>>> 9844a4fd
        final SourcePath sharedLibrary = requireSharedLibrary(cxxPlatform);
        if (linkWithoutSoname) {
          if (!(sharedLibrary instanceof PathSourcePath)) {
            throw new HumanReadableException(
                "%s: can only link prebuilt DSOs without sonames",
                getBuildTarget());
          }
          linkerArgsBuilder.add(new RelativeLinkArg((PathSourcePath) sharedLibrary));
        } else {
          linkerArgsBuilder.add(
              new SourcePathArg(getResolver(), requireSharedLibrary(cxxPlatform)));
        }
      } else {
        Preconditions.checkState(getPreferredLinkage(cxxPlatform) != Linkage.SHARED);
        Path staticLibraryPath =
            type == Linker.LinkableDepType.STATIC_PIC ?
                getStaticPicLibrary(cxxPlatform).get() :
                PrebuiltCxxLibraryDescription.getStaticLibraryPath(
                    getBuildTarget(),
                    cxxPlatform,
                    libDir,
                    libName);
        SourcePathArg staticLibrary =
            new SourcePathArg(
                getResolver(),
                new PathSourcePath(getProjectFilesystem(), staticLibraryPath));
        if (linkWhole) {
          Linker linker = cxxPlatform.getLd();
          linkerArgsBuilder.addAll(linker.linkWhole(staticLibrary));
        } else {
          linkerArgsBuilder.add(staticLibrary);
        }
      }
    }
    final ImmutableList<Arg> linkerArgs = linkerArgsBuilder.build();

    return NativeLinkableInput.of(
        linkerArgs,
        ImmutableSet.<FrameworkPath>of(),
        ImmutableSet.<FrameworkPath>of());
  }

  @Override
  public NativeLinkable.Linkage getPreferredLinkage(CxxPlatform cxxPlatform) {
<<<<<<< HEAD
    return linkage;
=======
    if (forceStatic) {
      return Linkage.STATIC;
    }
    if (provided || !getStaticPicLibrary(cxxPlatform).isPresent()) {
      return Linkage.SHARED;
    }
    return Linkage.ANY;
>>>>>>> 9844a4fd
  }

  @Override
  public Iterable<AndroidPackageable> getRequiredPackageables() {
    return AndroidPackageableCollector.getPackageableRules(params.getDeps());
  }

  @Override
  public void addToCollector(AndroidPackageableCollector collector) {
    collector.addNativeLinkable(this);
  }

  @Override
  public ImmutableMap<String, SourcePath> getSharedLibraries(CxxPlatform cxxPlatform)
      throws NoSuchBuildTargetException {
<<<<<<< HEAD
    String resolvedSoname =
        PrebuiltCxxLibraryDescription.getSoname(getBuildTarget(), cxxPlatform, soname, libName);
    ImmutableMap.Builder<String, SourcePath> solibs = ImmutableMap.builder();
    if (!headerOnly && !provided && linkage != Linkage.STATIC) {
=======
    String resolvedSoname = getSoname(cxxPlatform);
    ImmutableMap.Builder<String, SourcePath> solibs = ImmutableMap.builder();
    if (!headerOnly && !provided && getPreferredLinkage(cxxPlatform) != Linkage.STATIC) {
>>>>>>> 9844a4fd
      SourcePath sharedLibrary = requireSharedLibrary(cxxPlatform);
      solibs.put(resolvedSoname, sharedLibrary);
    }
    return solibs.build();
  }

<<<<<<< HEAD
=======
  @Override
  public Optional<SharedNativeLinkTarget> getSharedNativeLinkTarget(CxxPlatform cxxPlatform) {
    if (getPreferredLinkage(cxxPlatform) == Linkage.SHARED) {
      return Optional.absent();
    }
    return Optional.<SharedNativeLinkTarget>of(
        new SharedNativeLinkTarget() {
          @Override
          public BuildTarget getBuildTarget() {
            return PrebuiltCxxLibrary.this.getBuildTarget();
          }
          @Override
          public Iterable<? extends NativeLinkable> getSharedNativeLinkTargetDeps(
              CxxPlatform cxxPlatform) {
            return Iterables.concat(
                getNativeLinkableDeps(cxxPlatform),
                getNativeLinkableExportedDeps(cxxPlatform));
          }
          @Override
          public String getSharedNativeLinkTargetLibraryName(CxxPlatform cxxPlatform) {
            return getSoname(cxxPlatform);
          }
          @Override
          public NativeLinkableInput getSharedNativeLinkTargetInput(CxxPlatform cxxPlatform)
              throws NoSuchBuildTargetException {
            return NativeLinkableInput.builder()
                .addAllArgs(StringArg.from(exportedLinkerFlags.apply(cxxPlatform)))
                .addAllArgs(
                    cxxPlatform.getLd().linkWhole(
                        new SourcePathArg(
                            getResolver(),
                            new PathSourcePath(
                                params.getProjectFilesystem(),
                                getStaticPicLibrary(cxxPlatform).get()))))
                .build();
          }
        });
  }

>>>>>>> 9844a4fd
}<|MERGE_RESOLUTION|>--- conflicted
+++ resolved
@@ -49,13 +49,9 @@
 import java.nio.file.Path;
 import java.util.Map;
 
-<<<<<<< HEAD
-public class PrebuiltCxxLibrary extends NoopBuildRule implements AbstractCxxLibrary {
-=======
 public class PrebuiltCxxLibrary
     extends NoopBuildRule
     implements AbstractCxxLibrary, CanProvideSharedNativeLinkTarget {
->>>>>>> 9844a4fd
 
   private final BuildRuleParams params;
   private final BuildRuleResolver ruleResolver;
@@ -69,11 +65,7 @@
   private final Function<? super CxxPlatform, ImmutableList<String>> exportedLinkerFlags;
   private final Optional<String> soname;
   private final boolean linkWithoutSoname;
-<<<<<<< HEAD
-  private final Linkage linkage;
-=======
   private final boolean forceStatic;
->>>>>>> 9844a4fd
   private final boolean headerOnly;
   private final boolean linkWhole;
   private final boolean provided;
@@ -94,11 +86,7 @@
       Function<? super CxxPlatform, ImmutableList<String>> exportedLinkerFlags,
       Optional<String> soname,
       boolean linkWithoutSoname,
-<<<<<<< HEAD
-      Linkage linkage,
-=======
       boolean forceStatic,
->>>>>>> 9844a4fd
       boolean headerOnly,
       boolean linkWhole,
       boolean provided,
@@ -116,11 +104,7 @@
     this.exportedLinkerFlags = exportedLinkerFlags;
     this.soname = soname;
     this.linkWithoutSoname = linkWithoutSoname;
-<<<<<<< HEAD
-    this.linkage = linkage;
-=======
     this.forceStatic = forceStatic;
->>>>>>> 9844a4fd
     this.headerOnly = headerOnly;
     this.linkWhole = linkWhole;
     this.provided = provided;
@@ -267,12 +251,8 @@
     linkerArgsBuilder.addAll(
         StringArg.from(Preconditions.checkNotNull(exportedLinkerFlags.apply(cxxPlatform))));
     if (!headerOnly) {
-<<<<<<< HEAD
-      if (provided || (type == Linker.LinkableDepType.SHARED && linkage != Linkage.STATIC)) {
-=======
       if (type == Linker.LinkableDepType.SHARED) {
         Preconditions.checkState(getPreferredLinkage(cxxPlatform) != Linkage.STATIC);
->>>>>>> 9844a4fd
         final SourcePath sharedLibrary = requireSharedLibrary(cxxPlatform);
         if (linkWithoutSoname) {
           if (!(sharedLibrary instanceof PathSourcePath)) {
@@ -317,9 +297,6 @@
 
   @Override
   public NativeLinkable.Linkage getPreferredLinkage(CxxPlatform cxxPlatform) {
-<<<<<<< HEAD
-    return linkage;
-=======
     if (forceStatic) {
       return Linkage.STATIC;
     }
@@ -327,7 +304,6 @@
       return Linkage.SHARED;
     }
     return Linkage.ANY;
->>>>>>> 9844a4fd
   }
 
   @Override
@@ -343,24 +319,15 @@
   @Override
   public ImmutableMap<String, SourcePath> getSharedLibraries(CxxPlatform cxxPlatform)
       throws NoSuchBuildTargetException {
-<<<<<<< HEAD
-    String resolvedSoname =
-        PrebuiltCxxLibraryDescription.getSoname(getBuildTarget(), cxxPlatform, soname, libName);
-    ImmutableMap.Builder<String, SourcePath> solibs = ImmutableMap.builder();
-    if (!headerOnly && !provided && linkage != Linkage.STATIC) {
-=======
     String resolvedSoname = getSoname(cxxPlatform);
     ImmutableMap.Builder<String, SourcePath> solibs = ImmutableMap.builder();
     if (!headerOnly && !provided && getPreferredLinkage(cxxPlatform) != Linkage.STATIC) {
->>>>>>> 9844a4fd
       SourcePath sharedLibrary = requireSharedLibrary(cxxPlatform);
       solibs.put(resolvedSoname, sharedLibrary);
     }
     return solibs.build();
   }
 
-<<<<<<< HEAD
-=======
   @Override
   public Optional<SharedNativeLinkTarget> getSharedNativeLinkTarget(CxxPlatform cxxPlatform) {
     if (getPreferredLinkage(cxxPlatform) == Linkage.SHARED) {
@@ -400,5 +367,4 @@
         });
   }
 
->>>>>>> 9844a4fd
 }