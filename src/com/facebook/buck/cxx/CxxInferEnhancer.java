/*
 * Copyright 2015-present Facebook, Inc.
 *
 * Licensed under the Apache License, Version 2.0 (the "License"); you may
 * not use this file except in compliance with the License. You may obtain
 * a copy of the License at
 *
 *     http://www.apache.org/licenses/LICENSE-2.0
 *
 * Unless required by applicable law or agreed to in writing, software
 * distributed under the License is distributed on an "AS IS" BASIS, WITHOUT
 * WARRANTIES OR CONDITIONS OF ANY KIND, either express or implied. See the
 * License for the specific language governing permissions and limitations
 * under the License.
 */

package com.facebook.buck.cxx;

import com.facebook.buck.graph.AbstractBreadthFirstThrowingTraversal;
import com.facebook.buck.model.BuildTarget;
import com.facebook.buck.model.Flavor;
import com.facebook.buck.model.ImmutableFlavor;
import com.facebook.buck.parser.NoSuchBuildTargetException;
import com.facebook.buck.rules.BuildRule;
import com.facebook.buck.rules.BuildRuleParams;
import com.facebook.buck.rules.BuildRuleResolver;
import com.facebook.buck.rules.SourcePath;
import com.facebook.buck.rules.SourcePathResolver;
import com.facebook.buck.rules.coercer.FrameworkPath;
<<<<<<< HEAD
import com.facebook.buck.util.ClosureException;
=======
>>>>>>> 9844a4fd
import com.google.common.base.Function;
import com.google.common.base.Optional;
import com.google.common.base.Predicates;
import com.google.common.base.Suppliers;
import com.google.common.collect.FluentIterable;
import com.google.common.collect.ImmutableList;
import com.google.common.collect.ImmutableMap;
import com.google.common.collect.ImmutableSet;
import com.google.common.collect.ImmutableSortedSet;
import com.google.common.collect.Ordering;

import java.nio.file.Path;

public final class CxxInferEnhancer {

  private CxxInferEnhancer() {}

  public static final Flavor INFER = ImmutableFlavor.of("infer");
  public static final Flavor INFER_ANALYZE = ImmutableFlavor.of("infer-analyze");

  static class CxxInferCaptureAndAnalyzeRules {
    final ImmutableSet<CxxInferCapture> captureRules;
    final ImmutableSet<CxxInferAnalyze> allAnalyzeRules;

    CxxInferCaptureAndAnalyzeRules(
        ImmutableSet<CxxInferCapture> captureRules,
        ImmutableSet<CxxInferAnalyze> allAnalyzeRules) {
      this.captureRules = captureRules;
      this.allAnalyzeRules = allAnalyzeRules;
    }
  }

  public static BuildTarget createInferAnalyzeBuildTarget(BuildTarget target) {
    return BuildTarget
        .builder(target)
        .addFlavors(
            ImmutableFlavor.of(INFER_ANALYZE.toString()))
        .build();
  }


  public static CxxInferReport requireInferAnalyzeAndReportBuildRuleForCxxDescriptionArg(
      BuildRuleParams params,
      BuildRuleResolver resolver,
      SourcePathResolver pathResolver,
      CxxPlatform cxxPlatform,
      CxxConstructorArg args,
      CxxInferTools inferTools,
      CxxInferSourceFilter sourceFilter) throws NoSuchBuildTargetException {
    Optional<CxxInferReport> existingRule = resolver.getRuleOptionalWithType(
        params.getBuildTarget(), CxxInferReport.class);
    if (existingRule.isPresent()) {
      return existingRule.get();
    }

    BuildRuleParams paramsWithoutInferFlavorWithInferAnalyzeFlavor = params
        .withoutFlavor(INFER)
        .withFlavor(INFER_ANALYZE);

    CxxInferAnalyze analysisRule = requireInferAnalyzeBuildRuleForCxxDescriptionArg(
        paramsWithoutInferFlavorWithInferAnalyzeFlavor,
        resolver,
        pathResolver,
        cxxPlatform,
        args,
        inferTools,
        sourceFilter);
    return createInferReportRule(
        params,
        resolver,
        pathResolver,
        analysisRule);
  }

  public static CxxInferAnalyze requireInferAnalyzeBuildRuleForCxxDescriptionArg(
      BuildRuleParams params,
      BuildRuleResolver resolver,
      SourcePathResolver pathResolver,
      CxxPlatform cxxPlatform,
      CxxConstructorArg args,
      CxxInferTools inferTools,
      CxxInferSourceFilter sourceFilter) throws NoSuchBuildTargetException {

    BuildTarget inferAnalyzeBuildTarget = createInferAnalyzeBuildTarget(params.getBuildTarget());

    Optional<CxxInferAnalyze> existingRule = resolver.getRuleOptionalWithType(
        inferAnalyzeBuildTarget, CxxInferAnalyze.class);
    if (existingRule.isPresent()) {
      return existingRule.get();
    }

    BuildRuleParams paramsWithoutInferFlavor = params.withoutFlavor(INFER_ANALYZE);

    ImmutableMap<Path, SourcePath> headers = CxxDescriptionEnhancer.parseHeaders(
        paramsWithoutInferFlavor.getBuildTarget(),
        pathResolver,
        Optional.of(cxxPlatform),
        args);

    // Setup the header symlink tree and combine all the preprocessor input from this rule
    // and all dependencies.
    HeaderSymlinkTree headerSymlinkTree = CxxDescriptionEnhancer.requireHeaderSymlinkTree(
        paramsWithoutInferFlavor,
        resolver,
        pathResolver,
        cxxPlatform,
        headers,
        HeaderVisibility.PRIVATE);

    ImmutableList<CxxPreprocessorInput> preprocessorInputs;

    if (args instanceof CxxBinaryDescription.Arg) {
      preprocessorInputs = computePreprocessorInputForCxxBinaryDescriptionArg(
          paramsWithoutInferFlavor,
          cxxPlatform,
          (CxxBinaryDescription.Arg) args,
          headerSymlinkTree);
    } else if (args instanceof CxxLibraryDescription.Arg) {
      preprocessorInputs = computePreprocessorInputForCxxLibraryDescriptionArg(
          paramsWithoutInferFlavor,
          resolver,
          pathResolver,
          cxxPlatform,
          (CxxLibraryDescription.Arg) args,
          headerSymlinkTree);
    } else {
      throw new IllegalStateException("Only Binary and Library args supported.");
    }

    // Build all the transitive dependencies build rules with the Infer's flavor
    ImmutableSet<CxxInferAnalyze> transitiveDepsLibraryRules = requireTransitiveDependentLibraries(
        cxxPlatform,
        paramsWithoutInferFlavor.getDeps());

    ImmutableMap<String, CxxSource> srcs = CxxDescriptionEnhancer.parseCxxSources(
        paramsWithoutInferFlavor.getBuildTarget(),
        pathResolver,
        cxxPlatform,
        args);

    CxxInferCaptureAndAnalyzeRules cxxInferCaptureAndAnalyzeRules =
        new CxxInferCaptureAndAnalyzeRules(
          createInferCaptureBuildRules(
              paramsWithoutInferFlavor,
              resolver,
              cxxPlatform,
              srcs,
              CxxSourceRuleFactory.PicType.PDC,
              inferTools,
              preprocessorInputs,
              CxxFlags.getFlags(
                  args.compilerFlags,
                  args.platformCompilerFlags,
                  cxxPlatform),
              args.prefixHeader,
              sourceFilter),
            transitiveDepsLibraryRules);

    return createInferAnalyzeRule(
        params,
        resolver,
        inferAnalyzeBuildTarget,
        pathResolver,
        inferTools,
        cxxInferCaptureAndAnalyzeRules);
  }

  private static ImmutableSet<CxxInferAnalyze> requireTransitiveDependentLibraries(
      final CxxPlatform cxxPlatform,
      final Iterable<? extends BuildRule> deps) throws NoSuchBuildTargetException {
    final ImmutableSet.Builder<CxxInferAnalyze> depsBuilder = ImmutableSet.builder();
<<<<<<< HEAD

    AbstractBreadthFirstTraversal<BuildRule> visitor =
        new AbstractBreadthFirstTraversal<BuildRule>(deps) {
          @Override
          public ImmutableSet<BuildRule> visit(BuildRule buildRule) {
            if (buildRule instanceof CxxLibrary) {
              CxxLibrary library = (CxxLibrary) buildRule;
              try {
                depsBuilder.add(
                    (CxxInferAnalyze) library.requireBuildRule(
                        INFER_ANALYZE,
                        cxxPlatform.getFlavor()));
              } catch (NoSuchBuildTargetException e) {
                throw new ClosureException(e);
              }
              return buildRule.getDeps();
            }
            return ImmutableSet.of();
          }
        };
    try {
      visitor.start();
    } catch (ClosureException e) {
      throw (NoSuchBuildTargetException) e.getException();
    }
=======
    new AbstractBreadthFirstThrowingTraversal<BuildRule, NoSuchBuildTargetException>(deps) {
      @Override
      public ImmutableSet<BuildRule> visit(BuildRule buildRule) throws NoSuchBuildTargetException {
        if (buildRule instanceof CxxLibrary) {
          CxxLibrary library = (CxxLibrary) buildRule;
          depsBuilder.add(
              (CxxInferAnalyze) library.requireBuildRule(
                  INFER_ANALYZE,
                  cxxPlatform.getFlavor()));
          return buildRule.getDeps();
        }
        return ImmutableSet.of();
      }
    }.start();
>>>>>>> 9844a4fd
    return depsBuilder.build();
  }

  private static ImmutableList<CxxPreprocessorInput>
  computePreprocessorInputForCxxBinaryDescriptionArg(
      BuildRuleParams params,
      CxxPlatform cxxPlatform,
      CxxBinaryDescription.Arg args,
      HeaderSymlinkTree headerSymlinkTree) throws NoSuchBuildTargetException {
    return CxxDescriptionEnhancer.collectCxxPreprocessorInput(
        params,
        cxxPlatform,
        CxxFlags.getLanguageFlags(
            args.preprocessorFlags,
            args.platformPreprocessorFlags,
            args.langPreprocessorFlags,
            cxxPlatform),
        ImmutableList.of(headerSymlinkTree),
        args.frameworks.or(ImmutableSortedSet.<FrameworkPath>of()),
        CxxPreprocessables.getTransitiveCxxPreprocessorInput(
            cxxPlatform,
            FluentIterable.from(params.getDeps())
                .filter(Predicates.instanceOf(CxxPreprocessorDep.class))));
  }

  private static ImmutableList<CxxPreprocessorInput>
  computePreprocessorInputForCxxLibraryDescriptionArg(
      BuildRuleParams params,
      BuildRuleResolver resolver,
      SourcePathResolver pathResolver,
      CxxPlatform cxxPlatform,
      CxxLibraryDescription.Arg args,
      HeaderSymlinkTree headerSymlinkTree) throws NoSuchBuildTargetException {
    return CxxDescriptionEnhancer.collectCxxPreprocessorInput(
        params,
        cxxPlatform,
        CxxFlags.getLanguageFlags(
            args.preprocessorFlags,
            args.platformPreprocessorFlags,
            args.langPreprocessorFlags,
            cxxPlatform),
        ImmutableList.of(headerSymlinkTree),
        ImmutableSet.<FrameworkPath>of(),
        CxxLibraryDescription.getTransitiveCxxPreprocessorInput(
            params,
            resolver,
            pathResolver,
            cxxPlatform,
            CxxFlags.getLanguageFlags(
                args.exportedPreprocessorFlags,
                args.exportedPlatformPreprocessorFlags,
                args.exportedLangPreprocessorFlags,
                cxxPlatform),
            CxxDescriptionEnhancer.parseExportedHeaders(
                params.getBuildTarget(),
                pathResolver,
                Optional.of(cxxPlatform),
                args),
            args.frameworks.or(ImmutableSortedSet.<FrameworkPath>of())));
  }

  private static ImmutableSet<CxxInferCapture> createInferCaptureBuildRules(
      final BuildRuleParams params,
      final BuildRuleResolver resolver,
      CxxPlatform cxxPlatform,
      ImmutableMap<String, CxxSource> sources,
      CxxSourceRuleFactory.PicType picType,
      CxxInferTools inferTools,
      ImmutableList<CxxPreprocessorInput> cxxPreprocessorInputs,
      ImmutableList<String> compilerFlags,
      Optional<SourcePath> prefixHeader,
      CxxInferSourceFilter sourceFilter) {

    CxxSourceRuleFactory factory =
        new CxxSourceRuleFactory(
            params,
            resolver,
            new SourcePathResolver(resolver),
            cxxPlatform,
            cxxPreprocessorInputs,
            compilerFlags,
            prefixHeader);
    return factory.createInferCaptureBuildRules(
        sources,
        picType,
        inferTools,
        sourceFilter);
  }

  private static CxxInferAnalyze createInferAnalyzeRule(
      BuildRuleParams buildRuleParams,
      BuildRuleResolver resolver,
      BuildTarget inferAnalyzeBuildTarget,
      SourcePathResolver pathResolver,
      CxxInferTools inferTools,
      CxxInferCaptureAndAnalyzeRules captureAnalyzeRules) {
    return resolver.addToIndex(
        new CxxInferAnalyze(
            buildRuleParams.copyWithChanges(
                inferAnalyzeBuildTarget,
                Suppliers.ofInstance(
                    ImmutableSortedSet.<BuildRule>naturalOrder()
                        .addAll(captureAnalyzeRules.captureRules)
                        .addAll(captureAnalyzeRules.allAnalyzeRules)
                        .build()),
                buildRuleParams.getExtraDeps()),
            pathResolver,
            inferTools,
            captureAnalyzeRules));
  }

  private static CxxInferReport createInferReportRule(
      BuildRuleParams buildRuleParams,
      BuildRuleResolver buildRuleResolver,
      SourcePathResolver sourcePathResolver,
      CxxInferAnalyze analysisToReport) {
    ImmutableSortedSet<Path> reportsToMergeFromDeps =
        FluentIterable.from(analysisToReport.getTransitiveAnalyzeRules())
            .transform(
                new Function<CxxInferAnalyze, Path>() {
                  @Override
                  public Path apply(CxxInferAnalyze input) {
                    return input.getPathToOutput();
                  }
                }).toSortedSet(Ordering.natural());

    ImmutableSortedSet<Path> reportsToMerge = ImmutableSortedSet.<Path>naturalOrder()
        .addAll(reportsToMergeFromDeps)
        .add(analysisToReport.getPathToOutput())
        .build();


    return buildRuleResolver.addToIndex(
        new CxxInferReport(
            buildRuleParams.copyWithDeps(
                Suppliers.ofInstance(
                    ImmutableSortedSet.<BuildRule>naturalOrder()
                        .addAll(analysisToReport.getTransitiveAnalyzeRules())
                        .add(analysisToReport)
                        .build()),
                buildRuleParams.getExtraDeps()),
            sourcePathResolver,
            reportsToMerge));
  }
}<|MERGE_RESOLUTION|>--- conflicted
+++ resolved
@@ -27,10 +27,6 @@
 import com.facebook.buck.rules.SourcePath;
 import com.facebook.buck.rules.SourcePathResolver;
 import com.facebook.buck.rules.coercer.FrameworkPath;
-<<<<<<< HEAD
-import com.facebook.buck.util.ClosureException;
-=======
->>>>>>> 9844a4fd
 import com.google.common.base.Function;
 import com.google.common.base.Optional;
 import com.google.common.base.Predicates;
@@ -202,33 +198,6 @@
       final CxxPlatform cxxPlatform,
       final Iterable<? extends BuildRule> deps) throws NoSuchBuildTargetException {
     final ImmutableSet.Builder<CxxInferAnalyze> depsBuilder = ImmutableSet.builder();
-<<<<<<< HEAD
-
-    AbstractBreadthFirstTraversal<BuildRule> visitor =
-        new AbstractBreadthFirstTraversal<BuildRule>(deps) {
-          @Override
-          public ImmutableSet<BuildRule> visit(BuildRule buildRule) {
-            if (buildRule instanceof CxxLibrary) {
-              CxxLibrary library = (CxxLibrary) buildRule;
-              try {
-                depsBuilder.add(
-                    (CxxInferAnalyze) library.requireBuildRule(
-                        INFER_ANALYZE,
-                        cxxPlatform.getFlavor()));
-              } catch (NoSuchBuildTargetException e) {
-                throw new ClosureException(e);
-              }
-              return buildRule.getDeps();
-            }
-            return ImmutableSet.of();
-          }
-        };
-    try {
-      visitor.start();
-    } catch (ClosureException e) {
-      throw (NoSuchBuildTargetException) e.getException();
-    }
-=======
     new AbstractBreadthFirstThrowingTraversal<BuildRule, NoSuchBuildTargetException>(deps) {
       @Override
       public ImmutableSet<BuildRule> visit(BuildRule buildRule) throws NoSuchBuildTargetException {
@@ -243,7 +212,6 @@
         return ImmutableSet.of();
       }
     }.start();
->>>>>>> 9844a4fd
     return depsBuilder.build();
   }
 
