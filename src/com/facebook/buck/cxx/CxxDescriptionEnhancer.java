/*
 * Copyright 2013-present Facebook, Inc.
 *
 * Licensed under the Apache License, Version 2.0 (the "License"); you may
 * not use this file except in compliance with the License. You may obtain
 * a copy of the License at
 *
 *     http://www.apache.org/licenses/LICENSE-2.0
 *
 * Unless required by applicable law or agreed to in writing, software
 * distributed under the License is distributed on an "AS IS" BASIS, WITHOUT
 * WARRANTIES OR CONDITIONS OF ANY KIND, either express or implied. See the
 * License for the specific language governing permissions and limitations
 * under the License.
 */

package com.facebook.buck.cxx;

import com.facebook.buck.io.MorePaths;
import com.facebook.buck.log.Logger;
import com.facebook.buck.model.BuildTarget;
import com.facebook.buck.model.BuildTargets;
import com.facebook.buck.model.Flavor;
import com.facebook.buck.model.HasBuildTarget;
import com.facebook.buck.model.ImmutableFlavor;
import com.facebook.buck.parser.NoSuchBuildTargetException;
import com.facebook.buck.rules.BuildRule;
import com.facebook.buck.rules.BuildRuleParams;
import com.facebook.buck.rules.BuildRuleResolver;
import com.facebook.buck.rules.BuildTargetSourcePath;
import com.facebook.buck.rules.CommandTool;
import com.facebook.buck.rules.RuleKeyBuilder;
import com.facebook.buck.rules.SourcePath;
import com.facebook.buck.rules.SourcePathResolver;
import com.facebook.buck.rules.SymlinkTree;
import com.facebook.buck.rules.args.Arg;
import com.facebook.buck.rules.args.MacroArg;
import com.facebook.buck.rules.args.RuleKeyAppendableFunction;
import com.facebook.buck.rules.args.SourcePathArg;
import com.facebook.buck.rules.args.StringArg;
import com.facebook.buck.rules.coercer.FrameworkPath;
import com.facebook.buck.rules.coercer.PatternMatchedCollection;
import com.facebook.buck.rules.coercer.SourceList;
import com.facebook.buck.rules.coercer.SourceWithFlags;
import com.facebook.buck.rules.macros.LocationMacroExpander;
import com.facebook.buck.rules.macros.MacroExpander;
import com.facebook.buck.rules.macros.MacroHandler;
import com.google.common.annotations.VisibleForTesting;
import com.google.common.base.Function;
import com.google.common.base.Functions;
import com.google.common.base.Joiner;
import com.google.common.base.Optional;
import com.google.common.base.Preconditions;
import com.google.common.base.Predicate;
import com.google.common.base.Predicates;
import com.google.common.base.Suppliers;
import com.google.common.collect.FluentIterable;
import com.google.common.collect.ImmutableList;
import com.google.common.collect.ImmutableMap;
import com.google.common.collect.ImmutableMultimap;
import com.google.common.collect.ImmutableSet;
import com.google.common.collect.ImmutableSortedMap;
import com.google.common.collect.ImmutableSortedSet;
import com.google.common.collect.Iterables;

import java.nio.file.Path;
import java.nio.file.Paths;
import java.util.Map;
import java.util.regex.Matcher;
import java.util.regex.Pattern;

public class CxxDescriptionEnhancer {

  private static final Logger LOG = Logger.get(CxxDescriptionEnhancer.class);

  public static final Flavor HEADER_SYMLINK_TREE_FLAVOR = ImmutableFlavor.of("private-headers");
  public static final Flavor EXPORTED_HEADER_SYMLINK_TREE_FLAVOR = ImmutableFlavor.of("headers");
  public static final Flavor STATIC_FLAVOR = ImmutableFlavor.of("static");
  public static final Flavor STATIC_PIC_FLAVOR = ImmutableFlavor.of("static-pic");
  public static final Flavor SHARED_FLAVOR = ImmutableFlavor.of("shared");
  public static final Flavor MACH_O_BUNDLE_FLAVOR = ImmutableFlavor.of("mach-o-bundle");
  public static final Flavor SHARED_LIBRARY_SYMLINK_TREE_FLAVOR =
      ImmutableFlavor.of("shared-library-symlink-tree");

  public static final Flavor CXX_LINK_BINARY_FLAVOR = ImmutableFlavor.of("binary");

  protected static final MacroHandler MACRO_HANDLER =
      new MacroHandler(
          ImmutableMap.<String, MacroExpander>of(
              "location", new LocationMacroExpander()));

  private static final Pattern SONAME_EXT_MACRO_PATTERN =
      Pattern.compile("\\$\\(ext(?: ([.0-9]+))?\\)");

  private CxxDescriptionEnhancer() {}

  public static HeaderSymlinkTree createHeaderSymlinkTree(
      BuildRuleParams params,
      SourcePathResolver pathResolver,
      CxxPlatform cxxPlatform,
      ImmutableMap<Path, SourcePath> headers,
      HeaderVisibility headerVisibility) {

    BuildTarget headerSymlinkTreeTarget =
        CxxDescriptionEnhancer.createHeaderSymlinkTreeTarget(
            params.getBuildTarget(),
            cxxPlatform.getFlavor(),
            headerVisibility);
    Path headerSymlinkTreeRoot =
        CxxDescriptionEnhancer.getHeaderSymlinkTreePath(
            params.getBuildTarget(),
            cxxPlatform.getFlavor(),
            headerVisibility);
    Optional<Path> headerMapLocation = Optional.absent();
    if (cxxPlatform.getCpp().supportsHeaderMaps() && cxxPlatform.getCxxpp().supportsHeaderMaps()) {
      headerMapLocation =
          Optional.of(
              getHeaderMapPath(
                  params.getBuildTarget(),
                  cxxPlatform.getFlavor(),
                  headerVisibility));
    }

    return CxxPreprocessables.createHeaderSymlinkTreeBuildRule(
        pathResolver,
        headerSymlinkTreeTarget,
        params,
        headerSymlinkTreeRoot,
        headerMapLocation,
        headers);
  }

  public static HeaderSymlinkTree requireHeaderSymlinkTree(
      BuildRuleParams params,
      BuildRuleResolver ruleResolver,
      SourcePathResolver pathResolver,
      CxxPlatform cxxPlatform,
      ImmutableMap<Path, SourcePath> headers,
      HeaderVisibility headerVisibility) {
    BuildTarget headerSymlinkTreeTarget =
        CxxDescriptionEnhancer.createHeaderSymlinkTreeTarget(
            params.getBuildTarget(),
            cxxPlatform.getFlavor(),
            headerVisibility);

    // Check the cache...
    Optional<BuildRule> rule = ruleResolver.getRuleOptional(headerSymlinkTreeTarget);
    if (rule.isPresent()) {
      Preconditions.checkState(rule.get() instanceof HeaderSymlinkTree);
      return (HeaderSymlinkTree) rule.get();
    }

    HeaderSymlinkTree symlinkTree = createHeaderSymlinkTree(
        params,
        pathResolver,
        cxxPlatform,
        headers,
        headerVisibility);

    ruleResolver.addToIndex(symlinkTree);

    return symlinkTree;
  }

  /**
   * @return the {@link BuildTarget} to use for the {@link BuildRule} generating the
   *    symlink tree of headers.
   */
  public static BuildTarget createHeaderSymlinkTreeTarget(
      BuildTarget target,
      Flavor platform,
      HeaderVisibility headerVisibility) {
    return BuildTarget
        .builder(target)
        .addFlavors(platform)
        .addFlavors(getHeaderSymlinkTreeFlavor(headerVisibility))
        .build();
  }

  /**
   * @return the absolute {@link Path} to use for the symlink tree of headers.
   */
  public static Path getHeaderSymlinkTreePath(
      BuildTarget target,
      Flavor platform,
      HeaderVisibility headerVisibility) {
    return target.getCellPath().resolve(
        BuildTargets.getGenPath(
        createHeaderSymlinkTreeTarget(target, platform, headerVisibility),
        "%s"));
  }

  public static Flavor getHeaderSymlinkTreeFlavor(HeaderVisibility headerVisibility) {
    switch (headerVisibility) {
      case PUBLIC:
        return EXPORTED_HEADER_SYMLINK_TREE_FLAVOR;
      case PRIVATE:
        return HEADER_SYMLINK_TREE_FLAVOR;
      default:
        throw new RuntimeException("Unexpected value of enum ExportMode");
    }
  }

  /**
   * @return the {@link Path} to use for the header map for the given symlink tree.
   */
  public static Path getHeaderMapPath(
      BuildTarget target,
      Flavor platform,
      HeaderVisibility headerVisibility) {
    return BuildTargets.getGenPath(
        createHeaderSymlinkTreeTarget(target, platform, headerVisibility),
        "%s.hmap");
  }

  /**
   * @return a map of header locations to input {@link SourcePath} objects formed by parsing the
   *    input {@link SourcePath} objects for the "headers" parameter.
   */
  public static ImmutableMap<Path, SourcePath> parseHeaders(
      BuildTarget buildTarget,
      SourcePathResolver resolver,
      Optional<CxxPlatform> cxxPlatform,
      CxxConstructorArg args) {
    ImmutableMap.Builder<String, SourcePath> headers = ImmutableMap.builder();
    putAllHeaders(args.headers.get(), headers, resolver, "headers", buildTarget);
    if (cxxPlatform.isPresent()) {
      for (SourceList sourceList : args.platformHeaders.get().getMatchingValues(
          cxxPlatform.get().getFlavor().toString())) {
        putAllHeaders(
            sourceList,
            headers,
            resolver,
            "platform_headers",
            buildTarget);
      }
    }
    return CxxPreprocessables.resolveHeaderMap(
        args.headerNamespace.transform(MorePaths.TO_PATH)
            .or(buildTarget.getBasePath()),
        headers.build());
  }

  /**
   * @return a map of header locations to input {@link SourcePath} objects formed by parsing the
   *    input {@link SourcePath} objects for the "exportedHeaders" parameter.
   */
  public static ImmutableMap<Path, SourcePath> parseExportedHeaders(
      BuildTarget buildTarget,
      SourcePathResolver resolver,
      Optional<CxxPlatform> cxxPlatform,
      CxxLibraryDescription.Arg args) {
    ImmutableMap.Builder<String, SourcePath> headers = ImmutableMap.builder();
    putAllHeaders(
        args.exportedHeaders.get(),
        headers,
        resolver,
        "exported_headers",
        buildTarget);
    if (cxxPlatform.isPresent()) {
      for (SourceList sourceList : args.exportedPlatformHeaders.get().getMatchingValues(
          cxxPlatform.get().getFlavor().toString())) {
        putAllHeaders(
            sourceList,
            headers,
            resolver,
            "exported_platform_headers",
            buildTarget);
      }
    }
    return CxxPreprocessables.resolveHeaderMap(
        args.headerNamespace.transform(MorePaths.TO_PATH)
            .or(buildTarget.getBasePath()),
        headers.build());
  }

  /**
   * Resolves the headers in `sourceList` and puts them into `sources` for the specificed
   * `buildTarget`.
   */
  public static void putAllHeaders(
      SourceList sourceList,
      ImmutableMap.Builder<String, SourcePath> sources,
      SourcePathResolver sourcePathResolver,
      String parameterName,
      BuildTarget buildTarget) {
    switch (sourceList.getType()) {
      case NAMED:
        sources.putAll(sourceList.getNamedSources().get());
        break;
      case UNNAMED:
        sources.putAll(
            sourcePathResolver.getSourcePathNames(
                buildTarget,
                parameterName,
                sourceList.getUnnamedSources().get()));
        break;
    }
  }

  /**
   * @return a list {@link CxxSource} objects formed by parsing the input {@link SourcePath}
   *    objects for the "srcs" parameter.
   */
  public static ImmutableMap<String, CxxSource> parseCxxSources(
      BuildTarget buildTarget,
      SourcePathResolver resolver,
      CxxPlatform cxxPlatform,
      CxxConstructorArg args) {
    return parseCxxSources(
        buildTarget,
        resolver,
        cxxPlatform,
        args.srcs.get(),
        args.platformSrcs.get());
  }

  public static ImmutableMap<String, CxxSource> parseCxxSources(
      BuildTarget buildTarget,
      SourcePathResolver resolver,
      CxxPlatform cxxPlatform,
      ImmutableSortedSet<SourceWithFlags> srcs,
      PatternMatchedCollection<ImmutableSortedSet<SourceWithFlags>> platformSrcs) {
    ImmutableMap.Builder<String, SourceWithFlags> sources = ImmutableMap.builder();
    putAllSources(srcs, sources, resolver, buildTarget);
    for (ImmutableSortedSet<SourceWithFlags> sourcesWithFlags :
        platformSrcs.getMatchingValues(cxxPlatform.getFlavor().toString())) {
      putAllSources(sourcesWithFlags, sources, resolver, buildTarget);
    }
    return CxxCompilableEnhancer.resolveCxxSources(sources.build());
  }

  private static void putAllSources(
      ImmutableSortedSet<SourceWithFlags> sourcesWithFlags,
      ImmutableMap.Builder<String, SourceWithFlags> sources,
      SourcePathResolver pathResolver,
      BuildTarget buildTarget) {
    sources.putAll(
        pathResolver.getSourcePathNames(
            buildTarget,
            "srcs",
            sourcesWithFlags,
            SourceWithFlags.TO_SOURCE_PATH));
  }

  public static ImmutableList<CxxPreprocessorInput> collectCxxPreprocessorInput(
      BuildRuleParams params,
      CxxPlatform cxxPlatform,
      ImmutableMultimap<CxxSource.Type, String> preprocessorFlags,
      ImmutableList<HeaderSymlinkTree> headerSymlinkTrees,
      ImmutableSet<FrameworkPath> frameworks,
      Iterable<CxxPreprocessorInput> cxxPreprocessorInputFromDeps)
      throws NoSuchBuildTargetException {

    // Add the private includes of any rules which list this rule as a test.
    BuildTarget targetWithoutFlavor = BuildTarget.of(
        params.getBuildTarget().getUnflavoredBuildTarget());
    ImmutableList.Builder<CxxPreprocessorInput> cxxPreprocessorInputFromTestedRulesBuilder =
        ImmutableList.builder();
    for (BuildRule rule : params.getDeps()) {
      if (rule instanceof NativeTestable) {
        NativeTestable testable = (NativeTestable) rule;
        if (testable.isTestedBy(targetWithoutFlavor)) {
          LOG.debug(
              "Adding private includes of tested rule %s to testing rule %s",
              rule.getBuildTarget(),
              params.getBuildTarget());
          cxxPreprocessorInputFromTestedRulesBuilder.add(
              testable.getCxxPreprocessorInput(
                  cxxPlatform,
                  HeaderVisibility.PRIVATE));
        }
      }
    }

    ImmutableList<CxxPreprocessorInput> cxxPreprocessorInputFromTestedRules =
        cxxPreprocessorInputFromTestedRulesBuilder.build();
    LOG.verbose(
        "Rules tested by target %s added private includes %s",
        params.getBuildTarget(),
        cxxPreprocessorInputFromTestedRules);

    ImmutableMap.Builder<Path, SourcePath> allLinks = ImmutableMap.builder();
    ImmutableMap.Builder<Path, SourcePath> allFullLinks = ImmutableMap.builder();
    ImmutableList.Builder<Path> allIncludeRoots = ImmutableList.builder();
    ImmutableSet.Builder<Path> allHeaderMaps = ImmutableSet.builder();
    for (HeaderSymlinkTree headerSymlinkTree : headerSymlinkTrees) {
      allLinks.putAll(headerSymlinkTree.getLinks());
      allFullLinks.putAll(headerSymlinkTree.getFullLinks());
      allIncludeRoots.add(headerSymlinkTree.getIncludePath());
      allHeaderMaps.addAll(headerSymlinkTree.getHeaderMap().asSet());
    }

    CxxPreprocessorInput localPreprocessorInput =
        CxxPreprocessorInput.builder()
            .addAllRules(Iterables.transform(headerSymlinkTrees, HasBuildTarget.TO_TARGET))
            .putAllPreprocessorFlags(preprocessorFlags)
            .setIncludes(
                CxxHeaders.builder()
                    .putAllNameToPathMap(allLinks.build())
                    .putAllFullNameToPathMap(allFullLinks.build())
                    .build())
            .addAllIncludeRoots(allIncludeRoots.build())
            .addAllHeaderMaps(allHeaderMaps.build())
            .addAllFrameworks(frameworks)
            .build();

    return ImmutableList.<CxxPreprocessorInput>builder()
        .add(localPreprocessorInput)
        .addAll(cxxPreprocessorInputFromDeps)
        .addAll(cxxPreprocessorInputFromTestedRules)
        .build();
  }

  public static BuildTarget createStaticLibraryBuildTarget(
      BuildTarget target,
      Flavor platform,
      CxxSourceRuleFactory.PicType pic) {
    return BuildTarget.builder(target)
        .addFlavors(platform)
        .addFlavors(pic == CxxSourceRuleFactory.PicType.PDC ? STATIC_FLAVOR : STATIC_PIC_FLAVOR)
        .build();
  }

  public static BuildTarget createSharedLibraryBuildTarget(
      BuildTarget target,
      Flavor platform) {
    return BuildTarget.builder(target).addFlavors(platform).addFlavors(SHARED_FLAVOR).build();
  }

  public static Path getStaticLibraryPath(
      BuildTarget target,
      Flavor platform,
      CxxSourceRuleFactory.PicType pic) {
    String name = String.format("lib%s.a", target.getShortName());
    return BuildTargets.getGenPath(createStaticLibraryBuildTarget(target, platform, pic), "%s")
        .resolve(name);
  }

  static String getSharedLibrarySoname(
      Optional<String> declaredSoname,
      BuildTarget target,
      CxxPlatform platform) {
    if (!declaredSoname.isPresent()) {
      return getDefaultSharedLibrarySoname(target, platform);
    }
    return getNonDefaultSharedLibrarySoname(
        declaredSoname.get(),
        platform.getSharedLibraryExtension(),
        platform.getSharedLibraryVersionedExtensionFormat());
  }

  @VisibleForTesting
  static String getNonDefaultSharedLibrarySoname(
      String declared,
      String sharedLibraryExtension,
      String sharedLibraryVersionedExtensionFormat) {
    Matcher match = SONAME_EXT_MACRO_PATTERN.matcher(declared);
    if (!match.find()) {
      return declared;
    }
    String version = match.group(1);
    if (version == null) {
      return match.replaceFirst(sharedLibraryExtension);
    }
    return match.replaceFirst(
        String.format(
            sharedLibraryVersionedExtensionFormat,
            version));
  }

  public static String getDefaultSharedLibrarySoname(BuildTarget target, CxxPlatform platform) {
    String libName =
        Joiner.on('_').join(
            ImmutableList.builder()
                .addAll(
                    FluentIterable.from(target.getBasePath())
                        .transform(Functions.toStringFunction())
                        .filter(Predicates.not(Predicates.equalTo(""))))
                .add(
                    target
                        .withoutFlavors(ImmutableSet.of(platform.getFlavor()))
                        .getShortNameAndFlavorPostfix())
                .build());
    String extension = platform.getSharedLibraryExtension();
    return String.format("lib%s.%s", libName, extension);
  }

  public static Path getSharedLibraryPath(
      BuildTarget target,
      String soname,
      CxxPlatform platform) {
    return BuildTargets.getGenPath(
        createSharedLibraryBuildTarget(target, platform.getFlavor()),
        "%s/" + soname);
  }

  @VisibleForTesting
  protected static Path getLinkOutputPath(BuildTarget target) {
    return BuildTargets.getGenPath(target, "%s");
  }

  @VisibleForTesting
  protected static BuildTarget createCxxLinkTarget(BuildTarget target) {
    return BuildTarget.builder(target).addFlavors(CXX_LINK_BINARY_FLAVOR).build();
  }

  /**
   * @return a function that transforms the {@link FrameworkPath} to search paths with any embedded
   * macros expanded.
   */
  static RuleKeyAppendableFunction<FrameworkPath, Path> frameworkPathToSearchPath(
      final CxxPlatform cxxPlatform,
      final SourcePathResolver resolver) {
    return new RuleKeyAppendableFunction<FrameworkPath, Path>() {
      private RuleKeyAppendableFunction<String, String> translateMacrosFn =
          CxxFlags.getTranslateMacrosFn(cxxPlatform);

      @Override
      public RuleKeyBuilder appendToRuleKey(RuleKeyBuilder builder) {
        return builder.setReflectively("translateMacrosFn", translateMacrosFn);
      }

      @Override
      public Path apply(FrameworkPath input) {
        Function<FrameworkPath, Path> convertToPath =
            FrameworkPath.getUnexpandedSearchPathFunction(
                resolver.getAbsolutePathFunction(),
                Functions.<Path>identity());
        String pathAsString = convertToPath.apply(input).toString();
        return Paths.get(translateMacrosFn.apply(pathAsString));
      }
    };
  }

  public static CxxLinkAndCompileRules createBuildRulesForCxxBinaryDescriptionArg(
      BuildRuleParams params,
      BuildRuleResolver resolver,
      CxxPlatform cxxPlatform,
      CxxBinaryDescription.Arg args,
      CxxPreprocessMode preprocessMode) throws NoSuchBuildTargetException {

    SourcePathResolver sourcePathResolver = new SourcePathResolver(resolver);
    ImmutableMap<String, CxxSource> srcs = parseCxxSources(
        params.getBuildTarget(),
        sourcePathResolver,
        cxxPlatform,
        args);
    ImmutableMap<Path, SourcePath> headers = parseHeaders(
        params.getBuildTarget(),
        new SourcePathResolver(resolver),
        Optional.of(cxxPlatform),
        args);
    return createBuildRulesForCxxBinary(
        params,
        resolver,
        cxxPlatform,
        srcs,
        headers,
        preprocessMode,
        args.linkStyle.or(Linker.LinkableDepType.STATIC),
        args.preprocessorFlags,
        args.platformPreprocessorFlags,
        args.langPreprocessorFlags,
        args.frameworks,
        args.compilerFlags,
        args.platformCompilerFlags,
        args.prefixHeader,
        args.linkerFlags,
        args.platformLinkerFlags);
  }

  public static CxxLinkAndCompileRules createBuildRulesForCxxBinary(
      BuildRuleParams params,
      BuildRuleResolver resolver,
      CxxPlatform cxxPlatform,
      ImmutableMap<String, CxxSource> srcs,
      ImmutableMap<Path, SourcePath> headers,
      CxxPreprocessMode preprocessMode,
      Linker.LinkableDepType linkStyle,
      Optional<ImmutableList<String>> preprocessorFlags,
      Optional<PatternMatchedCollection<ImmutableList<String>>> platformPreprocessorFlags,
      Optional<ImmutableMap<CxxSource.Type, ImmutableList<String>>> langPreprocessorFlags,
      Optional<ImmutableSortedSet<FrameworkPath>> frameworks,
      Optional<ImmutableList<String>> compilerFlags,
      Optional<PatternMatchedCollection<ImmutableList<String>>> platformCompilerFlags,
      Optional<SourcePath> prefixHeader,
      Optional<ImmutableList<String>> linkerFlags,
<<<<<<< HEAD
      Optional<PatternMatchedCollection<ImmutableList<String>>> platformLinkerFlags)
=======
      Optional<PatternMatchedCollection<ImmutableList<String>>> platformLinkerFlags,
      Optional<Linker.CxxRuntimeType> cxxRuntimeType)
>>>>>>> 9844a4fd
      throws NoSuchBuildTargetException {
    SourcePathResolver sourcePathResolver = new SourcePathResolver(resolver);
    Path linkOutput = getLinkOutputPath(params.getBuildTarget());
    ImmutableList.Builder<Arg> argsBuilder = ImmutableList.builder();
    CommandTool.Builder executableBuilder = new CommandTool.Builder();

    // Setup the header symlink tree and combine all the preprocessor input from this rule
    // and all dependencies.
    HeaderSymlinkTree headerSymlinkTree = requireHeaderSymlinkTree(
        params,
        resolver,
        sourcePathResolver,
        cxxPlatform,
        headers,
        HeaderVisibility.PRIVATE);
    ImmutableList<CxxPreprocessorInput> cxxPreprocessorInput =
        collectCxxPreprocessorInput(
            params,
            cxxPlatform,
            CxxFlags.getLanguageFlags(
                preprocessorFlags,
                platformPreprocessorFlags,
                langPreprocessorFlags,
                cxxPlatform),
            ImmutableList.of(headerSymlinkTree),
            frameworks.get(),
            CxxPreprocessables.getTransitiveCxxPreprocessorInput(
                cxxPlatform,
                FluentIterable.from(params.getDeps())
                    .filter(Predicates.instanceOf(CxxPreprocessorDep.class))));

    // Generate and add all the build rules to preprocess and compile the source to the
    // resolver and get the `SourcePath`s representing the generated object files.
    ImmutableMap<CxxPreprocessAndCompile, SourcePath> objects =
        CxxSourceRuleFactory.requirePreprocessAndCompileRules(
            params,
            resolver,
            sourcePathResolver,
            cxxPlatform,
            cxxPreprocessorInput,
            CxxFlags.getFlags(
                compilerFlags,
                platformCompilerFlags,
                cxxPlatform),
            prefixHeader,
            preprocessMode,
            srcs,
            linkStyle == Linker.LinkableDepType.STATIC ?
                CxxSourceRuleFactory.PicType.PDC :
                CxxSourceRuleFactory.PicType.PIC);

    // Build up the linker flags, which support macro expansion.
    ImmutableList<String> resolvedLinkerFlags =
        CxxFlags.getFlags(
            linkerFlags,
            platformLinkerFlags,
            cxxPlatform);
    argsBuilder.addAll(
        FluentIterable.from(resolvedLinkerFlags)
            .transform(
                MacroArg.toMacroArgFunction(
                    MACRO_HANDLER,
                    params.getBuildTarget(),
                    params.getCellRoots(),
                    resolver)));

    // Special handling for dynamically linked binaries.
    if (linkStyle == Linker.LinkableDepType.SHARED) {

      // Create a symlink tree with for all shared libraries needed by this binary.
      SymlinkTree sharedLibraries =
          resolver.addToIndex(
              createSharedLibrarySymlinkTree(
                  params,
                  sourcePathResolver,
                  cxxPlatform,
                  Predicates.instanceOf(NativeLinkable.class)));

      // Embed a origin-relative library path into the binary so it can find the shared libraries.
      // The shared libraries root is absolute. Also need an absolute path to the linkOutput

      Path absLinkOut = params.getBuildTarget().getCellPath().resolve(linkOutput);

      argsBuilder.addAll(
          StringArg.from(
              Linkers.iXlinker(
                  "-rpath",
                  String.format(
                      "%s/%s",
                      cxxPlatform.getLd().origin(),
                      absLinkOut.getParent().relativize(sharedLibraries.getRoot()).toString()))));

      // Add all the shared libraries and the symlink tree as inputs to the tool that represents
      // this binary, so that users can attach the proper deps.
      executableBuilder.addDep(sharedLibraries);
      executableBuilder.addInputs(sharedLibraries.getLinks().values());
    }

    // Add object files into the args.
    argsBuilder.addAll(SourcePathArg.from(sourcePathResolver, objects.values()));

    // Generate the final link rule.  We use the top-level target as the link rule's
    // target, so that it corresponds to the actual binary we build.
    CxxLink cxxLink =
        CxxLinkableEnhancer.createCxxLinkableBuildRule(
            cxxPlatform,
            params,
            sourcePathResolver,
            createCxxLinkTarget(params.getBuildTarget()),
            Linker.LinkType.EXECUTABLE,
            Optional.<String>absent(),
            linkOutput,
            argsBuilder.build(),
            linkStyle,
            params.getDeps(),
            Optional.<SourcePath>absent(),
            ImmutableSet.<BuildTarget>of(),
            frameworks.or(ImmutableSortedSet.<FrameworkPath>of()));
    resolver.addToIndex(cxxLink);

    // Add the output of the link as the lone argument needed to invoke this binary as a tool.
    executableBuilder.addArg(new BuildTargetSourcePath(cxxLink.getBuildTarget()));

    return new CxxLinkAndCompileRules(
        cxxLink,
        ImmutableSortedSet.copyOf(objects.keySet()),
        executableBuilder.build());
  }

  /**
   * @return the {@link BuildTarget} to use for the {@link BuildRule} generating the
   *    symlink tree of shared libraries.
   */
  public static BuildTarget createSharedLibrarySymlinkTreeTarget(
      BuildTarget target,
      Flavor platform) {
    return BuildTarget
        .builder(target)
        .addFlavors(SHARED_LIBRARY_SYMLINK_TREE_FLAVOR)
        .addFlavors(platform)
        .build();
  }

  /**
   * @return the {@link Path} to use for the symlink tree of headers.
   */
  public static Path getSharedLibrarySymlinkTreePath(
      BuildTarget target,
      Flavor platform) {
    return target.getCellPath().resolve(BuildTargets.getGenPath(
        createSharedLibrarySymlinkTreeTarget(target, platform),
        "%s"));
  }

  /**
   * Build a {@link HeaderSymlinkTree} of all the shared libraries found via the top-level rule's
   * transitive dependencies.
   */
  public static SymlinkTree createSharedLibrarySymlinkTree(
      BuildRuleParams params,
      SourcePathResolver pathResolver,
      CxxPlatform cxxPlatform,
      Predicate<Object> traverse) throws NoSuchBuildTargetException {

    BuildTarget symlinkTreeTarget =
        createSharedLibrarySymlinkTreeTarget(
            params.getBuildTarget(),
            cxxPlatform.getFlavor());
    Path symlinkTreeRoot =
        getSharedLibrarySymlinkTreePath(
            params.getBuildTarget(),
            cxxPlatform.getFlavor());

    ImmutableSortedMap<String, SourcePath> libraries =
        NativeLinkables.getTransitiveSharedLibraries(
            cxxPlatform,
            params.getDeps(),
            traverse);

    ImmutableMap.Builder<Path, SourcePath> links = ImmutableMap.builder();
    for (Map.Entry<String, SourcePath> ent : libraries.entrySet()) {
      links.put(Paths.get(ent.getKey()), ent.getValue());
    }
    try {
      return new SymlinkTree(
          params.copyWithChanges(
              symlinkTreeTarget,
              Suppliers.ofInstance(ImmutableSortedSet.<BuildRule>of()),
              Suppliers.ofInstance(ImmutableSortedSet.<BuildRule>of())),
          pathResolver,
          symlinkTreeRoot,
          links.build());
    } catch (SymlinkTree.InvalidSymlinkTreeException e) {
      throw new RuntimeException(e.getMessage());
    }
  }

}<|MERGE_RESOLUTION|>--- conflicted
+++ resolved
@@ -567,7 +567,8 @@
         args.platformCompilerFlags,
         args.prefixHeader,
         args.linkerFlags,
-        args.platformLinkerFlags);
+        args.platformLinkerFlags,
+        args.cxxRuntimeType);
   }
 
   public static CxxLinkAndCompileRules createBuildRulesForCxxBinary(
@@ -586,12 +587,8 @@
       Optional<PatternMatchedCollection<ImmutableList<String>>> platformCompilerFlags,
       Optional<SourcePath> prefixHeader,
       Optional<ImmutableList<String>> linkerFlags,
-<<<<<<< HEAD
-      Optional<PatternMatchedCollection<ImmutableList<String>>> platformLinkerFlags)
-=======
       Optional<PatternMatchedCollection<ImmutableList<String>>> platformLinkerFlags,
       Optional<Linker.CxxRuntimeType> cxxRuntimeType)
->>>>>>> 9844a4fd
       throws NoSuchBuildTargetException {
     SourcePathResolver sourcePathResolver = new SourcePathResolver(resolver);
     Path linkOutput = getLinkOutputPath(params.getBuildTarget());
@@ -707,6 +704,7 @@
             argsBuilder.build(),
             linkStyle,
             params.getDeps(),
+            cxxRuntimeType,
             Optional.<SourcePath>absent(),
             ImmutableSet.<BuildTarget>of(),
             frameworks.or(ImmutableSortedSet.<FrameworkPath>of()));
