PLATFORM_SRCS = [
  'AbstractNativeLinkableInput.java',
  'Archiver.java',
  'AbstractCxxPlatform.java',
  'BsdArchiver.java',
  'ByteBufferReplacer.java',
  'CanProvideSharedNativeLinkTarget.java',
  'ClangCompiler.java',
  'ClangPreprocessor.java',
  'Compiler.java',
  'DebugPathSanitizer.java',
  'DebugSection.java',
  'DebugSectionFinder.java',
  'DebugSectionProperty.java',
  'DefaultCompiler.java',
  'DefaultPreprocessor.java',
  'GnuArchiver.java',
  'GnuLinker.java',
  'Linker.java',
  'Linkers.java',
  'NativeLinkable.java',
  'NativeLinkables.java',
  'ObjectFileScrubbers.java',
  'Preprocessor.java',
<<<<<<< HEAD
=======
  'SharedNativeLinkTarget.java',
>>>>>>> 9844a4fd
  'VersionedTool.java',
  'WindowsLinker.java',
]
java_immutables_library(
  name = 'platform',
  srcs = PLATFORM_SRCS,
  deps = [
    '//src/com/facebook/buck/cxx/elf:elf',
    '//src/com/facebook/buck/graph:graph',
    '//src/com/facebook/buck/io:io',
    '//src/com/facebook/buck/log:api',
    '//src/com/facebook/buck/model:model',
    '//src/com/facebook/buck/parser:rule_pattern',
    '//src/com/facebook/buck/rules:build_rule',
    '//src/com/facebook/buck/rules/coercer:coercer',
    '//src/com/facebook/buck/rules/args:args',
    '//src/com/facebook/buck/util:exceptions',
    '//src/com/facebook/buck/util:util',
    '//third-party/java/guava:guava',
  ],
  visibility = [
    'PUBLIC'
  ]
)

# This is here only so that we don't have to let rules depend on xcode.
# FrameworkPathArg depends on xcode because Javac insists on being able to see the type on which
# we're calling .toString()
java_library(
  name = 'framework_path_arg',
  srcs = ['FrameworkPathArg.java'],
  tests = [
    '//test/com/facebook/buck/cxx:cxx',
  ],
  deps = [
    '//src/com/facebook/buck/rules:build_rule',
    '//src/com/facebook/buck/apple/xcode:xcode',
    '//src/com/facebook/buck/rules/args:args',
    '//src/com/facebook/buck/rules/coercer:coercer',
    '//src/com/facebook/buck/util:util',
    '//third-party/java/guava:guava',
  ],
  visibility = [
    '//test/com/facebook/buck/cxx/...',
  ],
)

java_immutables_library(
  name = 'rules',
  srcs = glob(['*.java'], excludes=PLATFORM_SRCS + ['FrameworkPathArg.java']),
  tests = [
    '//test/com/facebook/buck/cxx:cxx',
  ],
  deps = [
    ':framework_path_arg',
    ':platform',
    '//src/com/facebook/buck/android:packageable',
    '//src/com/facebook/buck/apple/clang:headermap',
    '//src/com/facebook/buck/apple/xcode:xcode',
    '//src/com/facebook/buck/cli:config',
    '//src/com/facebook/buck/cxx/elf:elf',
    '//src/com/facebook/buck/event:event',
    '//src/com/facebook/buck/graph:graph',
    '//src/com/facebook/buck/io:io',
    '//src/com/facebook/buck/log:api',
    '//src/com/facebook/buck/model:model',
    '//src/com/facebook/buck/parser:rule_pattern',
    '//src/com/facebook/buck/rules/args:args',
    '//src/com/facebook/buck/rules:build_rule',
    '//src/com/facebook/buck/rules:rules',
    '//src/com/facebook/buck/rules/coercer:coercer',
    '//src/com/facebook/buck/rules/keys:keys',
    '//src/com/facebook/buck/rules/macros:macros',
    '//src/com/facebook/buck/shell:steps',
    '//src/com/facebook/buck/step:step',
    '//src/com/facebook/buck/step/fs:fs',
    '//src/com/facebook/buck/util:constants',
    '//src/com/facebook/buck/util:escaper',
    '//src/com/facebook/buck/util:exceptions',
    '//src/com/facebook/buck/util:io',
    '//src/com/facebook/buck/util:util',
    '//src/com/facebook/buck/test:test',
    '//src/com/facebook/buck/test/result/type:type',
    '//src/com/facebook/buck/test/selectors:selectors',
    '//src/com/facebook/buck/util/environment:platform',
    '//third-party/java/guava:guava',
    '//third-party/java/infer-annotations:infer-annotations',
    '//third-party/java/jackson:jackson',
    '//third-party/java/jsr:jsr305',
    '//third-party/java/gson:gson',
    '//src/com/facebook/buck/jvm/java:support',
  ],
  visibility = [
    'PUBLIC'
  ],
)<|MERGE_RESOLUTION|>--- conflicted
+++ resolved
@@ -22,10 +22,7 @@
   'NativeLinkables.java',
   'ObjectFileScrubbers.java',
   'Preprocessor.java',
-<<<<<<< HEAD
-=======
   'SharedNativeLinkTarget.java',
->>>>>>> 9844a4fd
   'VersionedTool.java',
   'WindowsLinker.java',
 ]
