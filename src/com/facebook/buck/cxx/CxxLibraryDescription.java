--- conflicted
+++ resolved
@@ -385,6 +385,7 @@
       ImmutableSet<FrameworkPath> frameworks,
       Optional<String> soname,
       CxxPreprocessMode preprocessMode,
+      Optional<Linker.CxxRuntimeType> cxxRuntimeType,
       Linker.LinkType linkType,
       Linker.LinkableDepType linkableDepType,
       Optional<SourcePath> bundleLoader,
@@ -457,6 +458,7 @@
             .build(),
         linkableDepType,
         params.getDeps(),
+        cxxRuntimeType,
         bundleLoader,
         blacklist,
         frameworks);
@@ -545,6 +547,7 @@
     arg.platformLinkerFlags = Optional.of(PatternMatchedCollection.<ImmutableList<String>>of());
     arg.exportedPlatformLinkerFlags = Optional.of(
         PatternMatchedCollection.<ImmutableList<String>>of());
+    arg.cxxRuntimeType = Optional.absent();
     arg.forceStatic = Optional.absent();
     arg.linkWhole = Optional.absent();
     arg.headerNamespace = Optional.absent();
@@ -715,6 +718,7 @@
         args.frameworks.or(ImmutableSortedSet.<FrameworkPath>of()),
         args.soname,
         preprocessMode,
+        args.cxxRuntimeType,
         linkType,
         linkableDepType,
         bundleLoader,
@@ -806,11 +810,7 @@
       final A args,
       TypeAndPlatform typeAndPlatform,
       Optional<Linker.LinkableDepType> linkableDepType,
-<<<<<<< HEAD
-      Optional<SourcePath> bundleLoader,
-=======
       final Optional<SourcePath> bundleLoader,
->>>>>>> 9844a4fd
       ImmutableSet<BuildTarget> blacklist) throws NoSuchBuildTargetException {
     Optional<Map.Entry<Flavor, CxxPlatform>> platform = typeAndPlatform.getPlatform();
 
