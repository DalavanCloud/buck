<<<<<<< HEAD
#@# GENERATED FILE: DO NOT MODIFY a6f16099cee50b6bad3a007743db87a39c3d11b3 #@#
=======
#@# GENERATED FILE: DO NOT MODIFY 7f8c803af7d847a040c8b8ce3f95abf4300f9938 #@#
>>>>>>> 294ed5a7
{
  "BuckPaths" : {
    "deps" : [
      "//third-party/java/immutables:processor"
    ],
    "exported_deps" : [
      "//src/com/facebook/buck/util/immutables:immutables"
    ]
  },
  "DefaultProjectFilesystemDelegate" : {
    "deps" : [
      "//third-party/java/guava:guava"
    ],
    "exported_deps" : [
      "//src/com/facebook/buck/io:ProjectFilesystemDelegate",
      "//src/com/facebook/buck/util/sha1:sha1"
    ]
  },
  "MorePaths.java" : {
    "deps" : [
      "//src/com/facebook/buck/util:exceptions",
      "//src/com/facebook/buck/util/environment:platform",
      "//third-party/java/jsr:jsr305"
    ],
    "exported_deps" : [
      "//third-party/java/guava:guava"
    ]
  },
  "ProjectFilesystemDelegate" : {
    "deps" : [ ],
    "exported_deps" : [
      "//src/com/facebook/buck/util/sha1:sha1"
    ]
  },
  "ProjectFilesystemDelegateFactory" : {
    "deps" : [
      "//src/com/facebook/buck/eden:eden",
      "//src/com/facebook/buck/io:DefaultProjectFilesystemDelegate",
      "//src/com/facebook/buck/log:api",
      "//src/com/facebook/buck/util/environment:platform",
      "//third-party/java/guava:guava"
    ],
    "exported_deps" : [
      "//src/com/facebook/buck/io:ProjectFilesystemDelegate"
    ]
  },
  "executable-finder" : {
    "deps" : [
      "//src/com/facebook/buck/log:api",
      "//src/com/facebook/buck/util:exceptions",
      "//src/com/facebook/buck/util/environment:env-filter",
      "//third-party/java/jsr:jsr305"
    ],
    "exported_deps" : [
      "//src/com/facebook/buck/util/environment:platform",
      "//third-party/java/guava:guava"
    ]
  },
  "io" : {
    "deps" : [
      "//src/com/facebook/buck/io:MorePaths.java",
      "//src/com/facebook/buck/io:ProjectFilesystemDelegateFactory",
      "//src/com/facebook/buck/log:api",
      "//src/com/facebook/buck/util:constants",
      "//src/com/facebook/buck/util/concurrent:concurrent",
      "//src/com/facebook/buck/util/environment:platform",
      "//src/com/facebook/buck/zip:stream",
      "//third-party/java/immutables:processor"
    ],
    "exported_deps" : [
      "//src/com/facebook/buck/config:base-config",
      "//src/com/facebook/buck/io:BuckPaths",
      "//src/com/facebook/buck/io:ProjectFilesystemDelegate",
      "//src/com/facebook/buck/io:executable-finder",
      "//src/com/facebook/buck/util/immutables:immutables",
      "//src/com/facebook/buck/util/sha1:sha1",
      "//third-party/java/guava:guava",
      "//third-party/java/jsr:jsr305"
    ]
  },
  "watchman" : {
    "deps" : [
      "//src/com/facebook/buck/bser:bser",
      "//src/com/facebook/buck/io/unixsocket:unixsocket",
      "//src/com/facebook/buck/log:api",
      "//src/com/facebook/buck/util:exceptions",
      "//src/com/facebook/buck/util:util",
      "//src/com/facebook/buck/util/concurrent:concurrent"
    ],
    "exported_deps" : [
      "//src/com/facebook/buck/io:executable-finder",
      "//src/com/facebook/buck/timing:timing",
      "//src/com/facebook/buck/util:io",
      "//third-party/java/guava:guava"
    ]
  }
}<|MERGE_RESOLUTION|>--- conflicted
+++ resolved
@@ -1,8 +1,4 @@
-<<<<<<< HEAD
-#@# GENERATED FILE: DO NOT MODIFY a6f16099cee50b6bad3a007743db87a39c3d11b3 #@#
-=======
-#@# GENERATED FILE: DO NOT MODIFY 7f8c803af7d847a040c8b8ce3f95abf4300f9938 #@#
->>>>>>> 294ed5a7
+#@# GENERATED FILE: DO NOT MODIFY 4217c11e9dc975cc1055dc8d979a5d49f5977f80 #@#
 {
   "BuckPaths" : {
     "deps" : [
