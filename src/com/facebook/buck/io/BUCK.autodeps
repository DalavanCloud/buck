--- conflicted
+++ resolved
@@ -1,8 +1,4 @@
-<<<<<<< HEAD
-#@# GENERATED FILE: DO NOT MODIFY 06657eeaf8210f75cc80cb723c8a34dae7690605 #@#
-=======
-#@# GENERATED FILE: DO NOT MODIFY 03c00d63364d4827dd230c661ecd3bb83841757b #@#
->>>>>>> eb9c874b
+#@# GENERATED FILE: DO NOT MODIFY 5c8117033998da12eb562f0254f46cb6f730f02e #@#
 {
   "BuckPaths" : {
     "deps" : [
