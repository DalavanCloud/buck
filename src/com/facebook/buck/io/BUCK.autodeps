<<<<<<< HEAD
#@# GENERATED FILE: DO NOT MODIFY 4217c11e9dc975cc1055dc8d979a5d49f5977f80 #@#
=======
#@# GENERATED FILE: DO NOT MODIFY d498aa4c5aece4afa839c32fd6676f977d759241 #@#
>>>>>>> 066e07fd
{
  "BuckPaths" : {
    "deps" : [
      "//third-party/java/immutables:processor"
    ],
    "exported_deps" : [
      "//src/com/facebook/buck/util/immutables:immutables"
    ]
  },
  "DefaultProjectFilesystemDelegate" : {
    "deps" : [
      "//third-party/java/guava:guava"
    ],
    "exported_deps" : [
      "//src/com/facebook/buck/io:ProjectFilesystemDelegate",
      "//src/com/facebook/buck/util/sha1:sha1"
    ]
  },
  "MorePaths.java" : {
    "deps" : [
      "//src/com/facebook/buck/util:exceptions",
      "//src/com/facebook/buck/util/environment:platform",
      "//third-party/java/jsr:jsr305"
    ],
    "exported_deps" : [
      "//third-party/java/guava:guava"
    ]
  },
  "ProjectFilesystemDelegate" : {
    "deps" : [ ],
    "exported_deps" : [
      "//src/com/facebook/buck/util/sha1:sha1"
    ]
  },
  "ProjectFilesystemDelegateFactory" : {
    "deps" : [
      "//src/com/facebook/buck/eden:eden",
      "//src/com/facebook/buck/io:DefaultProjectFilesystemDelegate",
      "//src/com/facebook/buck/log:api",
      "//src/com/facebook/buck/util/environment:platform",
      "//third-party/java/guava:guava"
    ],
    "exported_deps" : [
      "//src/com/facebook/buck/io:ProjectFilesystemDelegate"
    ]
  },
  "executable-finder" : {
    "deps" : [
      "//src/com/facebook/buck/log:api",
      "//src/com/facebook/buck/util:exceptions",
      "//src/com/facebook/buck/util/environment:env-filter",
      "//third-party/java/jsr:jsr305"
    ],
    "exported_deps" : [
      "//src/com/facebook/buck/util/environment:platform",
      "//third-party/java/guava:guava"
    ]
  },
  "io" : {
    "deps" : [
      "//src/com/facebook/buck/io:MorePaths.java",
      "//src/com/facebook/buck/io:ProjectFilesystemDelegateFactory",
      "//src/com/facebook/buck/log:api",
      "//src/com/facebook/buck/util:constants",
      "//src/com/facebook/buck/util/concurrent:concurrent",
      "//src/com/facebook/buck/util/environment:platform",
      "//src/com/facebook/buck/zip:stream",
      "//third-party/java/immutables:processor"
    ],
    "exported_deps" : [
      "//src/com/facebook/buck/config:base-config",
      "//src/com/facebook/buck/io:BuckPaths",
      "//src/com/facebook/buck/io:ProjectFilesystemDelegate",
      "//src/com/facebook/buck/io:executable-finder",
      "//src/com/facebook/buck/util/immutables:immutables",
      "//src/com/facebook/buck/util/sha1:sha1",
      "//third-party/java/guava:guava",
      "//third-party/java/jsr:jsr305"
    ]
  },
  "watchman" : {
    "deps" : [
      "//src/com/facebook/buck/bser:bser",
      "//src/com/facebook/buck/io/unixsocket:unixsocket",
      "//src/com/facebook/buck/log:api",
      "//src/com/facebook/buck/util:exceptions",
      "//src/com/facebook/buck/util:util",
      "//src/com/facebook/buck/util/concurrent:concurrent",
      "//third-party/java/immutables:processor"
    ],
    "exported_deps" : [
      "//src/com/facebook/buck/io:executable-finder",
      "//src/com/facebook/buck/timing:timing",
      "//src/com/facebook/buck/util:io",
      "//src/com/facebook/buck/util/immutables:immutables",
      "//third-party/java/guava:guava"
    ]
  }
}<|MERGE_RESOLUTION|>--- conflicted
+++ resolved
@@ -1,8 +1,4 @@
-<<<<<<< HEAD
-#@# GENERATED FILE: DO NOT MODIFY 4217c11e9dc975cc1055dc8d979a5d49f5977f80 #@#
-=======
-#@# GENERATED FILE: DO NOT MODIFY d498aa4c5aece4afa839c32fd6676f977d759241 #@#
->>>>>>> 066e07fd
+#@# GENERATED FILE: DO NOT MODIFY 4b8f9f31016ec8c32f35806725c9d2999cb98620 #@#
 {
   "BuckPaths" : {
     "deps" : [
