--- conflicted
+++ resolved
@@ -73,12 +73,8 @@
       "//third-party/java/immutables:processor"
     ],
     "exported_deps" : [
-<<<<<<< HEAD
       "//src/com/facebook/buck/config:base-config",
-=======
-      "//src/com/facebook/buck/config:config",
       "//src/com/facebook/buck/event:interfaces",
->>>>>>> 45b0932d
       "//src/com/facebook/buck/io:BuckPaths",
       "//src/com/facebook/buck/io:ProjectFilesystemDelegate",
       "//src/com/facebook/buck/io:executable-finder",
