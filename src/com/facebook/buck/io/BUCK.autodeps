<<<<<<< HEAD
#@# GENERATED FILE: DO NOT MODIFY bc4e6bf25ee454182332627fe10df95ba6e7ec42 #@#
=======
#@# GENERATED FILE: DO NOT MODIFY 2a9a6e62d409fccf820e2891f747653a59b88dd2 #@#
>>>>>>> d0ad6aae
{
  "BuckPaths" : {
    "deps" : [
      "//third-party/java/immutables:processor"
    ],
    "exported_deps" : [
      "//src/com/facebook/buck/util/immutables:immutables"
    ]
  },
  "DefaultProjectFilesystemDelegate" : {
    "deps" : [
      "//third-party/java/guava:guava"
    ],
    "exported_deps" : [
      "//src/com/facebook/buck/io:ProjectFilesystemDelegate",
      "//src/com/facebook/buck/util/sha1:sha1"
    ]
  },
  "ProjectFilesystemDelegate" : {
    "deps" : [ ],
    "exported_deps" : [
      "//src/com/facebook/buck/util/sha1:sha1"
    ]
  },
  "ProjectFilesystemDelegateFactory" : {
    "deps" : [
      "//src/com/facebook/buck/eden:eden",
      "//src/com/facebook/buck/io:DefaultProjectFilesystemDelegate",
      "//src/com/facebook/buck/log:api",
      "//src/com/facebook/buck/util/environment:platform",
      "//third-party/java/jsr:jsr305"
    ],
    "exported_deps" : [
      "//src/com/facebook/buck/io:BuckPaths",
      "//src/com/facebook/buck/io:ProjectFilesystemDelegate"
    ]
  },
  "executable-finder" : {
    "deps" : [
      "//src/com/facebook/buck/log:api",
      "//src/com/facebook/buck/util:exceptions",
      "//src/com/facebook/buck/util/environment:env-filter",
      "//third-party/java/jsr:jsr305"
    ],
    "exported_deps" : [
      "//src/com/facebook/buck/util/environment:platform",
      "//third-party/java/guava:guava"
    ]
  },
  "io" : {
    "deps" : [
      "//src/com/facebook/buck/io:ProjectFilesystemDelegateFactory",
      "//src/com/facebook/buck/log:api",
      "//src/com/facebook/buck/util:constants",
      "//src/com/facebook/buck/util:exceptions",
      "//src/com/facebook/buck/util/concurrent:concurrent",
      "//src/com/facebook/buck/util/environment:platform",
      "//src/com/facebook/buck/zip:stream",
      "//third-party/java/immutables:processor"
    ],
    "exported_deps" : [
<<<<<<< HEAD
      "//src/com/facebook/buck/config:base-config",
=======
      "//src/com/facebook/buck/config:config",
      "//src/com/facebook/buck/io:BuckPaths",
>>>>>>> d0ad6aae
      "//src/com/facebook/buck/io:ProjectFilesystemDelegate",
      "//src/com/facebook/buck/io:executable-finder",
      "//src/com/facebook/buck/util/immutables:immutables",
      "//src/com/facebook/buck/util/sha1:sha1",
      "//third-party/java/guava:guava",
      "//third-party/java/jsr:jsr305"
    ]
  },
  "watchman" : {
    "deps" : [
      "//src/com/facebook/buck/bser:bser",
      "//src/com/facebook/buck/io/unixsocket:unixsocket",
      "//src/com/facebook/buck/log:api",
      "//src/com/facebook/buck/util:exceptions",
      "//src/com/facebook/buck/util:util",
      "//src/com/facebook/buck/util/concurrent:concurrent"
    ],
    "exported_deps" : [
      "//src/com/facebook/buck/io:executable-finder",
      "//src/com/facebook/buck/timing:timing",
      "//src/com/facebook/buck/util:io",
      "//third-party/java/guava:guava"
    ]
  }
}<|MERGE_RESOLUTION|>--- conflicted
+++ resolved
@@ -1,8 +1,4 @@
-<<<<<<< HEAD
-#@# GENERATED FILE: DO NOT MODIFY bc4e6bf25ee454182332627fe10df95ba6e7ec42 #@#
-=======
-#@# GENERATED FILE: DO NOT MODIFY 2a9a6e62d409fccf820e2891f747653a59b88dd2 #@#
->>>>>>> d0ad6aae
+#@# GENERATED FILE: DO NOT MODIFY 06657eeaf8210f75cc80cb723c8a34dae7690605 #@#
 {
   "BuckPaths" : {
     "deps" : [
@@ -64,12 +60,8 @@
       "//third-party/java/immutables:processor"
     ],
     "exported_deps" : [
-<<<<<<< HEAD
       "//src/com/facebook/buck/config:base-config",
-=======
-      "//src/com/facebook/buck/config:config",
       "//src/com/facebook/buck/io:BuckPaths",
->>>>>>> d0ad6aae
       "//src/com/facebook/buck/io:ProjectFilesystemDelegate",
       "//src/com/facebook/buck/io:executable-finder",
       "//src/com/facebook/buck/util/immutables:immutables",
