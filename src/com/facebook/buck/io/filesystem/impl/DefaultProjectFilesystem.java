--- conflicted
+++ resolved
@@ -878,17 +878,13 @@
     }
 
     if (isDirectory(path)) {
-<<<<<<< HEAD
-      mode |= MoreFiles.S_IFDIR;
+      mode |= MostFiles.S_IFDIR;
 
       if (Files.isReadable(path)) {
         mode |= MorePosixFilePermissions.toMode(EnumSet.of(PosixFilePermission.OWNER_EXECUTE));
         mode |= MorePosixFilePermissions.toMode(EnumSet.of(PosixFilePermission.GROUP_EXECUTE));
         mode |= MorePosixFilePermissions.toMode(EnumSet.of(PosixFilePermission.OTHERS_EXECUTE));
       }
-=======
-      mode |= MostFiles.S_IFDIR;
->>>>>>> 4ef8e96b
     } else if (isFile(path)) {
       mode |= MostFiles.S_IFREG;
     }
