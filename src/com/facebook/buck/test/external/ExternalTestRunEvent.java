--- conflicted
+++ resolved
@@ -115,13 +115,8 @@
     }
 
     @Override
-<<<<<<< HEAD
     public String getValueString() {
-      return String.valueOf(exitCode);
-=======
-    protected String getValueString() {
       return String.valueOf(exitCode.getCode());
->>>>>>> 88891935
     }
 
     public ExitCode getExitCode() {
