--- conflicted
+++ resolved
@@ -15,13 +15,8 @@
         "//src/com/facebook/buck/jvm/java:rules",
         "//src/com/facebook/buck/jvm/kotlin:kotlin",
         "//src/com/facebook/buck/shell:rules",
-<<<<<<< HEAD
-        "//src/com/facebook/buck/zip/bundler:bundler",
-        "//src/com/facebook/buck/zip/rules:rules",
         "//src/org/openqa/selenium/buck/file:file",
         "//src/org/openqa/selenium/buck/mozilla:mozilla",
-=======
->>>>>>> 4ef8e96b
         "//test/com/facebook/buck/android:integration1",
         "//test/com/facebook/buck/android:integration2",
         "//test/com/facebook/buck/zip:zip",
