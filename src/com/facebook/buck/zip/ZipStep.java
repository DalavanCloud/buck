--- conflicted
+++ resolved
@@ -165,20 +165,14 @@
       @Override
       public FileVisitResult preVisitDirectory(Path dir, BasicFileAttributes attrs)
           throws IOException {
-<<<<<<< HEAD
-        String entryName = getEntryName(dir) + "/";
-        if ("/".equals(entryName)) {
-          return FileVisitResult.CONTINUE;
-=======
         if (!dir.equals(baseDir) && !isSkipFile(dir)) {
           CustomZipEntry entry = getZipEntry(getEntryName(dir), dir, attrs);
           entries.put(entry.getName(), new Pair<>(entry, Optional.empty()));
->>>>>>> 70a13c0d
         }
 
         CustomZipEntry entry = getZipEntry(getEntryName(dir), dir, attrs);
         entry.setCompressionLevel(ZipEntry.STORED);
-        entries.put(entry.getName(), new Pair<>(entry, Optional.<Path>absent()));
+        entries.put(entry.getName(), new Pair<>(entry, Optional.<Path>empty()));
 
         return FileVisitResult.CONTINUE;
       }
