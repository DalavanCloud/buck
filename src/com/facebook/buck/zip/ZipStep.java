--- conflicted
+++ resolved
@@ -116,7 +116,8 @@
       }
 
       private String getEntryName(Path path) {
-        Path relativePath = junkPaths ? path.getFileName() : baseDir.relativize(path);
+        Path relativized = baseDir.relativize(path);
+        Path relativePath = junkPaths ? relativized.getFileName() : relativized;
         return MorePaths.pathWithUnixSeparators(relativePath);
       }
 
@@ -167,35 +168,21 @@
           CustomZipEntry entry = getZipEntry(getEntryName(file), file, attrs);
           entries.put(entry.getName(), new Pair<>(entry, Optional.of(file)));
         }
-<<<<<<< HEAD
-
-        @Override
-        public FileVisitResult preVisitDirectory(Path dir, BasicFileAttributes attributes)
-            throws IOException {
-          Path relativePath = baseDir.relativize(dir);
-          String entryName = relativePath.toString() + "/";
-          if ("/".equals(entryName)) {
-            return FileVisitResult.CONTINUE;
-          }
-          CustomZipEntry entry = new CustomZipEntry(entryName);
-          entry.setTime(attributes.lastModifiedTime().toMillis());
-          entry.setCompressionLevel(compressionLevel);
-
-          out.putNextEntry(entry);
-          out.closeEntry();
-
-          return FileVisitResult.CONTINUE;
-=======
         return FileVisitResult.CONTINUE;
       }
+
       @Override
       public FileVisitResult preVisitDirectory(Path dir, BasicFileAttributes attrs)
           throws IOException {
-        if (!dir.equals(baseDir) && !isSkipFile(dir)) {
-          CustomZipEntry entry = getZipEntry(getEntryName(dir), dir, attrs);
-          entries.put(entry.getName(), new Pair<>(entry, Optional.<Path>absent()));
->>>>>>> 2dfbb76b
-        }
+        String entryName = getEntryName(dir) + "/";
+        if ("/".equals(entryName)) {
+          return FileVisitResult.CONTINUE;
+        }
+
+        CustomZipEntry entry = getZipEntry(getEntryName(dir), dir, attrs);
+        entry.setCompressionLevel(ZipEntry.STORED);
+        entries.put(entry.getName(), new Pair<>(entry, Optional.<Path>absent()));
+
         return FileVisitResult.CONTINUE;
       }
     };
