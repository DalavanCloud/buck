/*
 * Copyright 2014-present Facebook, Inc.
 *
 * Licensed under the Apache License, Version 2.0 (the "License"); you may
 * not use this file except in compliance with the License. You may obtain
 * a copy of the License at
 *
 *     http://www.apache.org/licenses/LICENSE-2.0
 *
 * Unless required by applicable law or agreed to in writing, software
 * distributed under the License is distributed on an "AS IS" BASIS, WITHOUT
 * WARRANTIES OR CONDITIONS OF ANY KIND, either express or implied. See the
 * License for the specific language governing permissions and limitations
 * under the License.
 */

package com.facebook.buck.zip;

import com.facebook.buck.io.ProjectFilesystem;
import com.facebook.buck.model.BuildTarget;
import com.facebook.buck.rules.BuildRuleParams;
import com.facebook.buck.rules.BuildRuleResolver;
import com.facebook.buck.rules.CellPathResolver;
import com.facebook.buck.rules.CommonDescriptionArg;
import com.facebook.buck.rules.Description;
import com.facebook.buck.rules.HasDeclaredDeps;
import com.facebook.buck.rules.HasSrcs;
import com.facebook.buck.rules.TargetGraph;
import com.facebook.buck.util.immutables.BuckStyleImmutable;
import com.facebook.buck.versions.VersionPropagator;
import org.immutables.value.Value;

public class ZipFileDescription
    implements Description<ZipFileDescriptionArg>, VersionPropagator<ZipFileDescriptionArg> {

  @Override
  public Class<ZipFileDescriptionArg> getConstructorArgType() {
    return ZipFileDescriptionArg.class;
  }

  @Override
  public Zip createBuildRule(
      TargetGraph targetGraph,
      BuildTarget buildTarget,
      ProjectFilesystem projectFilesystem,
      BuildRuleParams params,
      BuildRuleResolver resolver,
      CellPathResolver cellRoots,
      ZipFileDescriptionArg args) {
<<<<<<< HEAD
    return new Zip(buildTarget, projectFilesystem, params, args.getOut(), args.getSrcs(), args.getFlatten());
=======
    return new Zip(
        buildTarget, projectFilesystem, params, args.getOut(), args.getSrcs(), args.getFlatten());
>>>>>>> 053a81d9
  }

  @BuckStyleImmutable
  @Value.Immutable
  interface AbstractZipFileDescriptionArg extends CommonDescriptionArg, HasDeclaredDeps, HasSrcs {
    @Value.Default
    default String getOut() {
      return getName() + ".zip";
    }

    @Value.Default
<<<<<<< HEAD
    default boolean getFlatten() { return false; }
=======
    default boolean getFlatten() {
      return false;
    }
>>>>>>> 053a81d9
  }
}<|MERGE_RESOLUTION|>--- conflicted
+++ resolved
@@ -47,12 +47,8 @@
       BuildRuleResolver resolver,
       CellPathResolver cellRoots,
       ZipFileDescriptionArg args) {
-<<<<<<< HEAD
-    return new Zip(buildTarget, projectFilesystem, params, args.getOut(), args.getSrcs(), args.getFlatten());
-=======
     return new Zip(
         buildTarget, projectFilesystem, params, args.getOut(), args.getSrcs(), args.getFlatten());
->>>>>>> 053a81d9
   }
 
   @BuckStyleImmutable
@@ -64,12 +60,8 @@
     }
 
     @Value.Default
-<<<<<<< HEAD
-    default boolean getFlatten() { return false; }
-=======
     default boolean getFlatten() {
       return false;
     }
->>>>>>> 053a81d9
   }
 }