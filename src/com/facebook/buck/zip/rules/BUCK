load("//tools/build_rules:java_rules.bzl", "java_library_with_plugins")

java_library_with_plugins(
    name = "rules",
    srcs = glob(["*.java"]),
<<<<<<< HEAD
    exported_deps = [
        "//src/com/facebook/buck/model:model",
        "//src/com/facebook/buck/rules:interfaces",
    ],
    tests = [
        "//test/com/facebook/buck/zip/rules:rules",
    ],
    visibility = [
        "//src/com/facebook/buck/cli:main",
        "//src/org/openqa/selenium/buck/file:file",
        "//src/org/openqa/selenium/buck/mozilla:mozilla",
        "//test/com/facebook/buck/zip/rules:rules",
        "//test/com/facebook/buck/ide/intellij:intellij",
    ],
    deps = [
=======
    provided_deps = [
>>>>>>> 8ab4a654
        "//src/com/facebook/buck/event:interfaces",
        "//src/com/facebook/buck/io:io",
        "//src/com/facebook/buck/jvm/java:support",
        "//src/com/facebook/buck/model:model",
        "//src/com/facebook/buck/module:module",
        "//src/com/facebook/buck/parser:rule_pattern",
        "//src/com/facebook/buck/rules:build_rule",
        "//src/com/facebook/buck/rules:interfaces",
        "//src/com/facebook/buck/rules:rules",
        "//src/com/facebook/buck/rules:source_path",
        "//src/com/facebook/buck/rules/keys:keys",
        "//src/com/facebook/buck/rules/modern:modern",
        "//src/com/facebook/buck/step:step",
        "//src/com/facebook/buck/step/fs:fs",
        "//src/com/facebook/buck/util:exceptions",
        "//src/com/facebook/buck/util:util",
        "//src/com/facebook/buck/util/zip:zip",
        "//src/com/facebook/buck/versions:versions",
        "//src/com/facebook/buck/zip:zip",
        "//third-party/java/guava:guava",
        "//third-party/java/infer-annotations:infer-annotations",
    ],
    tests = [
        "//test/com/facebook/buck/zip/rules:rules",
    ],
    visibility = [
        "//test/com/facebook/buck/ide/intellij:intellij",
        "//test/com/facebook/buck/zip/rules:rules",
    ],
)

java_binary(
    name = "rules-module",
    manifest_file = "META-INF/MANIFEST.MF",
    visibility = [
        "//programs:bucklib",
        "//programs:calculate-buck-binary-hash",
    ],
    deps = [
        ":rules",
    ],
)<|MERGE_RESOLUTION|>--- conflicted
+++ resolved
@@ -3,25 +3,7 @@
 java_library_with_plugins(
     name = "rules",
     srcs = glob(["*.java"]),
-<<<<<<< HEAD
-    exported_deps = [
-        "//src/com/facebook/buck/model:model",
-        "//src/com/facebook/buck/rules:interfaces",
-    ],
-    tests = [
-        "//test/com/facebook/buck/zip/rules:rules",
-    ],
-    visibility = [
-        "//src/com/facebook/buck/cli:main",
-        "//src/org/openqa/selenium/buck/file:file",
-        "//src/org/openqa/selenium/buck/mozilla:mozilla",
-        "//test/com/facebook/buck/zip/rules:rules",
-        "//test/com/facebook/buck/ide/intellij:intellij",
-    ],
-    deps = [
-=======
     provided_deps = [
->>>>>>> 8ab4a654
         "//src/com/facebook/buck/event:interfaces",
         "//src/com/facebook/buck/io:io",
         "//src/com/facebook/buck/jvm/java:support",
@@ -48,6 +30,8 @@
         "//test/com/facebook/buck/zip/rules:rules",
     ],
     visibility = [
+        "//src/org/openqa/selenium/buck/file:file",
+        "//src/org/openqa/selenium/buck/mozilla:mozilla",
         "//test/com/facebook/buck/ide/intellij:intellij",
         "//test/com/facebook/buck/zip/rules:rules",
     ],
