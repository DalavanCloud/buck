--- conflicted
+++ resolved
@@ -52,7 +52,6 @@
       ImmutableSortedSet<SourcePath> sources,
       boolean flatten) {
     super(buildTarget, projectFilesystem, params);
-
     this.name = outputName;
     this.sources = sources;
     this.flatten = flatten;
@@ -95,11 +94,7 @@
             getProjectFilesystem(),
             output,
             ImmutableSortedSet.of(),
-<<<<<<< HEAD
-            /* junk paths */ flatten,
-=======
             flatten,
->>>>>>> 053a81d9
             ZipCompressionLevel.DEFAULT_COMPRESSION_LEVEL,
             scratchDir));
 
