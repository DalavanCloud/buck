/*
 * Copyright 2014-present Facebook, Inc.
 *
 * Licensed under the Apache License, Version 2.0 (the "License"); you may
 * not use this file except in compliance with the License. You may obtain
 * a copy of the License at
 *
 *     http://www.apache.org/licenses/LICENSE-2.0
 *
 * Unless required by applicable law or agreed to in writing, software
 * distributed under the License is distributed on an "AS IS" BASIS, WITHOUT
 * WARRANTIES OR CONDITIONS OF ANY KIND, either express or implied. See the
 * License for the specific language governing permissions and limitations
 * under the License.
 */

package com.facebook.buck.zip;

import com.facebook.buck.io.BuildCellRelativePath;
import com.facebook.buck.io.ProjectFilesystem;
import com.facebook.buck.model.BuildTarget;
import com.facebook.buck.model.BuildTargets;
import com.facebook.buck.model.HasOutputName;
import com.facebook.buck.rules.AbstractBuildRuleWithDeclaredAndExtraDeps;
import com.facebook.buck.rules.AddToRuleKey;
import com.facebook.buck.rules.BuildContext;
import com.facebook.buck.rules.BuildRuleParams;
import com.facebook.buck.rules.BuildableContext;
import com.facebook.buck.rules.ExplicitBuildTargetSourcePath;
import com.facebook.buck.rules.SourcePath;
import com.facebook.buck.rules.keys.SupportsInputBasedRuleKey;
import com.facebook.buck.step.Step;
import com.facebook.buck.step.fs.MakeCleanDirectoryStep;
import com.facebook.buck.step.fs.MkdirStep;
import com.facebook.buck.step.fs.RmStep;
import com.google.common.collect.ImmutableList;
import com.google.common.collect.ImmutableSortedSet;
import java.nio.file.Path;

public class Zip extends AbstractBuildRuleWithDeclaredAndExtraDeps
    implements HasOutputName, SupportsInputBasedRuleKey {

<<<<<<< HEAD
  @AddToRuleKey
  private final String name;
  @AddToRuleKey
  private final ImmutableSortedSet<SourcePath> sources;
  @AddToRuleKey
  private final boolean flatten;
=======
  @AddToRuleKey private final String name;
  @AddToRuleKey private final ImmutableSortedSet<SourcePath> sources;
>>>>>>> 7b2b3a62

  public Zip(
      BuildTarget buildTarget,
      ProjectFilesystem projectFilesystem,
      BuildRuleParams params,
      String outputName,
<<<<<<< HEAD
      ImmutableSortedSet<SourcePath> sources,
      boolean flatten) {
    super(params);
=======
      ImmutableSortedSet<SourcePath> sources) {
    super(buildTarget, projectFilesystem, params);
>>>>>>> 7b2b3a62
    this.name = outputName;
    this.sources = sources;
    this.flatten = flatten;
  }

  private Path getOutput() {
    return BuildTargets.getGenPath(getProjectFilesystem(), getBuildTarget(), "%s")
        .resolve(this.name);
  }

  @Override
  public ImmutableList<Step> getBuildSteps(
      BuildContext context, BuildableContext buildableContext) {

    Path output = getOutput();
    Path scratchDir =
        BuildTargets.getScratchPath(getProjectFilesystem(), getBuildTarget(), "%s.zip.scratch");

    ImmutableList.Builder<Step> steps = ImmutableList.builder();

    steps.add(
        RmStep.of(
            BuildCellRelativePath.fromCellRelativePath(
                context.getBuildCellRootPath(), getProjectFilesystem(), output)));
    steps.add(
        MkdirStep.of(
            BuildCellRelativePath.fromCellRelativePath(
                context.getBuildCellRootPath(), getProjectFilesystem(), output.getParent())));

    steps.addAll(
        MakeCleanDirectoryStep.of(
            BuildCellRelativePath.fromCellRelativePath(
                context.getBuildCellRootPath(), getProjectFilesystem(), scratchDir)));

    SrcZipAwareFileBundler bundler = new SrcZipAwareFileBundler(getBuildTarget());
    bundler.copy(getProjectFilesystem(), context, steps, scratchDir, sources);

    steps.add(
        new ZipStep(
            getProjectFilesystem(),
            output,
            ImmutableSortedSet.of(),
            /* junk paths */ flatten,
            ZipCompressionLevel.DEFAULT_COMPRESSION_LEVEL,
            scratchDir));

    buildableContext.recordArtifact(output);

    return steps.build();
  }

  @Override
  public SourcePath getSourcePathToOutput() {
    return new ExplicitBuildTargetSourcePath(getBuildTarget(), getOutput());
  }

  @Override
  public String getOutputName() {
    return name;
  }
}<|MERGE_RESOLUTION|>--- conflicted
+++ resolved
@@ -40,31 +40,19 @@
 public class Zip extends AbstractBuildRuleWithDeclaredAndExtraDeps
     implements HasOutputName, SupportsInputBasedRuleKey {
 
-<<<<<<< HEAD
-  @AddToRuleKey
-  private final String name;
-  @AddToRuleKey
-  private final ImmutableSortedSet<SourcePath> sources;
-  @AddToRuleKey
-  private final boolean flatten;
-=======
   @AddToRuleKey private final String name;
   @AddToRuleKey private final ImmutableSortedSet<SourcePath> sources;
->>>>>>> 7b2b3a62
+  @AddToRuleKey private final boolean flatten;
 
   public Zip(
       BuildTarget buildTarget,
       ProjectFilesystem projectFilesystem,
       BuildRuleParams params,
       String outputName,
-<<<<<<< HEAD
       ImmutableSortedSet<SourcePath> sources,
       boolean flatten) {
-    super(params);
-=======
-      ImmutableSortedSet<SourcePath> sources) {
     super(buildTarget, projectFilesystem, params);
->>>>>>> 7b2b3a62
+
     this.name = outputName;
     this.sources = sources;
     this.flatten = flatten;
