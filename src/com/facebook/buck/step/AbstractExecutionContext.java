--- conflicted
+++ resolved
@@ -91,11 +91,10 @@
   abstract Optional<ConcurrentMap<String, WorkerProcessPool>> getPersistentWorkerPools();
 
   @Value.Parameter
-<<<<<<< HEAD
   abstract BuildStamper getBuildStamper();
-=======
+
+  @Value.Parameter
   abstract CellPathResolver getCellPathResolver();
->>>>>>> 45b0932d
 
   /**
    * Returns an {@link AndroidPlatformTarget} if the user specified one. If the user failed to
