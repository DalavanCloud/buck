--- conflicted
+++ resolved
@@ -1,7 +1,3 @@
-<<<<<<< HEAD
-#@# GENERATED FILE: DO NOT MODIFY 55f5eb455a33db674ef23abede0630cca3099103 #@#
-=======
->>>>>>> 70a13c0d
 {
   "step" : {
     "deps" : [
