--- conflicted
+++ resolved
@@ -1,8 +1,4 @@
-<<<<<<< HEAD
-#@# GENERATED FILE: DO NOT MODIFY e8e6353dbb992ed6affe5c23c45f5efa814733df #@#
-=======
-#@# GENERATED FILE: DO NOT MODIFY 6c0a46b7bb0f623f42c218d5362e6b3301202770 #@#
->>>>>>> 6eac018f
+#@# GENERATED FILE: DO NOT MODIFY 2880bb89d1ace01d849089d7e904d0c1def994c4 #@#
 {
   "distributed" : {
     "deps" : [
