--- conflicted
+++ resolved
@@ -1,8 +1,4 @@
-<<<<<<< HEAD
-#@# GENERATED FILE: DO NOT MODIFY 2880bb89d1ace01d849089d7e904d0c1def994c4 #@#
-=======
-#@# GENERATED FILE: DO NOT MODIFY ceaeef782393d407a7f6267c57198f2da9ae981d #@#
->>>>>>> fad49d97
+#@# GENERATED FILE: DO NOT MODIFY 20ec067e4c31c64d6a5f53452354b18a68b0ce7a #@#
 {
   "distributed" : {
     "deps" : [
