--- conflicted
+++ resolved
@@ -1,17 +1,9 @@
-<<<<<<< HEAD
-#@# GENERATED FILE: DO NOT MODIFY b3df1e67a18b0a013b9886772af0f961345551d3 #@#
+#@# GENERATED FILE: DO NOT MODIFY e8e6353dbb992ed6affe5c23c45f5efa814733df #@#
 {
   "distributed" : {
     "deps" : [
       "//src/com/facebook/buck/config:base-config",
-=======
-#@# GENERATED FILE: DO NOT MODIFY 2b4bf860325a5f43ca3fd75cc0707a160fcd9394 #@#
-{
-  "distributed" : {
-    "deps" : [
-      "//src/com/facebook/buck/config:config",
       "//src/com/facebook/buck/graph:graph",
->>>>>>> 112036f7
       "//src/com/facebook/buck/log:api",
       "//src/com/facebook/buck/util/environment:platform",
       "//third-party/java/immutables:processor",
