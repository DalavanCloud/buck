/*
 * Copyright 2014-present Facebook, Inc.
 *
 * Licensed under the Apache License, Version 2.0 (the "License"); you may
 * not use this file except in compliance with the License. You may obtain
 * a copy of the License at
 *
 *     http://www.apache.org/licenses/LICENSE-2.0
 *
 * Unless required by applicable law or agreed to in writing, software
 * distributed under the License is distributed on an "AS IS" BASIS, WITHOUT
 * WARRANTIES OR CONDITIONS OF ANY KIND, either express or implied. See the
 * License for the specific language governing permissions and limitations
 * under the License.
 */

package com.facebook.buck.python;

import com.facebook.buck.cxx.CxxPlatform;
import com.facebook.buck.cxx.NativeLinkables;
<<<<<<< HEAD
import com.facebook.buck.graph.AbstractBreadthFirstTraversal;
=======
import com.facebook.buck.cxx.SharedNativeLinkTarget;
import com.facebook.buck.cxx.NativeLinkable;
import com.facebook.buck.cxx.Omnibus;
import com.facebook.buck.graph.AbstractBreadthFirstThrowingTraversal;
>>>>>>> 9844a4fd
import com.facebook.buck.io.MorePaths;
import com.facebook.buck.model.BuildTarget;
import com.facebook.buck.parser.NoSuchBuildTargetException;
import com.facebook.buck.rules.BuildRule;
import com.facebook.buck.rules.BuildRuleParams;
import com.facebook.buck.rules.BuildRuleResolver;
import com.facebook.buck.rules.SourcePath;
import com.facebook.buck.rules.SourcePathResolver;
import com.facebook.buck.rules.coercer.SourceList;
import com.facebook.buck.util.ClosureException;
import com.facebook.buck.util.HumanReadableException;
import com.google.common.base.Optional;
import com.google.common.base.Predicates;
<<<<<<< HEAD
import com.google.common.collect.FluentIterable;
=======
import com.google.common.collect.ImmutableList;
>>>>>>> 9844a4fd
import com.google.common.collect.ImmutableMap;
import com.google.common.collect.ImmutableSortedSet;
import com.google.common.collect.Ordering;

import java.nio.file.Path;
import java.nio.file.Paths;
<<<<<<< HEAD
import java.util.Map;
=======
import java.util.ArrayList;
import java.util.LinkedHashMap;
import java.util.LinkedHashSet;
import java.util.List;
import java.util.Map;
import java.util.Set;
>>>>>>> 9844a4fd

public class PythonUtil {

  private PythonUtil() {}

  public static ImmutableMap<Path, SourcePath> toModuleMap(
      BuildTarget target,
      SourcePathResolver resolver,
      String parameter,
      Path baseModule,
      Iterable<SourceList> inputs) {

    ImmutableMap.Builder<Path, SourcePath> moduleNamesAndSourcePaths = ImmutableMap.builder();

    for (SourceList input : inputs) {
      ImmutableMap<String, SourcePath> namesAndSourcePaths;
      if (input.getUnnamedSources().isPresent()) {
        namesAndSourcePaths =
            resolver.getSourcePathNames(
                target,
                parameter,
                input.getUnnamedSources().get());
      } else {
        namesAndSourcePaths = input.getNamedSources().get();
      }
      for (ImmutableMap.Entry<String, SourcePath> entry : namesAndSourcePaths.entrySet()) {
        moduleNamesAndSourcePaths.put(
            baseModule.resolve(entry.getKey()),
            entry.getValue());
      }
    }

    return moduleNamesAndSourcePaths.build();
  }

  /** Convert a path to a module to it's module name as referenced in import statements. */
  public static String toModuleName(BuildTarget target, String name) {
    int ext = name.lastIndexOf('.');
    if (ext == -1) {
      throw new HumanReadableException(
          "%s: missing extension for module path: %s",
          target,
          name);
    }
    name = name.substring(0, ext);
    return MorePaths.pathWithUnixSeparators(name).replace('/', '.');
  }

  public static ImmutableSortedSet<BuildRule> getDepsFromComponents(
      SourcePathResolver resolver,
      PythonPackageComponents components) {
    return ImmutableSortedSet.<BuildRule>naturalOrder()
        .addAll(resolver.filterBuildRuleInputs(components.getModules().values()))
        .addAll(resolver.filterBuildRuleInputs(components.getResources().values()))
        .addAll(resolver.filterBuildRuleInputs(components.getNativeLibraries().values()))
        .addAll(resolver.filterBuildRuleInputs(components.getPrebuiltLibraries()))
        .build();
  }

  private static boolean hasNativeCode(
      CxxPlatform cxxPlatform,
      PythonPackageComponents components) {
    for (Path module : components.getModules().keySet()) {
      if (module.toString().endsWith(cxxPlatform.getSharedLibraryExtension())) {
        return true;
      }
    }
    return false;
  }

  public static PythonPackageComponents getAllComponents(
      BuildRuleParams params,
      BuildRuleResolver ruleResolver,
      SourcePathResolver pathResolver,
      final PythonPackageComponents packageComponents,
      final PythonPlatform pythonPlatform,
<<<<<<< HEAD
      final CxxPlatform cxxPlatform) throws NoSuchBuildTargetException {
=======
      final CxxPlatform cxxPlatform,
      final NativeLinkStrategy nativeLinkStrategy)
      throws NoSuchBuildTargetException {
>>>>>>> 9844a4fd

    final PythonPackageComponents.Builder allComponents =
        new PythonPackageComponents.Builder(params.getBuildTarget());

    final Map<BuildTarget, CxxPythonExtension> extensions = new LinkedHashMap<>();
    final Map<BuildTarget, SharedNativeLinkTarget> nativeLinkTargetRoots = new LinkedHashMap<>();
    final Map<BuildTarget, NativeLinkable> nativeLinkableRoots = new LinkedHashMap<>();
    final Set<BuildTarget> excludedNativeLinkableRoots = new LinkedHashSet<>();

    // Add the top-level components.
    allComponents.addComponent(packageComponents, params.getBuildTarget());

    // Walk all our transitive deps to build our complete package that we'll
    // turn into an executable.
<<<<<<< HEAD
    try {
      new AbstractBreadthFirstTraversal<BuildRule>(params.getDeps()) {
        @Override
        public ImmutableSortedSet<BuildRule> visit(BuildRule rule) {
          // We only process and recurse on instances of PythonPackagable.
          if (rule instanceof PythonPackagable) {
            PythonPackagable lib = (PythonPackagable) rule;

            // Add all components from the python packable into our top-level
            // package.
            try {
              components.addComponent(
                  lib.getPythonPackageComponents(pythonPlatform, cxxPlatform),
                  rule.getBuildTarget());
            } catch (NoSuchBuildTargetException e) {
              throw new ClosureException(e);
            }

            // Return all our deps to recurse on them.
            return FluentIterable.from(rule.getDeps())
                .filter(Predicates.instanceOf(PythonPackagable.class))
                .toSortedSet(Ordering.natural());
          }

          // Don't recurse on anything from other rules.
          return ImmutableSortedSet.of();
        }
      }.start();
    } catch (ClosureException e) {
      throw (NoSuchBuildTargetException) e.getException();
    }

    ImmutableMap<String, SourcePath> sharedLibs =
        NativeLinkables.getTransitiveSharedLibraries(
            cxxPlatform,
            params.getDeps(),
            Predicates.instanceOf(PythonPackagable.class));
    for (Map.Entry<String, SourcePath> ent : sharedLibs.entrySet()) {
      components.addNativeLibraries(
          Paths.get(ent.getKey()),
          ent.getValue(),
          params.getBuildTarget());
    }
=======
    new AbstractBreadthFirstThrowingTraversal<BuildRule, NoSuchBuildTargetException>(
        params.getDeps()) {
      private final ImmutableList<BuildRule> empty = ImmutableList.of();
      @Override
      public Iterable<BuildRule> visit(BuildRule rule) throws NoSuchBuildTargetException {
        Iterable<BuildRule> deps = empty;
        Optional<SharedNativeLinkTarget> linkTarget =
            NativeLinkables.getSharedNativeLinkTarget(rule, cxxPlatform);
        if (rule instanceof CxxPythonExtension) {
          extensions.put(rule.getBuildTarget(), (CxxPythonExtension) rule);
        } else if (rule instanceof PythonPackagable) {
          PythonPackagable packagable = (PythonPackagable) rule;
          PythonPackageComponents comps =
              packagable.getPythonPackageComponents(pythonPlatform, cxxPlatform);
          allComponents.addComponent(comps, rule.getBuildTarget());
          if (hasNativeCode(cxxPlatform, comps)) {
            for (BuildRule dep : rule.getDeps()) {
              if (dep instanceof NativeLinkable) {
                NativeLinkable linkable = (NativeLinkable) dep;
                excludedNativeLinkableRoots.add(linkable.getBuildTarget());
              }
            }
          }
          deps = rule.getDeps();
        } else if (linkTarget.isPresent()) {
          nativeLinkTargetRoots.put(linkTarget.get().getBuildTarget(), linkTarget.get());
        } else if (rule instanceof NativeLinkable) {
          nativeLinkableRoots.put(rule.getBuildTarget(), (NativeLinkable) rule);
        }
        return deps;
      }
    }.start();
>>>>>>> 9844a4fd

    // Collect up native libraries.
    ImmutableMap<String, SourcePath> sharedLibs;

    // For the merged strategy, build up the lists of included native linkable roots, and the
    // excluded native linkable roots.
    if (nativeLinkStrategy == NativeLinkStrategy.MERGED) {

      // Include all native link targets we found which aren't excluded.
      List<SharedNativeLinkTarget> includedNativeLinkTargetRoots = new ArrayList<>();
      for (Map.Entry<BuildTarget, SharedNativeLinkTarget> ent : nativeLinkTargetRoots.entrySet()) {
        if (!excludedNativeLinkableRoots.contains(ent.getKey())) {
          includedNativeLinkTargetRoots.add(ent.getValue());
        }
      }

      // All C/C++ python extensions are included native link targets.
      for (CxxPythonExtension extension : extensions.values()) {
        includedNativeLinkTargetRoots.add(extension.getNativeLinkTarget(pythonPlatform));
      }

      sharedLibs =
          Omnibus.getSharedLibraries(
              params,
              ruleResolver,
              pathResolver,
              cxxPlatform,
              includedNativeLinkTargetRoots,
              nativeLinkableRoots.values());
    } else {

      // For regular linking, add all extensions via the package components interface.
      for (Map.Entry<BuildTarget, CxxPythonExtension> entry : extensions.entrySet()) {
        allComponents.addComponent(
            entry.getValue().getPythonPackageComponents(pythonPlatform, cxxPlatform),
            entry.getKey());
      }

      sharedLibs =
          NativeLinkables.getTransitiveSharedLibraries(
              cxxPlatform,
              params.getDeps(),
              Predicates.instanceOf(PythonPackagable.class));
    }

    // Add all the native libraries.
    for (Map.Entry<String, SourcePath> ent : sharedLibs.entrySet()) {
      allComponents.addNativeLibraries(
          Paths.get(ent.getKey()),
          ent.getValue(),
          params.getBuildTarget());
    }

    return allComponents.build();
  }

  public static Path getBasePath(BuildTarget target, Optional<String> override) {
    return override.isPresent()
        ? Paths.get(override.get().replace('.', '/'))
        : target.getBasePath();
  }

}<|MERGE_RESOLUTION|>--- conflicted
+++ resolved
@@ -18,14 +18,10 @@
 
 import com.facebook.buck.cxx.CxxPlatform;
 import com.facebook.buck.cxx.NativeLinkables;
-<<<<<<< HEAD
-import com.facebook.buck.graph.AbstractBreadthFirstTraversal;
-=======
 import com.facebook.buck.cxx.SharedNativeLinkTarget;
 import com.facebook.buck.cxx.NativeLinkable;
 import com.facebook.buck.cxx.Omnibus;
 import com.facebook.buck.graph.AbstractBreadthFirstThrowingTraversal;
->>>>>>> 9844a4fd
 import com.facebook.buck.io.MorePaths;
 import com.facebook.buck.model.BuildTarget;
 import com.facebook.buck.parser.NoSuchBuildTargetException;
@@ -35,31 +31,21 @@
 import com.facebook.buck.rules.SourcePath;
 import com.facebook.buck.rules.SourcePathResolver;
 import com.facebook.buck.rules.coercer.SourceList;
-import com.facebook.buck.util.ClosureException;
 import com.facebook.buck.util.HumanReadableException;
 import com.google.common.base.Optional;
 import com.google.common.base.Predicates;
-<<<<<<< HEAD
-import com.google.common.collect.FluentIterable;
-=======
 import com.google.common.collect.ImmutableList;
->>>>>>> 9844a4fd
 import com.google.common.collect.ImmutableMap;
 import com.google.common.collect.ImmutableSortedSet;
-import com.google.common.collect.Ordering;
 
 import java.nio.file.Path;
 import java.nio.file.Paths;
-<<<<<<< HEAD
-import java.util.Map;
-=======
 import java.util.ArrayList;
 import java.util.LinkedHashMap;
 import java.util.LinkedHashSet;
 import java.util.List;
 import java.util.Map;
 import java.util.Set;
->>>>>>> 9844a4fd
 
 public class PythonUtil {
 
@@ -136,13 +122,9 @@
       SourcePathResolver pathResolver,
       final PythonPackageComponents packageComponents,
       final PythonPlatform pythonPlatform,
-<<<<<<< HEAD
-      final CxxPlatform cxxPlatform) throws NoSuchBuildTargetException {
-=======
       final CxxPlatform cxxPlatform,
       final NativeLinkStrategy nativeLinkStrategy)
       throws NoSuchBuildTargetException {
->>>>>>> 9844a4fd
 
     final PythonPackageComponents.Builder allComponents =
         new PythonPackageComponents.Builder(params.getBuildTarget());
@@ -157,51 +139,6 @@
 
     // Walk all our transitive deps to build our complete package that we'll
     // turn into an executable.
-<<<<<<< HEAD
-    try {
-      new AbstractBreadthFirstTraversal<BuildRule>(params.getDeps()) {
-        @Override
-        public ImmutableSortedSet<BuildRule> visit(BuildRule rule) {
-          // We only process and recurse on instances of PythonPackagable.
-          if (rule instanceof PythonPackagable) {
-            PythonPackagable lib = (PythonPackagable) rule;
-
-            // Add all components from the python packable into our top-level
-            // package.
-            try {
-              components.addComponent(
-                  lib.getPythonPackageComponents(pythonPlatform, cxxPlatform),
-                  rule.getBuildTarget());
-            } catch (NoSuchBuildTargetException e) {
-              throw new ClosureException(e);
-            }
-
-            // Return all our deps to recurse on them.
-            return FluentIterable.from(rule.getDeps())
-                .filter(Predicates.instanceOf(PythonPackagable.class))
-                .toSortedSet(Ordering.natural());
-          }
-
-          // Don't recurse on anything from other rules.
-          return ImmutableSortedSet.of();
-        }
-      }.start();
-    } catch (ClosureException e) {
-      throw (NoSuchBuildTargetException) e.getException();
-    }
-
-    ImmutableMap<String, SourcePath> sharedLibs =
-        NativeLinkables.getTransitiveSharedLibraries(
-            cxxPlatform,
-            params.getDeps(),
-            Predicates.instanceOf(PythonPackagable.class));
-    for (Map.Entry<String, SourcePath> ent : sharedLibs.entrySet()) {
-      components.addNativeLibraries(
-          Paths.get(ent.getKey()),
-          ent.getValue(),
-          params.getBuildTarget());
-    }
-=======
     new AbstractBreadthFirstThrowingTraversal<BuildRule, NoSuchBuildTargetException>(
         params.getDeps()) {
       private final ImmutableList<BuildRule> empty = ImmutableList.of();
@@ -234,7 +171,6 @@
         return deps;
       }
     }.start();
->>>>>>> 9844a4fd
 
     // Collect up native libraries.
     ImmutableMap<String, SourcePath> sharedLibs;
