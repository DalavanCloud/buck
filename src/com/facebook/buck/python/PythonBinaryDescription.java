/*
 * Copyright 2014-present Facebook, Inc.
 *
 * Licensed under the Apache License, Version 2.0 (the "License"); you may
 * not use this file except in compliance with the License. You may obtain
 * a copy of the License at
 *
 *     http://www.apache.org/licenses/LICENSE-2.0
 *
 * Unless required by applicable law or agreed to in writing, software
 * distributed under the License is distributed on an "AS IS" BASIS, WITHOUT
 * WARRANTIES OR CONDITIONS OF ANY KIND, either express or implied. See the
 * License for the specific language governing permissions and limitations
 * under the License.
 */

package com.facebook.buck.python;

import com.facebook.buck.cxx.CxxPlatform;
import com.facebook.buck.cxx.WindowsLinker;
import com.facebook.buck.file.WriteFile;
import com.facebook.buck.log.Logger;
import com.facebook.buck.model.BuildTarget;
import com.facebook.buck.model.BuildTargets;
import com.facebook.buck.model.Flavor;
import com.facebook.buck.model.FlavorDomain;
import com.facebook.buck.model.ImmutableFlavor;
import com.facebook.buck.parser.NoSuchBuildTargetException;
import com.facebook.buck.rules.BuildRule;
import com.facebook.buck.rules.BuildRuleParams;
import com.facebook.buck.rules.BuildRuleResolver;
import com.facebook.buck.rules.BuildRuleType;
import com.facebook.buck.rules.BuildTargetSourcePath;
import com.facebook.buck.rules.Description;
import com.facebook.buck.rules.ImplicitDepsInferringDescription;
import com.facebook.buck.rules.SourcePath;
import com.facebook.buck.rules.SourcePathResolver;
import com.facebook.buck.rules.SymlinkTree;
import com.facebook.buck.rules.TargetGraph;
import com.facebook.buck.rules.Tool;
import com.facebook.buck.util.HumanReadableException;
import com.facebook.infer.annotation.SuppressFieldNotInitialized;
import com.google.common.base.Function;
import com.google.common.base.Optional;
import com.google.common.base.Suppliers;
import com.google.common.collect.ImmutableList;
import com.google.common.collect.ImmutableMap;
import com.google.common.collect.ImmutableSet;
import com.google.common.collect.ImmutableSortedSet;
import com.google.common.collect.Maps;
import com.google.common.collect.Sets;

import java.nio.file.Path;
import java.util.Map;
import java.util.Set;

public class PythonBinaryDescription implements
    Description<PythonBinaryDescription.Arg>,
    ImplicitDepsInferringDescription<PythonBinaryDescription.Arg> {

  private static final Logger LOG = Logger.get(PythonBinaryDescription.class);

  public static final BuildRuleType TYPE = BuildRuleType.of("python_binary");

  private final PythonBuckConfig pythonBuckConfig;
  private final FlavorDomain<PythonPlatform> pythonPlatforms;
  private final CxxPlatform defaultCxxPlatform;
  private final FlavorDomain<CxxPlatform> cxxPlatforms;

  public PythonBinaryDescription(
      PythonBuckConfig pythonBuckConfig,
      FlavorDomain<PythonPlatform> pythonPlatforms,
      CxxPlatform defaultCxxPlatform,
      FlavorDomain<CxxPlatform> cxxPlatforms) {
    this.pythonBuckConfig = pythonBuckConfig;
    this.pythonPlatforms = pythonPlatforms;
    this.defaultCxxPlatform = defaultCxxPlatform;
    this.cxxPlatforms = cxxPlatforms;
  }

  @Override
  public BuildRuleType getBuildRuleType() {
    return TYPE;
  }

  @Override
  public Arg createUnpopulatedConstructorArg() {
    return new Arg();
  }

  private PythonPackageComponents addMissingInitModules(
      PythonPackageComponents components,
      SourcePath emptyInit) {

    Map<Path, SourcePath> initModules = Maps.newLinkedHashMap();

    // Insert missing `__init__.py` modules.
    Set<Path> packages = Sets.newHashSet();
    for (Path module : components.getModules().keySet()) {
      Path pkg = module;
      while ((pkg = pkg.getParent()) != null && !packages.contains(pkg)) {
        Path init = pkg.resolve("__init__.py");
        if (!components.getModules().containsKey(init)) {
          initModules.put(init, emptyInit);
        }
        packages.add(pkg);
      }
    }

    return components.withModules(
        ImmutableMap.<Path, SourcePath>builder()
            .putAll(components.getModules())
            .putAll(initModules)
            .build());
  }

  private PythonInPlaceBinary createInPlaceBinaryRule(
      BuildRuleParams params,
      BuildRuleResolver resolver,
      SourcePathResolver pathResolver,
      PythonPlatform pythonPlatform,
      CxxPlatform cxxPlatform,
      String mainModule,
      PythonPackageComponents components) {

    // We don't currently support targeting Windows.
    if (cxxPlatform.getLd() instanceof WindowsLinker) {
      throw new HumanReadableException(
          "%s: cannot build in-place python binaries for Windows (%s)",
          params.getBuildTarget(),
          cxxPlatform.getFlavor());
    }

    // Generate an empty __init__.py module to fill in for any missing ones in the link tree.
    BuildTarget emptyInitTarget =
        BuildTarget.builder(params.getBuildTarget())
            .addFlavors(ImmutableFlavor.of("__init__"))
            .build();
    Path emptyInitPath =
        BuildTargets.getGenPath(
            params.getBuildTarget(),
            "%s/__init__.py");
    resolver.addToIndex(
        new WriteFile(
            params.copyWithChanges(
                emptyInitTarget,
                Suppliers.ofInstance(ImmutableSortedSet.<BuildRule>of()),
                Suppliers.ofInstance(ImmutableSortedSet.<BuildRule>of())),
            pathResolver,
            "",
            emptyInitPath,
            /* executable */ false));

    // Add in any missing init modules into the python components.
    components = addMissingInitModules(components, new BuildTargetSourcePath(emptyInitTarget));

    BuildTarget linkTreeTarget =
        BuildTarget.builder(params.getBuildTarget())
            .addFlavors(ImmutableFlavor.of("link-tree"))
            .build();
    Path linkTreeRoot = params.getProjectFilesystem().resolve(
        BuildTargets.getGenPath(linkTreeTarget, "%s"));
    SymlinkTree linkTree;
    try {
      linkTree =
        resolver.addToIndex(
            new SymlinkTree(
                params.copyWithChanges(
                    linkTreeTarget,
                    Suppliers.ofInstance(ImmutableSortedSet.<BuildRule>of()),
                    Suppliers.ofInstance(ImmutableSortedSet.<BuildRule>of())),
                pathResolver,
                linkTreeRoot,
                ImmutableMap.<Path, SourcePath>builder()
                    .putAll(components.getModules())
                    .putAll(components.getResources())
                    .putAll(components.getNativeLibraries())
                    .build()));
    } catch (SymlinkTree.InvalidSymlinkTreeException e) {
      throw e.getHumanReadableExceptionForBuildTarget(
          params.getBuildTarget().getUnflavoredBuildTarget());
    }

    return new PythonInPlaceBinary(
        params,
        pathResolver,
        pythonPlatform,
        cxxPlatform,
        linkTree,
        mainModule,
        components,
        pythonPlatform.getEnvironment(),
        pythonBuckConfig.getPexExtension());
  }

  protected PythonBinary createPackageRule(
      BuildRuleParams params,
      BuildRuleResolver resolver,
      SourcePathResolver pathResolver,
      PythonPlatform pythonPlatform,
      CxxPlatform cxxPlatform,
      String mainModule,
      PythonPackageComponents components,
      ImmutableList<String> buildArgs) {

    switch (pythonBuckConfig.getPackageStyle()) {

      case INPLACE:
        return createInPlaceBinaryRule(
            params,
            resolver,
            pathResolver,
            pythonPlatform,
            cxxPlatform,
            mainModule,
            components);

      case STANDALONE:
        ImmutableSortedSet<BuildRule> componentDeps =
            PythonUtil.getDepsFromComponents(pathResolver, components);
        Tool pexTool = pythonBuckConfig.getPexTool(resolver);
        return new PythonPackagedBinary(
            params.copyWithDeps(
                Suppliers.ofInstance(
                    ImmutableSortedSet.<BuildRule>naturalOrder()
                        .addAll(componentDeps)
                        .addAll(pexTool.getDeps(pathResolver))
                        .build()),
                Suppliers.ofInstance(ImmutableSortedSet.<BuildRule>of())),
            pathResolver,
            pythonPlatform,
            pexTool,
            buildArgs,
            pythonBuckConfig.getPathToPexExecuter(resolver).or(pythonPlatform.getEnvironment()),
            pythonBuckConfig.getPexExtension(),
            pythonPlatform.getEnvironment(),
            mainModule,
            components,
            // Attach any additional declared deps that don't qualify as build time deps,
            // as runtime deps, so that we make to include other things we depend on in
            // the build.
            ImmutableSortedSet.copyOf(
                Sets.difference(params.getDeclaredDeps().get(), componentDeps)));

      default:
        throw new IllegalStateException();

    }

  }

  @Override
  public <A extends Arg> PythonBinary createBuildRule(
      TargetGraph targetGraph,
      BuildRuleParams params,
      BuildRuleResolver resolver,
      A args) throws NoSuchBuildTargetException {
    if (!(args.main.isPresent() ^ args.mainModule.isPresent())) {
      throw new HumanReadableException(
          "%s: must set exactly one of `main_module` and `main`",
          params.getBuildTarget());
    }
    Path baseModule = PythonUtil.getBasePath(params.getBuildTarget(), args.baseModule);

    String mainModule;
    ImmutableMap.Builder<Path, SourcePath> modules = ImmutableMap.builder();
    SourcePathResolver pathResolver = new SourcePathResolver(resolver);

    // If `main` is set, add it to the map of modules for this binary and also set it as the
    // `mainModule`, otherwise, use the explicitly set main module.
    if (args.main.isPresent()) {
      LOG.warn(
          "%s: parameter `main` is deprecated, please use `main_module` instead.",
          params.getBuildTarget());
      String mainName = pathResolver.getSourcePathName(params.getBuildTarget(), args.main.get());
      Path main = baseModule.resolve(mainName);
      modules.put(baseModule.resolve(mainName), args.main.get());
      mainModule = PythonUtil.toModuleName(params.getBuildTarget(), main.toString());
    } else {
      mainModule = args.mainModule.get();
    }
    // Build up the list of all components going into the python binary.
    PythonPackageComponents binaryPackageComponents = PythonPackageComponents.of(
        modules.build(),
        /* resources */ ImmutableMap.<Path, SourcePath>of(),
        /* nativeLibraries */ ImmutableMap.<Path, SourcePath>of(),
        /* prebuiltLibraries */ ImmutableSet.<SourcePath>of(),
        /* zipSafe */ args.zipSafe);
    // Extract the platforms from the flavor, falling back to the default platforms if none are
    // found.
    PythonPlatform pythonPlatform = pythonPlatforms
        .getValue(params.getBuildTarget())
        .or(pythonPlatforms.getValue(
            args.platform
                .transform(Flavor.TO_FLAVOR)
                .or(pythonPlatforms.getFlavors().iterator().next())));
    CxxPlatform cxxPlatform = cxxPlatforms.getValue(params.getBuildTarget()).or(defaultCxxPlatform);
<<<<<<< HEAD
    PythonPackageComponents allPackageComponents = PythonUtil.getAllComponents(
        params,
        binaryPackageComponents,
        pythonPlatform,
        cxxPlatform);
=======
    PythonPackageComponents allPackageComponents =
        PythonUtil.getAllComponents(
            params,
            resolver,
            pathResolver,
            binaryPackageComponents,
            pythonPlatform,
            cxxPlatform,
            pythonBuckConfig.getNativeLinkStrategy());
>>>>>>> 9844a4fd
    return createPackageRule(
        params,
        resolver,
        pathResolver,
        pythonPlatform,
        cxxPlatform,
        mainModule,
        allPackageComponents,
        args.buildArgs.or(ImmutableList.<String>of()));
  }

  @Override
  public Iterable<BuildTarget> findDepsForTargetFromConstructorArgs(
      BuildTarget buildTarget,
      Function<Optional<String>, Path> cellRoots,
      Arg constructorArg) {
    ImmutableList.Builder<BuildTarget> targets = ImmutableList.builder();

    if (pythonBuckConfig.getPackageStyle() == PythonBuckConfig.PackageStyle.STANDALONE) {
      targets.addAll(pythonBuckConfig.getPexTarget().asSet());
    }

    return targets.build();
  }

  @SuppressFieldNotInitialized
  public static class Arg {
    public Optional<SourcePath> main;
    public Optional<String> mainModule;
    public Optional<ImmutableSortedSet<BuildTarget>> deps;
    public Optional<String> baseModule;
    public Optional<Boolean> zipSafe;
    public Optional<ImmutableList<String>> buildArgs;
    public Optional<String> platform;
  }

}<|MERGE_RESOLUTION|>--- conflicted
+++ resolved
@@ -295,13 +295,6 @@
                 .transform(Flavor.TO_FLAVOR)
                 .or(pythonPlatforms.getFlavors().iterator().next())));
     CxxPlatform cxxPlatform = cxxPlatforms.getValue(params.getBuildTarget()).or(defaultCxxPlatform);
-<<<<<<< HEAD
-    PythonPackageComponents allPackageComponents = PythonUtil.getAllComponents(
-        params,
-        binaryPackageComponents,
-        pythonPlatform,
-        cxxPlatform);
-=======
     PythonPackageComponents allPackageComponents =
         PythonUtil.getAllComponents(
             params,
@@ -311,7 +304,6 @@
             pythonPlatform,
             cxxPlatform,
             pythonBuckConfig.getNativeLinkStrategy());
->>>>>>> 9844a4fd
     return createPackageRule(
         params,
         resolver,
