--- conflicted
+++ resolved
@@ -163,16 +163,13 @@
           .setJavaPackageFinder(params.getJavaPackageFinder())
           .setObjectMapper(params.getObjectMapper())
           .setPlatform(params.getPlatform())
-<<<<<<< HEAD
           .setBuildStamper(
               new BuildStamper(new DefaultVersionControlCmdLineInterfaceFactory(
                   cell.getRoot(),
                   new PrintStreamProcessExecutorFactory(),
                   new VersionControlBuckConfig(cell.getBuckConfig().getRawConfig()),
                   params.getEnvironment())))
-=======
           .setCellPathResolver(params.getCell().getCellPathResolver())
->>>>>>> 45b0932d
           .build();
 
       SourcePathResolver pathResolver =
