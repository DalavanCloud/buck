--- conflicted
+++ resolved
@@ -133,12 +133,7 @@
       "//src/com/facebook/buck/util/network/hostname:hostname"
     ],
     "exported_deps" : [
-<<<<<<< HEAD
       "//src/com/facebook/buck/config:base-config",
-      "//src/com/facebook/buck/event:event",
-=======
-      "//src/com/facebook/buck/config:config",
->>>>>>> b12b8785
       "//src/com/facebook/buck/io:io",
       "//src/com/facebook/buck/jvm/java:packagefinder",
       "//src/com/facebook/buck/model:model",
