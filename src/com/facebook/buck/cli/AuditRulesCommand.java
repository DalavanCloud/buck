--- conflicted
+++ resolved
@@ -128,13 +128,8 @@
         params.getConsole(),
         params.getEnvironment(),
         params.getBuckEventBus(),
-<<<<<<< HEAD
-        projectFilesystem,
-        /* ignoreBuckAutodepsFiles */ false)) {
-=======
         /* ignoreBuckAutodepsFiles */ false,
         new WatchmanDiagnosticCache())) {
->>>>>>> b2505333
       PrintStream out = params.getConsole().getStdOut();
       for (String pathToBuildFile : getArguments()) {
         if (!json) {
