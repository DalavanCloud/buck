--- conflicted
+++ resolved
@@ -102,13 +102,7 @@
             params.getObjectMapper())),
         params.getConsole(),
         params.getBuckEventBus(),
-<<<<<<< HEAD
-        projectFilesystem,
-        /* ignoreBuckAutodepsFiles */ false,
-        new WatchmanDiagnosticCache())) {
-=======
         /* ignoreBuckAutodepsFiles */ false)) {
->>>>>>> 221d6be0
       PrintStream out = params.getConsole().getStdOut();
       for (String pathToBuildFile : getArguments()) {
         if (!json) {
