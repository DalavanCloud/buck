/*
 * Copyright 2016-present Facebook, Inc.
 *
 * Licensed under the Apache License, Version 2.0 (the "License"); you may
 * not use this file except in compliance with the License. You may obtain
 * a copy of the License at
 *
 *     http://www.apache.org/licenses/LICENSE-2.0
 *
 * Unless required by applicable law or agreed to in writing, software
 * distributed under the License is distributed on an "AS IS" BASIS, WITHOUT
 * WARRANTIES OR CONDITIONS OF ANY KIND, either express or implied. See the
 * License for the specific language governing permissions and limitations
 * under the License.
 */

package com.facebook.buck.cli;

import com.facebook.buck.distributed.DistBuildConfig;
import com.facebook.buck.distributed.DistBuildSlaveExecutor;
import com.facebook.buck.distributed.DistBuildExecutorArgs;
import com.facebook.buck.distributed.DistBuildService;
import com.facebook.buck.distributed.DistBuildState;
import com.facebook.buck.distributed.FileContentsProviders;
import com.facebook.buck.distributed.FrontendService;
import com.facebook.buck.distributed.thrift.BuildJobState;
import com.facebook.buck.log.CommandThreadFactory;
import com.facebook.buck.slb.ClientSideSlb;
import com.facebook.buck.slb.LoadBalancedService;
import com.facebook.buck.slb.ThriftOverHttpServiceConfig;
import com.facebook.buck.util.concurrent.WeightedListeningExecutorService;

import java.io.IOException;

import okhttp3.OkHttpClient;

public abstract class DistBuildFactory {
  private DistBuildFactory() {
    // Do not instantiate.
  }

  public static DistBuildService newDistBuildService(CommandRunnerParams params) {
    return new DistBuildService(newFrontendService(params));
  }

  public static FrontendService newFrontendService(
      CommandRunnerParams params) {
    DistBuildConfig config = new DistBuildConfig(params.getBuckConfig());
    ClientSideSlb slb = config.getFrontendConfig().createClientSideSlb(
        params.getClock(),
        params.getBuckEventBus(),
        new CommandThreadFactory("StampedeNetworkThreadPool"));
    OkHttpClient client = config.createOkHttpClient();

    return new FrontendService(
        ThriftOverHttpServiceConfig.of(new LoadBalancedService(
            slb,
            client,
            params.getBuckEventBus())));
  }

  public static DistBuildSlaveExecutor createDistBuildExecutor(
      BuildJobState jobState,
      CommandRunnerParams params,
      WeightedListeningExecutorService executorService,
      DistBuildService service) throws IOException, InterruptedException {
    DistBuildState state = DistBuildState.load(jobState, params.getCell());
    DistBuildSlaveExecutor executor = new DistBuildSlaveExecutor(
        DistBuildExecutorArgs.builder()
            .setBuckEventBus(params.getBuckEventBus())
            .setPlatform(params.getPlatform())
            .setClock(params.getClock())
            .setArtifactCache(params.getArtifactCache())
            .setState(state)
            .setObjectMapper(params.getObjectMapper())
            .setRootCell(params.getCell())
            .setParser(params.getParser())
            .setExecutorService(executorService)
            .setActionGraphCache(params.getActionGraphCache())
            .setCacheKeySeed(params.getBuckConfig().getKeySeed())
            .setConsole(params.getConsole())
            .setProvider(FileContentsProviders.createDefaultProvider(service))
<<<<<<< HEAD
            .setEnvironment(params.getEnvironment())
=======
            .setExecutors(params.getExecutors())
>>>>>>> 066e07fd
            .build());
    return executor;
  }
}<|MERGE_RESOLUTION|>--- conflicted
+++ resolved
@@ -80,11 +80,8 @@
             .setCacheKeySeed(params.getBuckConfig().getKeySeed())
             .setConsole(params.getConsole())
             .setProvider(FileContentsProviders.createDefaultProvider(service))
-<<<<<<< HEAD
             .setEnvironment(params.getEnvironment())
-=======
             .setExecutors(params.getExecutors())
->>>>>>> 066e07fd
             .build());
     return executor;
   }
