/*
 * Copyright 2012-present Facebook, Inc.
 *
 * Licensed under the Apache License, Version 2.0 (the "License"); you may
 * not use this file except in compliance with the License. You may obtain
 * a copy of the License at
 *
 *     http://www.apache.org/licenses/LICENSE-2.0
 *
 * Unless required by applicable law or agreed to in writing, software
 * distributed under the License is distributed on an "AS IS" BASIS, WITHOUT
 * WARRANTIES OR CONDITIONS OF ANY KIND, either express or implied. See the
 * License for the specific language governing permissions and limitations
 * under the License.
 */

package com.facebook.buck.cli;

import static com.facebook.buck.util.AnsiEnvironmentChecking.NAILGUN_STDERR_ISTTY_ENV;
import static com.facebook.buck.util.AnsiEnvironmentChecking.NAILGUN_STDOUT_ISTTY_ENV;
import static com.google.common.util.concurrent.MoreExecutors.listeningDecorator;
import static com.google.common.util.concurrent.MoreExecutors.newDirectExecutorService;

import com.facebook.buck.artifact_cache.ArtifactCaches;
import com.facebook.buck.artifact_cache.config.ArtifactCacheBuckConfig;
import com.facebook.buck.cli.exceptions.handlers.ExceptionHandlerRegistryFactory;
import com.facebook.buck.core.build.engine.cache.manager.BuildInfoStoreManager;
import com.facebook.buck.core.cell.Cell;
import com.facebook.buck.core.cell.CellName;
import com.facebook.buck.core.cell.InvalidCellOverrideException;
import com.facebook.buck.core.cell.impl.DefaultCellPathResolver;
import com.facebook.buck.core.cell.impl.LocalCellProviderFactory;
import com.facebook.buck.core.config.BuckConfig;
import com.facebook.buck.core.exceptions.HumanReadableException;
import com.facebook.buck.core.exceptions.handler.HumanReadableExceptionAugmentor;
import com.facebook.buck.core.model.BuildId;
import com.facebook.buck.core.model.actiongraph.computation.ActionGraphCache;
import com.facebook.buck.core.model.actiongraph.computation.ActionGraphFactory;
import com.facebook.buck.core.model.actiongraph.computation.ActionGraphProvider;
import com.facebook.buck.core.module.BuckModuleManager;
import com.facebook.buck.core.module.impl.BuckModuleJarHashProvider;
import com.facebook.buck.core.module.impl.DefaultBuckModuleManager;
import com.facebook.buck.core.plugin.impl.BuckPluginManagerFactory;
import com.facebook.buck.core.resources.ResourcesConfig;
import com.facebook.buck.core.rulekey.RuleKey;
import com.facebook.buck.core.rules.config.ConfigurationRuleDescription;
import com.facebook.buck.core.rules.config.impl.PluginBasedKnownConfigurationDescriptionsFactory;
import com.facebook.buck.core.rules.knowntypes.DefaultKnownRuleTypesFactory;
import com.facebook.buck.core.rules.knowntypes.KnownRuleTypesFactory;
import com.facebook.buck.core.rules.knowntypes.KnownRuleTypesProvider;
import com.facebook.buck.core.toolchain.ToolchainProviderFactory;
import com.facebook.buck.core.toolchain.impl.DefaultToolchainProviderFactory;
import com.facebook.buck.core.util.immutables.BuckStyleTuple;
import com.facebook.buck.core.util.log.Logger;
import com.facebook.buck.counters.CounterRegistry;
import com.facebook.buck.counters.CounterRegistryImpl;
import com.facebook.buck.distributed.DistBuildConfig;
import com.facebook.buck.event.BuckEventBus;
import com.facebook.buck.event.BuckEventListener;
import com.facebook.buck.event.BuckInitializationDurationEvent;
import com.facebook.buck.event.CacheStatsEvent;
import com.facebook.buck.event.CommandEvent;
import com.facebook.buck.event.ConsoleEvent;
import com.facebook.buck.event.DaemonEvent;
import com.facebook.buck.event.DefaultBuckEventBus;
import com.facebook.buck.event.chrome_trace.ChromeTraceBuckConfig;
import com.facebook.buck.event.listener.AbstractConsoleEventBusListener;
import com.facebook.buck.event.listener.BuildTargetDurationListener;
import com.facebook.buck.event.listener.CacheRateStatsListener;
import com.facebook.buck.event.listener.ChromeTraceBuildListener;
import com.facebook.buck.event.listener.FileSerializationEventBusListener;
import com.facebook.buck.event.listener.JavaUtilsLoggingBuildListener;
import com.facebook.buck.event.listener.LoadBalancerEventsListener;
import com.facebook.buck.event.listener.LogUploaderListener;
import com.facebook.buck.event.listener.LoggingBuildListener;
import com.facebook.buck.event.listener.MachineReadableLoggerListener;
import com.facebook.buck.event.listener.ParserProfilerLoggerListener;
import com.facebook.buck.event.listener.ProgressEstimator;
import com.facebook.buck.event.listener.PublicAnnouncementManager;
import com.facebook.buck.event.listener.RuleKeyDiagnosticsListener;
import com.facebook.buck.event.listener.RuleKeyLoggerListener;
import com.facebook.buck.event.listener.SimpleConsoleEventBusListener;
import com.facebook.buck.event.listener.SuperConsoleConfig;
import com.facebook.buck.event.listener.SuperConsoleEventBusListener;
import com.facebook.buck.event.listener.interfaces.AdditionalConsoleLineProvider;
import com.facebook.buck.httpserver.WebServer;
import com.facebook.buck.io.AsynchronousDirectoryContentsCleaner;
import com.facebook.buck.io.ExecutableFinder;
import com.facebook.buck.io.file.MostFiles;
import com.facebook.buck.io.filesystem.BuckPaths;
import com.facebook.buck.io.filesystem.PathOrGlobMatcher;
import com.facebook.buck.io.filesystem.ProjectFilesystem;
import com.facebook.buck.io.filesystem.ProjectFilesystemFactory;
import com.facebook.buck.io.filesystem.impl.DefaultProjectFilesystemFactory;
import com.facebook.buck.io.watchman.Watchman;
import com.facebook.buck.io.watchman.WatchmanDiagnosticEventListener;
import com.facebook.buck.io.watchman.WatchmanFactory;
import com.facebook.buck.io.watchman.WatchmanWatcher;
import com.facebook.buck.io.watchman.WatchmanWatcher.FreshInstanceAction;
import com.facebook.buck.io.watchman.WatchmanWatcherException;
import com.facebook.buck.jvm.java.JavaBuckConfig;
import com.facebook.buck.log.ConsoleHandlerState;
import com.facebook.buck.log.GlobalStateManager;
import com.facebook.buck.log.InvocationInfo;
import com.facebook.buck.log.LogConfig;
import com.facebook.buck.parser.BuildTargetParser;
import com.facebook.buck.parser.BuildTargetPatternParser;
import com.facebook.buck.parser.DaemonicParserState;
import com.facebook.buck.parser.DefaultParser;
import com.facebook.buck.parser.Parser;
import com.facebook.buck.parser.ParserConfig;
import com.facebook.buck.parser.ParserPythonInterpreterProvider;
import com.facebook.buck.parser.PerBuildStateFactory;
import com.facebook.buck.parser.TargetSpecResolver;
import com.facebook.buck.remoteexecution.RemoteExecutionConsoleLineProvider;
import com.facebook.buck.remoteexecution.RemoteExecutionEventListener;
import com.facebook.buck.remoteexecution.config.RemoteExecutionConfig;
import com.facebook.buck.rules.coercer.ConstructorArgMarshaller;
import com.facebook.buck.rules.coercer.DefaultTypeCoercerFactory;
import com.facebook.buck.rules.coercer.TypeCoercerFactory;
import com.facebook.buck.rules.keys.RuleKeyCacheRecycler;
import com.facebook.buck.rules.keys.config.RuleKeyConfiguration;
import com.facebook.buck.rules.keys.config.impl.ConfigRuleKeyConfigurationFactory;
import com.facebook.buck.sandbox.SandboxExecutionStrategyFactory;
import com.facebook.buck.sandbox.impl.PlatformSandboxExecutionStrategyFactory;
import com.facebook.buck.step.ExecutorPool;
import com.facebook.buck.support.bgtasks.AsyncBackgroundTaskManager;
import com.facebook.buck.support.bgtasks.BackgroundTaskManager;
import com.facebook.buck.support.bgtasks.TaskManagerScope;
import com.facebook.buck.support.cli.args.BuckArgsMethods;
import com.facebook.buck.test.TestConfig;
import com.facebook.buck.test.TestResultSummaryVerbosity;
import com.facebook.buck.util.Ansi;
import com.facebook.buck.util.AnsiEnvironmentChecking;
import com.facebook.buck.util.BgProcessKiller;
import com.facebook.buck.util.CloseableMemoizedSupplier;
import com.facebook.buck.util.CloseableWrapper;
import com.facebook.buck.util.CommandLineException;
import com.facebook.buck.util.Console;
import com.facebook.buck.util.DefaultProcessExecutor;
import com.facebook.buck.util.ErrorLogger;
import com.facebook.buck.util.ErrorLogger.LogImpl;
import com.facebook.buck.util.ExitCode;
import com.facebook.buck.util.Libc;
import com.facebook.buck.util.PkillProcessManager;
import com.facebook.buck.util.PrintStreamProcessExecutorFactory;
import com.facebook.buck.util.ProcessExecutor;
import com.facebook.buck.util.ProcessManager;
import com.facebook.buck.util.Scope;
import com.facebook.buck.util.ThrowingCloseableWrapper;
import com.facebook.buck.util.Verbosity;
import com.facebook.buck.util.cache.InstrumentingCacheStatsTracker;
import com.facebook.buck.util.cache.ProjectFileHashCache;
import com.facebook.buck.util.cache.impl.DefaultFileHashCache;
import com.facebook.buck.util.cache.impl.StackedFileHashCache;
import com.facebook.buck.util.concurrent.CommandThreadFactory;
import com.facebook.buck.util.concurrent.CommonThreadFactoryState;
import com.facebook.buck.util.concurrent.MostExecutors;
import com.facebook.buck.util.config.Config;
import com.facebook.buck.util.config.Configs;
import com.facebook.buck.util.config.RawConfig;
import com.facebook.buck.util.environment.Architecture;
import com.facebook.buck.util.environment.BuildEnvironmentDescription;
import com.facebook.buck.util.environment.CommandMode;
import com.facebook.buck.util.environment.DefaultExecutionEnvironment;
import com.facebook.buck.util.environment.ExecutionEnvironment;
import com.facebook.buck.util.environment.NetworkInfo;
import com.facebook.buck.util.environment.Platform;
import com.facebook.buck.util.network.MacIpv6BugWorkaround;
import com.facebook.buck.util.network.RemoteLogBuckConfig;
import com.facebook.buck.util.perf.PerfStatsTracking;
import com.facebook.buck.util.perf.ProcessTracker;
import com.facebook.buck.util.shutdown.NonReentrantSystemExit;
import com.facebook.buck.util.timing.Clock;
import com.facebook.buck.util.timing.DefaultClock;
import com.facebook.buck.util.timing.NanosAdjustedClock;
import com.facebook.buck.util.versioncontrol.DelegatingVersionControlCmdLineInterface;
import com.facebook.buck.util.versioncontrol.VersionControlBuckConfig;
import com.facebook.buck.util.versioncontrol.VersionControlStatsGenerator;
import com.facebook.buck.versions.InstrumentedVersionedTargetGraphCache;
import com.facebook.buck.versions.VersionedTargetGraphCache;
import com.facebook.buck.worker.WorkerProcessPool;
import com.google.common.annotations.VisibleForTesting;
import com.google.common.base.Joiner;
import com.google.common.base.Preconditions;
import com.google.common.collect.ImmutableList;
import com.google.common.collect.ImmutableMap;
import com.google.common.collect.ImmutableSet;
import com.google.common.eventbus.EventBus;
import com.google.common.reflect.ClassPath;
import com.google.common.util.concurrent.ListeningExecutorService;
import com.google.common.util.concurrent.ThreadFactoryBuilder;
import com.martiansoftware.nailgun.NGClientDisconnectReason;
import com.martiansoftware.nailgun.NGContext;
import com.martiansoftware.nailgun.NGListeningAddress;
import com.martiansoftware.nailgun.NGServer;
import com.sun.jna.LastErrorException;
import com.sun.jna.Native;
import com.sun.jna.Pointer;
import com.sun.jna.ptr.IntByReference;
import java.io.Closeable;
import java.io.FileNotFoundException;
import java.io.IOException;
import java.io.InputStream;
import java.io.PrintStream;
import java.lang.management.GarbageCollectorMXBean;
import java.lang.management.ManagementFactory;
import java.net.MalformedURLException;
import java.net.URL;
import java.net.URLClassLoader;
import java.nio.channels.ClosedByInterruptException;
import java.nio.channels.FileChannel;
import java.nio.channels.FileLock;
import java.nio.channels.OverlappingFileLockException;
import java.nio.file.AtomicMoveNotSupportedException;
import java.nio.file.Files;
import java.nio.file.LinkOption;
import java.nio.file.NoSuchFileException;
import java.nio.file.Path;
import java.nio.file.Paths;
import java.nio.file.StandardCopyOption;
import java.nio.file.StandardOpenOption;
import java.text.SimpleDateFormat;
import java.time.Duration;
import java.util.Date;
import java.util.Locale;
import java.util.Map;
import java.util.Optional;
import java.util.OptionalLong;
import java.util.TimeZone;
import java.util.UUID;
import java.util.concurrent.ConcurrentMap;
import java.util.concurrent.ExecutorService;
import java.util.concurrent.Executors;
import java.util.concurrent.ForkJoinPool;
import java.util.concurrent.ScheduledExecutorService;
import java.util.concurrent.Semaphore;
import java.util.concurrent.TimeUnit;
import java.util.concurrent.atomic.AtomicInteger;
import java.util.function.Predicate;
import java.util.function.Supplier;
import javax.annotation.Nullable;
import org.immutables.value.Value;
import org.kohsuke.args4j.CmdLineException;
import org.pf4j.PluginManager;

public final class Main {

  /**
   * Force JNA to be initialized early to avoid deadlock race condition.
   *
   * <p>
   *
   * <p>See: https://github.com/java-native-access/jna/issues/652
   */
  public static final int JNA_POINTER_SIZE = Pointer.SIZE;

  private static final Optional<String> BUCKD_LAUNCH_TIME_NANOS =
      Optional.ofNullable(System.getProperty("buck.buckd_launch_time_nanos"));
  private static final String BUCK_BUILD_ID_ENV_VAR = "BUCK_BUILD_ID";

  private static final String BUCKD_COLOR_DEFAULT_ENV_VAR = "BUCKD_COLOR_DEFAULT";

  private static final Duration DAEMON_SLAYER_TIMEOUT = Duration.ofDays(1);

  private static final Duration SUPER_CONSOLE_REFRESH_RATE = Duration.ofMillis(100);

  private static final Duration HANG_DETECTOR_TIMEOUT = Duration.ofMinutes(5);

  /** Path to a directory of static content that should be served by the {@link WebServer}. */
  private static final int DISK_IO_STATS_TIMEOUT_SECONDS = 10;

  private static final int EXECUTOR_SERVICES_TIMEOUT_SECONDS = 60;
  private static final int EVENT_BUS_TIMEOUT_SECONDS = 15;
  private static final int COUNTER_AGGREGATOR_SERVICE_TIMEOUT_SECONDS = 20;

  private final InputStream stdIn;
  private final PrintStream stdOut;
  private final PrintStream stdErr;

  private final Architecture architecture;

  private static final Semaphore commandSemaphore = new Semaphore(1);
  private static volatile Optional<NGContext> commandSemaphoreNgClient = Optional.empty();

  private static final DaemonLifecycleManager daemonLifecycleManager = new DaemonLifecycleManager();

  // Ensure we only have one instance of this, so multiple trash cleaning
  // operations are serialized on one queue.
  private static final AsynchronousDirectoryContentsCleaner TRASH_CLEANER =
      new AsynchronousDirectoryContentsCleaner();

  private final Platform platform;

  private Console console;

  private Optional<NGContext> context;

  // Ignore changes to generated Xcode project files and editors' backup files
  // so we don't dump buckd caches on every command.
  private static final ImmutableSet<PathOrGlobMatcher> DEFAULT_IGNORE_GLOBS =
      ImmutableSet.of(
          new PathOrGlobMatcher("**/*.pbxproj"),
          new PathOrGlobMatcher("**/*.xcscheme"),
          new PathOrGlobMatcher("**/*.xcworkspacedata"),
          // Various editors' temporary files
          new PathOrGlobMatcher("**/*~"),
          // Emacs
          new PathOrGlobMatcher("**/#*#"),
          new PathOrGlobMatcher("**/.#*"),
          // Vim
          new PathOrGlobMatcher("**/*.swo"),
          new PathOrGlobMatcher("**/*.swp"),
          new PathOrGlobMatcher("**/*.swpx"),
          new PathOrGlobMatcher("**/*.un~"),
          new PathOrGlobMatcher("**/.netrhwist"),
          // Eclipse
          new PathOrGlobMatcher(".idea"),
          new PathOrGlobMatcher(".iml"),
          new PathOrGlobMatcher("**/*.pydevproject"),
          new PathOrGlobMatcher(".project"),
          new PathOrGlobMatcher(".metadata"),
          new PathOrGlobMatcher("**/*.tmp"),
          new PathOrGlobMatcher("**/*.bak"),
          new PathOrGlobMatcher("**/*~.nib"),
          new PathOrGlobMatcher(".classpath"),
          new PathOrGlobMatcher(".settings"),
          new PathOrGlobMatcher(".loadpath"),
          new PathOrGlobMatcher(".externalToolBuilders"),
          new PathOrGlobMatcher(".cproject"),
          new PathOrGlobMatcher(".buildpath"),
          // Mac OS temp files
          new PathOrGlobMatcher(".DS_Store"),
          new PathOrGlobMatcher(".AppleDouble"),
          new PathOrGlobMatcher(".LSOverride"),
          new PathOrGlobMatcher(".Spotlight-V100"),
          new PathOrGlobMatcher(".Trashes"),
          // Windows
          new PathOrGlobMatcher("$RECYCLE.BIN"),
          // Sublime
          new PathOrGlobMatcher(".*.sublime-workspace"));

  private static final Logger LOG = Logger.get(Main.class);

  private static boolean isSessionLeader;
  private static PluginManager pluginManager;
  private static BuckModuleManager moduleManager;

  @Nullable private static FileLock resourcesFileLock = null;

  private static final HangMonitor.AutoStartInstance HANG_MONITOR =
      new HangMonitor.AutoStartInstance(
          (input) -> {
            LOG.info(
                "No recent activity, dumping thread stacks (`tr , '\\n'` to decode): %s", input);
          },
          HANG_DETECTOR_TIMEOUT);

  private static final NonReentrantSystemExit NON_REENTRANT_SYSTEM_EXIT =
      new NonReentrantSystemExit();

  public interface KnownRuleTypesFactoryFactory {
    KnownRuleTypesFactory create(
        ProcessExecutor executor,
        PluginManager pluginManager,
        SandboxExecutionStrategyFactory sandboxExecutionStrategyFactory,
        ImmutableList<ConfigurationRuleDescription<?>> knownConfigurationDescriptions);
  }

  private final KnownRuleTypesFactoryFactory knownRuleTypesFactoryFactory;

  private Optional<BuckConfig> parsedRootConfig = Optional.empty();

  static {
    MacIpv6BugWorkaround.apply();
  }

  /**
   * This constructor allows integration tests to add/remove/modify known build rules (aka
   * descriptions).
   */
  @VisibleForTesting
  public Main(
      PrintStream stdOut,
      PrintStream stdErr,
      InputStream stdIn,
      KnownRuleTypesFactoryFactory knownRuleTypesFactoryFactory,
      Optional<NGContext> context) {
    this.stdOut = stdOut;
    this.stdErr = stdErr;
    this.stdIn = stdIn;
    this.knownRuleTypesFactoryFactory = knownRuleTypesFactoryFactory;
    this.architecture = Architecture.detect();
    this.platform = Platform.detect();
    this.context = context;

    // Create default console to start outputting errors immediately, if any
    // console may be overridden with custom console later once we have enough information to
    // construct it
    this.console =
        new Console(
            Verbosity.STANDARD_INFORMATION,
            stdOut,
            stdErr,
            new Ansi(
                AnsiEnvironmentChecking.environmentSupportsAnsiEscapes(
                    platform, getClientEnvironment(context))));
  }

  @VisibleForTesting
  public Main(
      PrintStream stdOut, PrintStream stdErr, InputStream stdIn, Optional<NGContext> context) {
    this(stdOut, stdErr, stdIn, DefaultKnownRuleTypesFactory::new, context);
  }

  /* Define all error handling surrounding main command */
  private void runMainThenExit(String[] args, long initTimestamp) {

    ExitCode exitCode = ExitCode.SUCCESS;

    try {
      installUncaughtExceptionHandler(context);

      Path projectRoot = Paths.get(".");
      BuildId buildId = getBuildId(context);

      // Only post an overflow event if Watchman indicates a fresh instance event
      // after our initial query.
      WatchmanWatcher.FreshInstanceAction watchmanFreshInstanceAction =
          daemonLifecycleManager.hasDaemon()
              ? WatchmanWatcher.FreshInstanceAction.POST_OVERFLOW_EVENT
              : WatchmanWatcher.FreshInstanceAction.NONE;

      // Get the client environment, either from this process or from the Nailgun context.
      ImmutableMap<String, String> clientEnvironment = getClientEnvironment(context);

      CommandMode commandMode = CommandMode.RELEASE;

      exitCode =
          runMainWithExitCode(
              buildId,
              projectRoot,
              clientEnvironment,
              commandMode,
              watchmanFreshInstanceAction,
              initTimestamp,
              ImmutableList.copyOf(args));
    } catch (Throwable t) {

      HumanReadableExceptionAugmentor augmentor;
      try {
        augmentor =
            new HumanReadableExceptionAugmentor(
                parsedRootConfig
                    .map(BuckConfig::getErrorMessageAugmentations)
                    .orElse(ImmutableMap.of()));
      } catch (HumanReadableException e) {
        console.printErrorText(e.getHumanReadableErrorMessage());
        augmentor = new HumanReadableExceptionAugmentor(ImmutableMap.of());
      }
      ErrorLogger logger =
          new ErrorLogger(
              new LogImpl() {
                @Override
                public void logUserVisible(String message) {
                  console.printFailure(message);
                }

                @Override
                public void logUserVisibleInternalError(String message) {
                  console.printFailure(message);
                }

                @Override
                public void logVerbose(Throwable e) {
                  String message = "Command failed:";
                  if (e instanceof InterruptedException
                      || e instanceof ClosedByInterruptException) {
                    message = "Command was interrupted:";
                  }
                  LOG.warn(e, message);
                }
              },
              augmentor);
      logger.logException(t);
      exitCode = ExceptionHandlerRegistryFactory.create().handleException(t);
    } finally {
      LOG.debug("Done.");
      LogConfig.flushLogs();
      // Exit explicitly so that non-daemon threads (of which we use many) don't
      // keep the VM alive.
      System.exit(exitCode.getCode());
    }
  }

  private void setupLogging(
      CommandMode commandMode, BuckCommand command, ImmutableList<String> args) throws IOException {
    // Setup logging.
    if (commandMode.isLoggingEnabled()) {
      // Reset logging each time we run a command while daemonized.
      // This will cause us to write a new log per command.
      LOG.debug("Rotating log.");
      LogConfig.flushLogs();
      LogConfig.setupLogging(command.getLogConfig());

      if (LOG.isDebugEnabled()) {
        Long gitCommitTimestamp = Long.getLong("buck.git_commit_timestamp");
        String buildDateStr;
        if (gitCommitTimestamp == null) {
          buildDateStr = "(unknown)";
        } else {
          buildDateStr =
              new SimpleDateFormat("yyyy-MM-dd HH:mm:ss Z", Locale.US)
                  .format(new Date(TimeUnit.SECONDS.toMillis(gitCommitTimestamp)));
        }
        String buildRev = System.getProperty("buck.git_commit", "(unknown)");
        LOG.debug("Starting up (build date %s, rev %s), args: %s", buildDateStr, buildRev, args);
        LOG.debug("System properties: %s", System.getProperties());
      }
    }
  }

  private ImmutableMap<CellName, Path> getCellMapping(Path canonicalRootPath) throws IOException {
    return DefaultCellPathResolver.bootstrapPathMapping(
        canonicalRootPath, Configs.createDefaultConfig(canonicalRootPath));
  }

  private Config setupDefaultConfig(ImmutableMap<CellName, Path> cellMapping, BuckCommand command)
      throws IOException {
    Path rootPath = cellMapping.get(CellName.ROOT_CELL_NAME);
    Preconditions.checkNotNull(rootPath, "Root cell should be implicitly added");
    RawConfig rootCellConfigOverrides;

    try {
      ImmutableMap<Path, RawConfig> overridesByPath =
          command.getConfigOverrides(cellMapping).getOverridesByPath(cellMapping);
      rootCellConfigOverrides =
          Optional.ofNullable(overridesByPath.get(rootPath)).orElse(RawConfig.of());
    } catch (InvalidCellOverrideException exception) {
      rootCellConfigOverrides =
          command.getConfigOverrides(cellMapping).getForCell(CellName.ROOT_CELL_NAME);
    }
    return Configs.createDefaultConfig(rootPath, rootCellConfigOverrides);
  }

  private ImmutableSet<Path> getProjectWatchList(
      Path canonicalRootPath, BuckConfig buckConfig, DefaultCellPathResolver cellPathResolver) {
    return ImmutableSet.<Path>builder()
        .add(canonicalRootPath)
        .addAll(
            buckConfig.getView(ParserConfig.class).getWatchCells()
                ? cellPathResolver.getPathMapping().values()
                : ImmutableList.of())
        .build();
  }

  private void checkJavaSpecificationVersions(BuckConfig buckConfig) {
    Optional<ImmutableList<String>> allowedJavaSpecificationVersions =
        buckConfig.getAllowedJavaSpecificationVersions();
    if (allowedJavaSpecificationVersions.isPresent()) {
      String specificationVersion = System.getProperty("java.specification.version");
      boolean javaSpecificationVersionIsAllowed =
          allowedJavaSpecificationVersions.get().contains(specificationVersion);
      if (!javaSpecificationVersionIsAllowed) {
        throw new HumanReadableException(
            "Current Java version '%s' is not in the allowed java specification versions:\n%s",
            specificationVersion, Joiner.on(", ").join(allowedJavaSpecificationVersions.get()));
      }
    }
  }

  /**
   * @param buildId an identifier for this command execution.
   * @param initTimestamp Value of System.nanoTime() when process got main()/nailMain() invoked.
   * @param unexpandedCommandLineArgs command line arguments
   * @return an ExitCode representing the result of the command
   */
  @SuppressWarnings("PMD.PrematureDeclaration")
  public ExitCode runMainWithExitCode(
      BuildId buildId,
      Path projectRoot,
      ImmutableMap<String, String> clientEnvironment,
      CommandMode commandMode,
      WatchmanWatcher.FreshInstanceAction watchmanFreshInstanceAction,
      long initTimestamp,
      ImmutableList<String> unexpandedCommandLineArgs)
      throws IOException, InterruptedException {

    // Set initial exitCode value to FATAL. This will eventually get reassigned unless an exception
    // happens
    ExitCode exitCode = ExitCode.FATAL_GENERIC;

    // Setup filesystem and buck config.
    Path canonicalRootPath = projectRoot.toRealPath().normalize();
    ImmutableMap<CellName, Path> rootCellMapping = getCellMapping(canonicalRootPath);
    ImmutableList<String> args =
        BuckArgsMethods.expandAtFiles(unexpandedCommandLineArgs, rootCellMapping);

    if (moduleManager == null) {
      pluginManager = BuckPluginManagerFactory.createPluginManager();
      moduleManager = new DefaultBuckModuleManager(pluginManager, new BuckModuleJarHashProvider());
    }

    // Parse command line arguments
    BuckCommand command = new BuckCommand();
    command.setPluginManager(pluginManager);
    // Parse the command line args.
    AdditionalOptionsCmdLineParser cmdLineParser =
        new AdditionalOptionsCmdLineParser(pluginManager, command);
    try {
      cmdLineParser.parseArgument(args);
    } catch (CmdLineException e) {
      throw new CommandLineException(e, e.getLocalizedMessage() + "\nFor help see 'buck --help'.");
    }

    // Return help strings fast if the command is a help request.
    Optional<ExitCode> result = command.runHelp(stdOut);
    if (result.isPresent()) {
      return result.get();
    }

    // If this command is not read only, acquire the command semaphore to become the only executing
    // read/write command. Early out will also help to not rotate log on each BUSY status which
    // happens in setupLogging().
    try (CloseableWrapper<Semaphore> semaphore = getSemaphoreWrapper(command)) {
      if (!command.isReadOnly() && semaphore == null) {
        LOG.warn("Buck server was busy executing a command. Maybe retrying later will help.");
        return ExitCode.BUSY;
      }

      // statically configure Buck logging environment based on Buck config, usually buck-x.log
      // files
      setupLogging(commandMode, command, args);

      Config config = setupDefaultConfig(rootCellMapping, command);

      ProjectFilesystemFactory projectFilesystemFactory = new DefaultProjectFilesystemFactory();
      ProjectFilesystem filesystem =
          projectFilesystemFactory.createProjectFilesystem(canonicalRootPath, config);

      DefaultCellPathResolver cellPathResolver =
          DefaultCellPathResolver.of(filesystem.getRootPath(), config);
      BuckConfig buckConfig =
          new BuckConfig(
              config,
              filesystem,
              architecture,
              platform,
              clientEnvironment,
              target ->
                  BuildTargetParser.INSTANCE.parse(
                      target, BuildTargetPatternParser.fullyQualified(), cellPathResolver));
      // Set so that we can use some settings when we print out messages to users
      parsedRootConfig = Optional.of(buckConfig);

      ImmutableSet<Path> projectWatchList =
          getProjectWatchList(canonicalRootPath, buckConfig, cellPathResolver);

      checkJavaSpecificationVersions(buckConfig);

      Verbosity verbosity = VerbosityParser.parse(args);

      // Setup the console.
      console = makeCustomConsole(context, verbosity, buckConfig);

      DistBuildConfig distBuildConfig = new DistBuildConfig(buckConfig);
      boolean isUsingDistributedBuild = false;

      ExecutionEnvironment executionEnvironment =
          new DefaultExecutionEnvironment(clientEnvironment, System.getProperties());

      // Automatically use distributed build for supported repositories and users.
      if (command.subcommand instanceof BuildCommand) {
        BuildCommand subcommand = (BuildCommand) command.subcommand;
        isUsingDistributedBuild = subcommand.isUsingDistributedBuild();
        if (!isUsingDistributedBuild
            && (distBuildConfig.shouldUseDistributedBuild(
                buildId, executionEnvironment.getUsername(), subcommand.getArguments()))) {
          isUsingDistributedBuild = subcommand.tryConvertingToStampede(distBuildConfig);
        }
      }

      // Switch to async file logging, if configured. A few log samples will have already gone
      // via the regular file logger, but that's OK.
      boolean isDistBuildCommand = command.subcommand instanceof DistBuildCommand;
      if (isDistBuildCommand) {
        LogConfig.setUseAsyncFileLogging(distBuildConfig.isAsyncLoggingEnabled());
      }

      RuleKeyConfiguration ruleKeyConfiguration =
          ConfigRuleKeyConfigurationFactory.create(buckConfig, moduleManager);

      String previousBuckCoreKey;
      if (!command.isReadOnly()) {
        Optional<String> currentBuckCoreKey =
            filesystem.readFileIfItExists(filesystem.getBuckPaths().getCurrentVersionFile());
        BuckPaths unconfiguredPaths =
            filesystem.getBuckPaths().withConfiguredBuckOut(filesystem.getBuckPaths().getBuckOut());

        previousBuckCoreKey = currentBuckCoreKey.orElse("<NOT_FOUND>");

        if (!currentBuckCoreKey.isPresent()
            || !currentBuckCoreKey.get().equals(ruleKeyConfiguration.getCoreKey())
            || (filesystem.exists(unconfiguredPaths.getGenDir(), LinkOption.NOFOLLOW_LINKS)
                && (filesystem.isSymLink(unconfiguredPaths.getGenDir())
                    ^ buckConfig.getBuckOutCompatLink()))) {
          // Migrate any version-dependent directories (which might be huge) to a trash directory
          // so we can delete it asynchronously after the command is done.
          moveToTrash(
              filesystem,
              console,
              buildId,
              filesystem.getBuckPaths().getAnnotationDir(),
              filesystem.getBuckPaths().getGenDir(),
              filesystem.getBuckPaths().getScratchDir(),
              filesystem.getBuckPaths().getResDir());
          filesystem.mkdirs(filesystem.getBuckPaths().getCurrentVersionFile().getParent());
          filesystem.writeContentsToPath(
              ruleKeyConfiguration.getCoreKey(), filesystem.getBuckPaths().getCurrentVersionFile());
        }
      } else {
        previousBuckCoreKey = "";
      }

      LOG.verbose("Buck core key from the previous Buck instance: %s", previousBuckCoreKey);

      ProcessExecutor processExecutor = new DefaultProcessExecutor(console);

      SandboxExecutionStrategyFactory sandboxExecutionStrategyFactory =
          new PlatformSandboxExecutionStrategyFactory();

      Clock clock;
      boolean enableThreadCpuTime =
          buckConfig.getBooleanValue("build", "enable_thread_cpu_time", true);
      if (BUCKD_LAUNCH_TIME_NANOS.isPresent()) {
        long nanosEpoch = Long.parseLong(BUCKD_LAUNCH_TIME_NANOS.get(), 10);
        LOG.verbose("Using nanos epoch: %d", nanosEpoch);
        clock = new NanosAdjustedClock(nanosEpoch, enableThreadCpuTime);
      } else {
        clock = new DefaultClock(enableThreadCpuTime);
      }

      ParserConfig parserConfig = buckConfig.getView(ParserConfig.class);
      Watchman watchman =
          buildWatchman(context, parserConfig, projectWatchList, clientEnvironment, console, clock);

      ImmutableList<ConfigurationRuleDescription<?>> knownConfigurationDescriptions =
          PluginBasedKnownConfigurationDescriptionsFactory.createFromPlugins(pluginManager);

      KnownRuleTypesProvider knownRuleTypesProvider =
          new KnownRuleTypesProvider(
              knownRuleTypesFactoryFactory.create(
                  processExecutor,
                  pluginManager,
                  sandboxExecutionStrategyFactory,
                  knownConfigurationDescriptions));

      ExecutableFinder executableFinder = new ExecutableFinder();

      ToolchainProviderFactory toolchainProviderFactory =
          new DefaultToolchainProviderFactory(
              pluginManager, clientEnvironment, processExecutor, executableFinder);

      DefaultCellPathResolver rootCellCellPathResolver =
          DefaultCellPathResolver.of(filesystem.getRootPath(), buckConfig.getConfig());

      Cell rootCell =
          LocalCellProviderFactory.create(
                  filesystem,
                  buckConfig,
                  command.getConfigOverrides(rootCellMapping),
                  rootCellCellPathResolver.getPathMapping(),
                  rootCellCellPathResolver,
                  moduleManager,
                  toolchainProviderFactory,
                  projectFilesystemFactory)
              .getCellByPath(filesystem.getRootPath());

      Optional<Daemon> daemon =
          context.isPresent() && (watchman != WatchmanFactory.NULL_WATCHMAN)
              ? Optional.of(
                  daemonLifecycleManager.getDaemon(
                      rootCell, knownRuleTypesProvider, watchman, console, clock))
              : Optional.empty();

      if (!daemon.isPresent()) {
        // Clean up the trash on a background thread if this was a
        // non-buckd read-write command. (We don't bother waiting
        // for it to complete; the thread is a daemon thread which
        // will just be terminated at shutdown time.)
        TRASH_CLEANER.startCleaningDirectory(filesystem.getBuckPaths().getTrashDir());
      }

      BackgroundTaskManager bgTaskManager;
      boolean blocking = rootCell.getBuckConfig().getFlushEventsBeforeExit();
      if (!blocking && !daemon.isPresent()) {
        LOG.warn(
            "Manager cannot be async (as currently set in config) when not on daemon. Initializing blocking manager.");
      }
      bgTaskManager =
          daemon.map((d) -> d.getBgTaskManager()).orElse(new AsyncBackgroundTaskManager(true));
      TaskManagerScope managerScope = bgTaskManager.getNewScope(buildId);

      ImmutableList<BuckEventListener> eventListeners = ImmutableList.of();

      ImmutableList.Builder<ProjectFileHashCache> allCaches = ImmutableList.builder();

      // Build up the hash cache, which is a collection of the stateful cell cache and some
      // per-run caches.
      //
      // TODO(coneko, ruibm, agallagher): Determine whether we can use the existing filesystem
      // object that is in scope instead of creating a new rootCellProjectFilesystem. The primary
      // difference appears to be that filesystem is created with a Config that is used to produce
      // ImmutableSet<PathOrGlobMatcher> and BuckPaths for the ProjectFilesystem, whereas this one
      // uses the defaults.
      ProjectFilesystem rootCellProjectFilesystem =
          projectFilesystemFactory.createOrThrow(rootCell.getFilesystem().getRootPath());
      if (daemon.isPresent()) {
        allCaches.addAll(getFileHashCachesFromDaemon(daemon.get()));
      } else {
        rootCell
            .getAllCells()
            .stream()
            .map(
                cell ->
                    DefaultFileHashCache.createDefaultFileHashCache(
                        cell.getFilesystem(), rootCell.getBuckConfig().getFileHashCacheMode()))
            .forEach(allCaches::add);
        // The Daemon caches a buck-out filehashcache for the root cell, so the non-daemon case
        // needs to create that itself.
        allCaches.add(
            DefaultFileHashCache.createBuckOutFileHashCache(
                rootCell.getFilesystem(), rootCell.getBuckConfig().getFileHashCacheMode()));
      }

      rootCell
          .getAllCells()
          .forEach(
              cell -> {
                if (!cell.equals(rootCell)) {
                  allCaches.add(
                      DefaultFileHashCache.createBuckOutFileHashCache(
                          cell.getFilesystem(), rootCell.getBuckConfig().getFileHashCacheMode()));
                }
              });

      // A cache which caches hashes of cell-relative paths which may have been ignore by
      // the main cell cache, and only serves to prevent rehashing the same file multiple
      // times in a single run.
      allCaches.add(
          DefaultFileHashCache.createDefaultFileHashCache(
              rootCellProjectFilesystem, rootCell.getBuckConfig().getFileHashCacheMode()));
      allCaches.addAll(
          DefaultFileHashCache.createOsRootDirectoriesCaches(
              projectFilesystemFactory, rootCell.getBuckConfig().getFileHashCacheMode()));

      StackedFileHashCache fileHashCache = new StackedFileHashCache(allCaches.build());

      Optional<WebServer> webServer = daemon.flatMap(Daemon::getWebServer);
      Optional<ConcurrentMap<String, WorkerProcessPool>> persistentWorkerPools =
          daemon.map(Daemon::getPersistentWorkerPools);

      TestConfig testConfig = new TestConfig(buckConfig);
      ArtifactCacheBuckConfig cacheBuckConfig = new ArtifactCacheBuckConfig(buckConfig);

      SuperConsoleConfig superConsoleConfig = new SuperConsoleConfig(buckConfig);

      // Eventually, we'll want to get allow websocket and/or nailgun clients to specify locale
      // when connecting. For now, we'll use the default from the server environment.
      Locale locale = Locale.getDefault();

      InvocationInfo invocationInfo =
          InvocationInfo.of(
              buildId,
              superConsoleConfig.isEnabled(console, Platform.detect()),
              daemon.isPresent(),
              command.getSubCommandNameForLogging(),
              args,
              unexpandedCommandLineArgs,
              filesystem.getBuckPaths().getLogDir());

      RemoteExecutionConfig remoteExecutionConfig = buckConfig.getView(RemoteExecutionConfig.class);
      Optional<RemoteExecutionEventListener> remoteExecutionListener =
          remoteExecutionConfig.isSuperConsoleEnabled()
              ? Optional.of(new RemoteExecutionEventListener())
              : Optional.empty();

      try (GlobalStateManager.LoggerIsMappedToThreadScope loggerThreadMappingScope =
              GlobalStateManager.singleton()
                  .setupLoggers(invocationInfo, console.getStdErr(), stdErr, verbosity);
          DefaultBuckEventBus buildEventBus = new DefaultBuckEventBus(clock, buildId);
          ) {

        CommonThreadFactoryState commonThreadFactoryState =
            GlobalStateManager.singleton().getThreadToCommandRegister();

        try (ThrowingCloseableWrapper<ExecutorService, InterruptedException> diskIoExecutorService =
                getExecutorWrapper(
                    MostExecutors.newSingleThreadExecutor("Disk I/O"),
                    "Disk IO",
                    DISK_IO_STATS_TIMEOUT_SECONDS);
            ThrowingCloseableWrapper<ListeningExecutorService, InterruptedException>
                httpWriteExecutorService =
                    getExecutorWrapper(
                        getHttpWriteExecutorService(cacheBuckConfig, isUsingDistributedBuild),
                        "HTTP Write",
                        cacheBuckConfig.getHttpWriterShutdownTimeout());
            ThrowingCloseableWrapper<ListeningExecutorService, InterruptedException>
                stampedeSyncBuildHttpFetchExecutorService =
                    getExecutorWrapper(
                        getHttpFetchExecutorService(
                            "heavy", cacheBuckConfig.getDownloadHeavyBuildHttpFetchConcurrency()),
                        "Download Heavy Build HTTP Read",
                        cacheBuckConfig.getHttpWriterShutdownTimeout());
            ThrowingCloseableWrapper<ListeningExecutorService, InterruptedException>
                httpFetchExecutorService =
                    getExecutorWrapper(
                        getHttpFetchExecutorService(
                            "standard", cacheBuckConfig.getHttpFetchConcurrency()),
                        "HTTP Read",
                        cacheBuckConfig.getHttpWriterShutdownTimeout());
            ThrowingCloseableWrapper<ScheduledExecutorService, InterruptedException>
                counterAggregatorExecutor =
                    getExecutorWrapper(
                        Executors.newSingleThreadScheduledExecutor(
                            new CommandThreadFactory(
                                "CounterAggregatorThread", commonThreadFactoryState)),
                        "CounterAggregatorExecutor",
                        COUNTER_AGGREGATOR_SERVICE_TIMEOUT_SECONDS);
            ThrowingCloseableWrapper<ScheduledExecutorService, InterruptedException>
                scheduledExecutorPool =
                    getExecutorWrapper(
                        Executors.newScheduledThreadPool(
                            buckConfig.getNumThreadsForSchedulerPool(),
                            new CommandThreadFactory(
                                getClass().getName() + "SchedulerThreadPool",
                                commonThreadFactoryState)),
                        "ScheduledExecutorService",
                        EXECUTOR_SERVICES_TIMEOUT_SECONDS);
            // Create a cached thread pool for cpu intensive tasks
            ThrowingCloseableWrapper<ListeningExecutorService, InterruptedException>
                cpuExecutorService =
                    getExecutorWrapper(
                        listeningDecorator(Executors.newCachedThreadPool()),
                        ExecutorPool.CPU.toString(),
                        EXECUTOR_SERVICES_TIMEOUT_SECONDS);
            // Create a thread pool for network I/O tasks
            ThrowingCloseableWrapper<ListeningExecutorService, InterruptedException>
                networkExecutorService =
                    getExecutorWrapper(
                        newDirectExecutorService(),
                        ExecutorPool.NETWORK.toString(),
                        EXECUTOR_SERVICES_TIMEOUT_SECONDS);
            ThrowingCloseableWrapper<ListeningExecutorService, InterruptedException>
                projectExecutorService =
                    getExecutorWrapper(
                        listeningDecorator(
                            MostExecutors.newMultiThreadExecutor(
                                "Project", buckConfig.getNumThreads())),
                        ExecutorPool.PROJECT.toString(),
                        EXECUTOR_SERVICES_TIMEOUT_SECONDS);
            BuildInfoStoreManager storeManager = new BuildInfoStoreManager();
            AbstractConsoleEventBusListener consoleListener =
                createConsoleEventListener(
                    clock,
                    superConsoleConfig,
                    console,
                    testConfig.getResultSummaryVerbosity(),
                    executionEnvironment,
                    locale,
                    filesystem.getBuckPaths().getLogDir().resolve("test.log"),
                    buildId,
                    buckConfig.isLogBuildIdToConsoleEnabled(),
                    buckConfig.getBuildDetailsTemplate(),
                    createAdditionalConsoleLinesProviders(
                        remoteExecutionListener, remoteExecutionConfig));
            // This makes calls to LOG.error(...) post to the EventBus, instead of writing to
            // stderr.
            Closeable logErrorToEventBus =
                loggerThreadMappingScope.setWriter(createWriterForConsole(consoleListener));
            Scope ddmLibLogRedirector = DdmLibLogRedirector.redirectDdmLogger(buildEventBus);

            // NOTE: This will only run during the lifetime of the process and will flush on close.
            CounterRegistry counterRegistry =
                new CounterRegistryImpl(
                    counterAggregatorExecutor.get(),
                    buildEventBus,
                    buckConfig.getCountersFirstFlushIntervalMillis(),
                    buckConfig.getCountersFlushIntervalMillis());
            PerfStatsTracking perfStatsTracking =
                new PerfStatsTracking(buildEventBus, invocationInfo);
            ProcessTracker processTracker =
                buckConfig.isProcessTrackerEnabled() && platform != Platform.WINDOWS
                    ? new ProcessTracker(
                        buildEventBus,
                        invocationInfo,
                        daemon.isPresent(),
                        buckConfig.isProcessTrackerDeepEnabled())
                    : null;
            ArtifactCaches artifactCacheFactory =
                new ArtifactCaches(
                    cacheBuckConfig,
                    buildEventBus,
                    filesystem,
                    executionEnvironment.getWifiSsid(),
                    httpWriteExecutorService.get(),
                    httpFetchExecutorService.get(),
                    stampedeSyncBuildHttpFetchExecutorService.get(),
                    managerScope);

            // Once command completes it should be safe to not wait for executors and other stateful
            // objects to terminate and release semaphore right away. It will help to retry
            // command faster if user terminated with Ctrl+C.
            // Ideally, we should come up with a better lifecycle management strategy for the
            // semaphore object
            CloseableWrapper<Optional<CloseableWrapper<Semaphore>>> semaphoreCloser =
                CloseableWrapper.of(
                    Optional.ofNullable(semaphore),
                    s -> {
                      if (s.isPresent()) {
                        s.get().close();
                      }
                    });

            // This will get executed first once it gets out of try block and just wait for
            // event bus to dispatch all pending events before we proceed to termination
            // procedures
            CloseableWrapper<BuckEventBus> waitEvents = getWaitEventsWrapper(buildEventBus)) {

          LOG.debug(invocationInfo.toLogLine());

          buildEventBus.register(HANG_MONITOR.getHangMonitor());

          ImmutableMap<ExecutorPool, ListeningExecutorService> executors =
              ImmutableMap.of(
                  ExecutorPool.CPU,
                  cpuExecutorService.get(),
                  ExecutorPool.NETWORK,
                  networkExecutorService.get(),
                  ExecutorPool.PROJECT,
                  projectExecutorService.get());

          // No need to kick off ProgressEstimator for commands that
          // don't build anything -- it has overhead and doesn't seem
          // to work for (e.g.) query anyway. ProgressEstimator has
          // special support for project so we have to include it
          // there too.
          if (consoleListener.displaysEstimatedProgress()
              && (command.performsBuild() || command.subcommand instanceof ProjectCommand)) {
            ProgressEstimator progressEstimator =
                new ProgressEstimator(
                    filesystem
                        .resolve(filesystem.getBuckPaths().getBuckOut())
                        .resolve(ProgressEstimator.PROGRESS_ESTIMATIONS_JSON),
                    buildEventBus);
            consoleListener.setProgressEstimator(progressEstimator);
          }

          BuildEnvironmentDescription buildEnvironmentDescription =
              getBuildEnvironmentDescription(
                  executionEnvironment,
                  buckConfig);

          Iterable<BuckEventListener> commandEventListeners =
              command.getSubcommand().isPresent()
                  ? command
                      .getSubcommand()
                      .get()
                      .getEventListeners(executors, scheduledExecutorPool.get())
                  : ImmutableList.of();

          eventListeners =
              addEventListeners(
                  buildEventBus,
                  daemon.map(d -> d.getFileEventBus()),
                  rootCell.getFilesystem(),
                  invocationInfo,
                  rootCell.getBuckConfig(),
                  webServer,
                  clock,
                  consoleListener,
                  counterRegistry,
                  commandEventListeners,
                  managerScope,
                  remoteExecutionListener);

          if (buckConfig.isBuckConfigLocalWarningEnabled() && !console.getVerbosity().isSilent()) {
            ImmutableList<Path> localConfigFiles =
                rootCell
                    .getAllCells()
                    .stream()
                    .map(
                        cell ->
                            cell.getRoot().resolve(Configs.DEFAULT_BUCK_CONFIG_OVERRIDE_FILE_NAME))
                    .filter(path -> Files.isRegularFile(path))
                    .collect(ImmutableList.toImmutableList());
            if (localConfigFiles.size() > 0) {
              String message =
                  localConfigFiles.size() == 1
                      ? "Using local configuration:"
                      : "Using local configurations:";
              buildEventBus.post(ConsoleEvent.warning(message));
              for (Path localConfigFile : localConfigFiles) {
                buildEventBus.post(ConsoleEvent.warning(String.format("- %s", localConfigFile)));
              }
            }
          }

          if (commandMode == CommandMode.RELEASE && buckConfig.isPublicAnnouncementsEnabled()) {
            PublicAnnouncementManager announcementManager =
                new PublicAnnouncementManager(
                    clock,
                    buildEventBus,
                    consoleListener,
                    buckConfig.getRepository().orElse("unknown"),
                    new RemoteLogBuckConfig(buckConfig),
                    executors.get(ExecutorPool.CPU));
            announcementManager.getAndPostAnnouncements();
          }

          // This needs to be after the registration of the event listener so they can pick it up.
          if (watchmanFreshInstanceAction == WatchmanWatcher.FreshInstanceAction.NONE) {
            LOG.debug("new Buck daemon");
            buildEventBus.post(DaemonEvent.newDaemonInstance());
          }


          VersionControlBuckConfig vcBuckConfig = new VersionControlBuckConfig(buckConfig);
          VersionControlStatsGenerator vcStatsGenerator =
              new VersionControlStatsGenerator(
                  new DelegatingVersionControlCmdLineInterface(
                      rootCell.getFilesystem().getRootPath(),
                      new PrintStreamProcessExecutorFactory(),
                      vcBuckConfig.getHgCmd(),
                      buckConfig.getEnvironment()),
                  vcBuckConfig.getPregeneratedVersionControlStats());
          if (command.subcommand instanceof AbstractCommand
              && !(command.subcommand instanceof DistBuildCommand)) {
            AbstractCommand subcommand = (AbstractCommand) command.subcommand;
            if (!commandMode.equals(CommandMode.TEST)) {
              vcStatsGenerator.generateStatsAsync(
                  subcommand.isSourceControlStatsGatheringEnabled()
                      || vcBuckConfig.shouldGenerateStatistics(),
                  diskIoExecutorService.get(),
                  buildEventBus);
            }
          }
          NetworkInfo.generateActiveNetworkAsync(diskIoExecutorService.get(), buildEventBus);

          ImmutableList<String> remainingArgs =
              args.isEmpty() ? ImmutableList.of() : args.subList(1, args.size());

          CommandEvent.Started startedEvent =
              CommandEvent.started(
                  command.getDeclaredSubCommandName(),
                  remainingArgs,
                  daemon.isPresent()
                      ? OptionalLong.of(daemon.get().getUptime())
                      : OptionalLong.empty(),
                  getBuckPID());
          buildEventBus.post(startedEvent);

          CloseableMemoizedSupplier<ForkJoinPool> forkJoinPoolSupplier =
              getForkJoinPoolSupplier(buckConfig);

          ParserAndCaches parserAndCaches =
              getParserAndCaches(
                  context,
                  watchmanFreshInstanceAction,
                  filesystem,
                  buckConfig,
                  watchman,
                  knownRuleTypesProvider,
                  rootCell,
                  command::getTargetPlatforms,
                  daemon,
                  buildEventBus,
                  forkJoinPoolSupplier,
                  ruleKeyConfiguration,
                  executableFinder);

          // Because the Parser is potentially constructed before the CounterRegistry,
          // we need to manually register its counters after it's created.
          //
          // The counters will be unregistered once the counter registry is closed.
          counterRegistry.registerCounters(
              parserAndCaches.getParser().getPermState().getCounters());

          Optional<ProcessManager> processManager;
          if (platform == Platform.WINDOWS) {
            processManager = Optional.empty();
          } else {
            processManager = Optional.of(new PkillProcessManager(processExecutor));
          }

          // At this point, we have parsed options but haven't started
          // running the command yet.  This is a good opportunity to
          // augment the event bus with our serialize-to-file
          // event-listener.
          if (command.subcommand instanceof AbstractCommand) {
            AbstractCommand subcommand = (AbstractCommand) command.subcommand;
            Optional<Path> eventsOutputPath = subcommand.getEventsOutputPath();
            if (eventsOutputPath.isPresent()) {
              BuckEventListener listener =
                  new FileSerializationEventBusListener(eventsOutputPath.get());
              buildEventBus.register(listener);
            }
          }

          buildEventBus.post(
              new BuckInitializationDurationEvent(
                  TimeUnit.NANOSECONDS.toMillis(System.nanoTime() - initTimestamp)));

          try {
            exitCode =
                command.run(
                    CommandRunnerParams.of(
                        console,
                        stdIn,
                        rootCell,
                        watchman,
                        parserAndCaches.getVersionedTargetGraphCache(),
                        artifactCacheFactory,
                        parserAndCaches.getTypeCoercerFactory(),
                        parserAndCaches.getParser(),
                        buildEventBus,
                        platform,
                        clientEnvironment,
                        rootCell
                            .getBuckConfig()
                            .getView(JavaBuckConfig.class)
                            .createDefaultJavaPackageFinder(),
                        clock,
                        vcStatsGenerator,
                        processManager,
                        webServer,
                        persistentWorkerPools,
                        buckConfig,
                        fileHashCache,
                        executors,
                        scheduledExecutorPool.get(),
                        buildEnvironmentDescription,
                        parserAndCaches.getActionGraphProvider(),
                        knownRuleTypesProvider,
                        storeManager,
                        Optional.of(invocationInfo),
                        parserAndCaches.getDefaultRuleKeyFactoryCacheRecycler(),
                        projectFilesystemFactory,
                        ruleKeyConfiguration,
                        processExecutor,
                        executableFinder,
                        pluginManager,
                        moduleManager,
                        forkJoinPoolSupplier));
          } catch (InterruptedException | ClosedByInterruptException e) {
            buildEventBus.post(CommandEvent.interrupted(startedEvent, ExitCode.SIGNAL_INTERRUPT));
            throw e;
          }
          buildEventBus.post(
              new CacheStatsEvent(
                  "versioned_target_graph_cache",
                  parserAndCaches.getVersionedTargetGraphCache().getCacheStats()));
          buildEventBus.post(CommandEvent.finished(startedEvent, exitCode));
        } finally {
          // signal nailgun that we are not interested in client disconnect events anymore
          context.ifPresent(c -> c.removeAllClientListeners());

          if (daemon.isPresent()) {
            // Clean up the trash in the background if this was a buckd
            // read-write command. (We don't bother waiting for it to
            // complete; the cleaner will ensure subsequent cleans are
            // serialized with this one.)
            TRASH_CLEANER.startCleaningDirectory(filesystem.getBuckPaths().getTrashDir());
          }

          // Exit Nailgun earlier if command succeeded to now block the client while performing
          // telemetry upload in background
          // For failures, always do it synchronously because exitCode in fact may be overridden up
          // the stack
          // TODO(buck_team): refactor this as in case of exception exitCode is reported incorrectly
          // to the CommandEvent listener
          if (exitCode == ExitCode.SUCCESS
              && context.isPresent()
              && !rootCell.getBuckConfig().getFlushEventsBeforeExit()) {
            context.get().in.close(); // Avoid client exit triggering client disconnection handling.
            context.get().exit(exitCode.getCode());
          }

          // TODO(buck_team): refactor eventListeners for RAII
          flushAndCloseEventListeners(console, eventListeners);

          managerScope.close();
        }
      }
    }
    return exitCode;
  }

  private ImmutableList<AdditionalConsoleLineProvider> createAdditionalConsoleLinesProviders(
      Optional<RemoteExecutionEventListener> remoteExecutionListener,
      RemoteExecutionConfig remoteExecutionConfig) {
    if (!remoteExecutionListener.isPresent() || !remoteExecutionConfig.isSuperConsoleEnabled()) {
      ImmutableList.of();
    }

    return ImmutableList.of(
        new RemoteExecutionConsoleLineProvider(
            remoteExecutionConfig.isSuperConsoleEnabledForCasStats(),
            remoteExecutionConfig.isSuperConsoleEnabledForCasStats(),
            remoteExecutionListener.get()));
  }

  /** Struct for the multiple values returned by {@link #getParserAndCaches}. */
  @Value.Immutable(copy = false, builder = false)
  @BuckStyleTuple
  abstract static class AbstractParserAndCaches {
    public abstract Parser getParser();

    public abstract TypeCoercerFactory getTypeCoercerFactory();

    public abstract InstrumentedVersionedTargetGraphCache getVersionedTargetGraphCache();

    public abstract ActionGraphProvider getActionGraphProvider();

    public abstract Optional<RuleKeyCacheRecycler<RuleKey>> getDefaultRuleKeyFactoryCacheRecycler();
  }

  private static ParserAndCaches getParserAndCaches(
      Optional<NGContext> context,
      FreshInstanceAction watchmanFreshInstanceAction,
      ProjectFilesystem filesystem,
      BuckConfig buckConfig,
      Watchman watchman,
      KnownRuleTypesProvider knownRuleTypesProvider,
      Cell rootCell,
      Supplier<ImmutableList<String>> targetPlatforms,
      Optional<Daemon> daemonOptional,
      BuckEventBus buildEventBus,
      CloseableMemoizedSupplier<ForkJoinPool> forkJoinPoolSupplier,
      RuleKeyConfiguration ruleKeyConfiguration,
      ExecutableFinder executableFinder)
      throws IOException, InterruptedException {
    WatchmanWatcher watchmanWatcher = null;
    if (daemonOptional.isPresent() && watchman.getTransportPath().isPresent()) {
      Daemon daemon = daemonOptional.get();
      try {
        watchmanWatcher =
            new WatchmanWatcher(
                watchman,
                daemon.getFileEventBus(),
                ImmutableSet.<PathOrGlobMatcher>builder()
                    .addAll(filesystem.getIgnorePaths())
                    .addAll(DEFAULT_IGNORE_GLOBS)
                    .build(),
                daemon.getWatchmanCursor(),
                buckConfig.getNumThreads());
      } catch (WatchmanWatcherException e) {
        buildEventBus.post(
            ConsoleEvent.warning(
                "Watchman threw an exception while parsing file changes.\n%s", e.getMessage()));
      }
    }

    ParserConfig parserConfig = rootCell.getBuckConfig().getView(ParserConfig.class);
    if (parserConfig.shouldIgnoreEnvironmentVariablesChanges()
        && parserConfig.isParserCacheMutationWarningEnabled()) {
      buildEventBus.post(
          ConsoleEvent.warning(
              "WARNING: Environment variable changes won't discard the parser state."));
    }

    // Create or get Parser and invalidate cached command parameters.
    ParserAndCaches parserAndCaches;
    if (watchmanWatcher != null) {
      // Note that watchmanWatcher is non-null only when daemon.isPresent().
      Daemon daemon = daemonOptional.get();
      registerClientDisconnectedListener(context.get(), daemon);
      daemon.watchFileSystem(buildEventBus, watchmanWatcher, watchmanFreshInstanceAction);
      Optional<RuleKeyCacheRecycler<RuleKey>> defaultRuleKeyFactoryCacheRecycler;
      if (buckConfig.getRuleKeyCaching()) {
        LOG.debug("Using rule key calculation caching");
        defaultRuleKeyFactoryCacheRecycler =
            Optional.of(daemon.getDefaultRuleKeyFactoryCacheRecycler());
      } else {
        defaultRuleKeyFactoryCacheRecycler = Optional.empty();
      }
      TypeCoercerFactory typeCoercerFactory = daemon.getTypeCoercerFactory();
      Parser parser =
          new DefaultParser(
              daemon.getDaemonicParserState(),
              new PerBuildStateFactory(
                  typeCoercerFactory,
                  new ConstructorArgMarshaller(typeCoercerFactory),
                  knownRuleTypesProvider,
                  new ParserPythonInterpreterProvider(parserConfig, executableFinder),
                  watchman,
                  buildEventBus),
              new TargetSpecResolver(),
              watchman,
              buildEventBus,
              targetPlatforms);
      daemon.getFileEventBus().register(daemon.getDaemonicParserState());

      parserAndCaches =
          ParserAndCaches.of(
              parser,
              daemon.getTypeCoercerFactory(),
              new InstrumentedVersionedTargetGraphCache(
                  daemon.getVersionedTargetGraphCache(), new InstrumentingCacheStatsTracker()),
              new ActionGraphProvider(
                  buildEventBus,
                  ActionGraphFactory.create(
                      buildEventBus, rootCell.getCellProvider(), forkJoinPoolSupplier, buckConfig),
                  daemon.getActionGraphCache(),
                  ruleKeyConfiguration,
                  buckConfig),
              defaultRuleKeyFactoryCacheRecycler);
    } else {
      TypeCoercerFactory typeCoercerFactory = new DefaultTypeCoercerFactory();
      parserAndCaches =
          ParserAndCaches.of(
              new DefaultParser(
                  new DaemonicParserState(
                      typeCoercerFactory,
                      parserConfig.getNumParsingThreads(),
                      parserConfig.shouldIgnoreEnvironmentVariablesChanges()),
                  new PerBuildStateFactory(
                      typeCoercerFactory,
                      new ConstructorArgMarshaller(typeCoercerFactory),
                      knownRuleTypesProvider,
                      new ParserPythonInterpreterProvider(parserConfig, executableFinder),
                      watchman,
                      buildEventBus),
                  new TargetSpecResolver(),
                  watchman,
                  buildEventBus,
                  targetPlatforms),
              typeCoercerFactory,
              new InstrumentedVersionedTargetGraphCache(
                  new VersionedTargetGraphCache(), new InstrumentingCacheStatsTracker()),
              new ActionGraphProvider(
                  buildEventBus,
                  ActionGraphFactory.create(
                      buildEventBus, rootCell.getCellProvider(), forkJoinPoolSupplier, buckConfig),
                  new ActionGraphCache(buckConfig.getMaxActionGraphCacheEntries()),
                  ruleKeyConfiguration,
                  buckConfig),
              /* defaultRuleKeyFactoryCacheRecycler */ Optional.empty());
    }
    return parserAndCaches;
  }

  private static void registerClientDisconnectedListener(NGContext context, Daemon daemon) {
    Thread mainThread = Thread.currentThread();
    context.addClientListener(
        reason -> {
          LOG.info("Nailgun client disconnected with " + reason);
          if (Main.isSessionLeader && Main.commandSemaphoreNgClient.orElse(null) == context) {
            // Process no longer wants work done on its behalf.
            LOG.debug("Killing background processes on client disconnect");
            BgProcessKiller.interruptBgProcesses();
          }

          if (reason != NGClientDisconnectReason.SESSION_SHUTDOWN) {
            LOG.debug("Killing all Buck jobs on client disconnect by interrupting the main thread");
            // signal daemon to complete required tasks and interrupt main thread
            // this will hopefully trigger InterruptedException and program shutdown
            daemon.interruptOnClientExit(mainThread);
          }
        });
  }

  private Console makeCustomConsole(
      Optional<NGContext> context, Verbosity verbosity, BuckConfig buckConfig) {
    Optional<String> color;
    if (context.isPresent() && (context.get().getEnv() != null)) {
      String colorString = context.get().getEnv().getProperty(BUCKD_COLOR_DEFAULT_ENV_VAR);
      color = Optional.ofNullable(colorString);
    } else {
      color = Optional.empty();
    }
    return new Console(
        verbosity, stdOut, stdErr, buckConfig.getView(CliConfig.class).createAnsi(color));
  }

  private void flushAndCloseEventListeners(
      Console console, ImmutableList<BuckEventListener> eventListeners) throws IOException {
    for (BuckEventListener eventListener : eventListeners) {
      try {
        eventListener.close();
      } catch (RuntimeException e) {
        PrintStream stdErr = console.getStdErr();
        stdErr.println("Ignoring non-fatal error!  The stack trace is below:");
        e.printStackTrace(stdErr);
      }
    }
  }

  private static void moveToTrash(
      ProjectFilesystem filesystem, Console console, BuildId buildId, Path... pathsToMove)
      throws IOException {
    Path trashPath = filesystem.getBuckPaths().getTrashDir().resolve(buildId.toString());
    filesystem.mkdirs(trashPath);
    for (Path pathToMove : pathsToMove) {
      try {
        // Technically this might throw AtomicMoveNotSupportedException,
        // but we're moving a path within buck-out, so we don't expect this
        // to throw.
        //
        // If it does throw, we'll complain loudly and synchronously delete
        // the file instead.
        filesystem.move(
            pathToMove,
            trashPath.resolve(pathToMove.getFileName()),
            StandardCopyOption.ATOMIC_MOVE);
      } catch (NoSuchFileException e) {
        LOG.verbose(e, "Ignoring missing path %s", pathToMove);
      } catch (AtomicMoveNotSupportedException e) {
        console
            .getStdErr()
            .format("Atomic moves not supported, falling back to synchronous delete: %s", e);
        MostFiles.deleteRecursivelyIfExists(pathToMove);
      }
    }
  }

  private static final Watchman buildWatchman(
      Optional<NGContext> context,
      ParserConfig parserConfig,
      ImmutableSet<Path> projectWatchList,
      ImmutableMap<String, String> clientEnvironment,
      Console console,
      Clock clock)
      throws InterruptedException {
    Watchman watchman;
    if (context.isPresent() || parserConfig.getGlobHandler() == ParserConfig.GlobHandler.WATCHMAN) {
      WatchmanFactory watchmanFactory = new WatchmanFactory();
      watchman =
          watchmanFactory.build(
              projectWatchList,
              clientEnvironment,
              console,
              clock,
              parserConfig.getWatchmanQueryTimeoutMs());

      LOG.debug(
          "Watchman capabilities: %s Project watches: %s Glob handler config: %s "
              + "Query timeout ms config: %s",
          watchman.getCapabilities(),
          watchman.getProjectWatches(),
          parserConfig.getGlobHandler(),
          parserConfig.getWatchmanQueryTimeoutMs());

    } else {
      watchman = WatchmanFactory.NULL_WATCHMAN;
      LOG.debug(
          "Not using Watchman, context present: %s, glob handler: %s",
          context.isPresent(), parserConfig.getGlobHandler());
    }
    return watchman;
  }

  /**
   * RAII wrapper which does not really close any object but waits for all events in given event bus
   * to complete. We want to have it this way to safely start deinitializing event listeners
   */
  private static CloseableWrapper<BuckEventBus> getWaitEventsWrapper(BuckEventBus buildEventBus) {
    return CloseableWrapper.of(
        buildEventBus,
        eventBus -> {
          // wait for event bus to process all pending events
          if (!eventBus.waitEvents(EVENT_BUS_TIMEOUT_SECONDS * 1000)) {
            LOG.warn(
                "Event bus did not complete all events within timeout; event listener's data"
                    + "may be incorrect");
          }
        });
  }

  private static <T extends ExecutorService>
      ThrowingCloseableWrapper<T, InterruptedException> getExecutorWrapper(
          T executor, String executorName, long closeTimeoutSeconds) {
    return ThrowingCloseableWrapper.of(
        executor,
        service -> {
          executor.shutdown();
          LOG.info(
              "Awaiting termination of %s executor service. Waiting for all jobs to complete, "
                  + "or up to maximum of %s seconds...",
              executorName, closeTimeoutSeconds);
          executor.awaitTermination(closeTimeoutSeconds, TimeUnit.SECONDS);
          if (!executor.isTerminated()) {
            LOG.warn(
                "%s executor service is still running after shutdown request and "
                    + "%s second timeout. Shutting down forcefully..",
                executorName, closeTimeoutSeconds);
            executor.shutdownNow();
          } else {
            LOG.info("Successfully terminated %s executor service.", executorName);
          }
        });
  }

  private static ListeningExecutorService getHttpWriteExecutorService(
      ArtifactCacheBuckConfig buckConfig, boolean isUsingDistributedBuild) {
    if (isUsingDistributedBuild || buckConfig.hasAtLeastOneWriteableRemoteCache()) {
      // Distributed builds need to upload from the local cache to the remote cache.
      ExecutorService executorService =
          MostExecutors.newMultiThreadExecutor(
              "HTTP Write", buckConfig.getHttpMaxConcurrentWrites());
      return listeningDecorator(executorService);
    } else {
      return newDirectExecutorService();
    }
  }

  private static ListeningExecutorService getHttpFetchExecutorService(
      String prefix, int fetchConcurrency) {
    return listeningDecorator(
        MostExecutors.newMultiThreadExecutor(
            new ThreadFactoryBuilder().setNameFormat(prefix + "-cache-fetch-%d").build(),
            fetchConcurrency));
  }

  private static ConsoleHandlerState.Writer createWriterForConsole(
      AbstractConsoleEventBusListener console) {
    return new ConsoleHandlerState.Writer() {
      @Override
      public void write(String line) {
        console.printSevereWarningDirectly(line);
      }

      @Override
      public void flush() {
        // Intentional no-op.
      }

      @Override
      public void close() {
        // Intentional no-op.
      }
    };
  }

  /**
   * @return the client environment, which is either the process environment or the environment sent
   *     to the daemon by the Nailgun client. This method should always be used in preference to
   *     System.getenv() and should be the only call to System.getenv() within the Buck codebase to
   *     ensure that the use of the Buck daemon is transparent. This also scrubs NG environment
   *     variables if no context is actually present.
   */
  @SuppressWarnings({"unchecked", "rawtypes"}) // Safe as Property is a Map<String, String>.
  private static ImmutableMap<String, String> getClientEnvironment(Optional<NGContext> context) {
    if (context.isPresent()) {
      return ImmutableMap.<String, String>copyOf((Map) context.get().getEnv());
    } else {
      ImmutableMap.Builder<String, String> builder =
          ImmutableMap.builderWithExpectedSize(System.getenv().size());
      System.getenv()
          .entrySet()
          .stream()
          .filter(
              e ->
                  !NAILGUN_STDOUT_ISTTY_ENV.equals(e.getKey())
                      && !NAILGUN_STDERR_ISTTY_ENV.equals(e.getKey()))
          .forEach(builder::put);
      return builder.build();
    }
  }

  private ImmutableList<ProjectFileHashCache> getFileHashCachesFromDaemon(Daemon daemon) {
    return daemon.getFileHashCaches();
  }

  private void loadListenersFromBuckConfig(
      ImmutableList.Builder<BuckEventListener> eventListeners,
      ProjectFilesystem projectFilesystem,
      BuckConfig config) {
    ImmutableSet<String> paths = config.getListenerJars();
    if (paths.isEmpty()) {
      return;
    }

    URL[] urlsArray = new URL[paths.size()];
    try {
      int i = 0;
      for (String path : paths) {
        String urlString = "file://" + projectFilesystem.resolve(Paths.get(path));
        urlsArray[i] = new URL(urlString);
        i++;
      }
    } catch (MalformedURLException e) {
      throw new HumanReadableException(e.getMessage());
    }

    // This ClassLoader is disconnected to allow searching the JARs (and just the JARs) for classes.
    ClassLoader isolatedClassLoader = URLClassLoader.newInstance(urlsArray, null);

    ImmutableSet<ClassPath.ClassInfo> classInfos;
    try {
      ClassPath classPath = ClassPath.from(isolatedClassLoader);
      classInfos = classPath.getTopLevelClasses();
    } catch (IOException e) {
      throw new HumanReadableException(e.getMessage());
    }

    // This ClassLoader will actually work, because it is joined to the parent ClassLoader.
    URLClassLoader workingClassLoader = URLClassLoader.newInstance(urlsArray);

    for (ClassPath.ClassInfo classInfo : classInfos) {
      String className = classInfo.getName();
      try {
        Class<?> aClass = Class.forName(className, true, workingClassLoader);
        if (BuckEventListener.class.isAssignableFrom(aClass)) {
          BuckEventListener listener = aClass.asSubclass(BuckEventListener.class).newInstance();
          eventListeners.add(listener);
        }
      } catch (ReflectiveOperationException e) {
        throw new HumanReadableException(
            "Error loading event listener class '%s': %s: %s",
            className, e.getClass(), e.getMessage());
      }
    }
  }

  /**
   * Try to acquire global semaphore if needed to do so. Attach closer to acquired semaphore in a
   * form of a wrapper object so it can be used with try-with-resources.
   *
   * @return Semaphore wrapper object if semaphore is acquired, null otherwise
   */
  private @Nullable CloseableWrapper<Semaphore> getSemaphoreWrapper(BuckCommand command) {
    // we can execute read-only commands (query, targets, etc) in parallel
    if (command.isReadOnly()) {
      // using nullable instead of Optional<> to use the object with try-with-resources
      return null;
    }

    if (!commandSemaphore.tryAcquire()) {
      return null;
    }

    commandSemaphoreNgClient = context;

    return CloseableWrapper.of(
        commandSemaphore,
        commandSemaphore -> {
          commandSemaphoreNgClient = Optional.empty();
          // TODO(buck_team): have background process killer have its own lifetime management
          BgProcessKiller.disarm();
          commandSemaphore.release();
        });
  }


  @SuppressWarnings("PMD.PrematureDeclaration")
  private ImmutableList<BuckEventListener> addEventListeners(
      BuckEventBus buckEventBus,
      Optional<EventBus> fileEventBus,
      ProjectFilesystem projectFilesystem,
      InvocationInfo invocationInfo,
      BuckConfig buckConfig,
      Optional<WebServer> webServer,
      Clock clock,
      AbstractConsoleEventBusListener consoleEventBusListener,
      CounterRegistry counterRegistry,
      Iterable<BuckEventListener> commandSpecificEventListeners,
      TaskManagerScope managerScope,
      Optional<RemoteExecutionEventListener> remoteExecutionListener) {
    ImmutableList.Builder<BuckEventListener> eventListenersBuilder =
        ImmutableList.<BuckEventListener>builder()
            .add(consoleEventBusListener)
            .add(new LoggingBuildListener());

    if (buckConfig.getBooleanValue("log", "jul_build_log", false)) {
      eventListenersBuilder.add(new JavaUtilsLoggingBuildListener(projectFilesystem));
    }

    ChromeTraceBuckConfig chromeTraceConfig = buckConfig.getView(ChromeTraceBuckConfig.class);
    if (chromeTraceConfig.isChromeTraceCreationEnabled()) {
      try {
        ChromeTraceBuildListener chromeTraceBuildListener =
            new ChromeTraceBuildListener(
                projectFilesystem, invocationInfo, clock, chromeTraceConfig, managerScope);
        eventListenersBuilder.add(chromeTraceBuildListener);
        fileEventBus.ifPresent(bus -> bus.register(chromeTraceBuildListener));
      } catch (IOException e) {
        LOG.error("Unable to create ChromeTrace listener!");
      }
    } else {
      LOG.warn("::: ChromeTrace listener disabled");
    }
    if (webServer.isPresent()) {
      eventListenersBuilder.add(webServer.get().createListener());
    }

    loadListenersFromBuckConfig(eventListenersBuilder, projectFilesystem, buckConfig);
    ArtifactCacheBuckConfig artifactCacheConfig = new ArtifactCacheBuckConfig(buckConfig);


    CommonThreadFactoryState commonThreadFactoryState =
        GlobalStateManager.singleton().getThreadToCommandRegister();

    eventListenersBuilder.add(
        new LogUploaderListener(
            chromeTraceConfig,
            invocationInfo.getLogFilePath(),
            invocationInfo.getLogDirectoryPath(),
            invocationInfo.getBuildId(),
            managerScope));
    if (buckConfig.isRuleKeyLoggerEnabled()) {
      eventListenersBuilder.add(
          new RuleKeyLoggerListener(
              projectFilesystem,
              invocationInfo,
              MostExecutors.newSingleThreadExecutor(
                  new CommandThreadFactory(getClass().getName(), commonThreadFactoryState)),
              managerScope));
    }

    eventListenersBuilder.add(
        new RuleKeyDiagnosticsListener(
            projectFilesystem,
            invocationInfo,
            MostExecutors.newSingleThreadExecutor(
                new CommandThreadFactory(getClass().getName(), commonThreadFactoryState)),
            managerScope));

    if (buckConfig.isMachineReadableLoggerEnabled()) {
      try {
        eventListenersBuilder.add(
            new MachineReadableLoggerListener(
                invocationInfo,
                projectFilesystem,
                MostExecutors.newSingleThreadExecutor(
                    new CommandThreadFactory(getClass().getName(), commonThreadFactoryState)),
                artifactCacheConfig.getArtifactCacheModes(),
                managerScope));
      } catch (FileNotFoundException e) {
        LOG.warn("Unable to open stream for machine readable log file.");
      }
    }

    eventListenersBuilder.add(new ParserProfilerLoggerListener(invocationInfo, projectFilesystem));


    eventListenersBuilder.add(new LoadBalancerEventsListener(counterRegistry));
    eventListenersBuilder.add(new CacheRateStatsListener(buckEventBus));
    eventListenersBuilder.add(new WatchmanDiagnosticEventListener(buckEventBus));
    if (buckConfig.isCriticalPathAnalysisEnabled()) {
      eventListenersBuilder.add(
          new BuildTargetDurationListener(
              invocationInfo, projectFilesystem, buckConfig.getCriticalPathCount(), managerScope));
    }
    eventListenersBuilder.addAll(commandSpecificEventListeners);

    if (remoteExecutionListener.isPresent()) {
      eventListenersBuilder.add(remoteExecutionListener.get());
    }

    ImmutableList<BuckEventListener> eventListeners = eventListenersBuilder.build();
    eventListeners.forEach(buckEventBus::register);

    return eventListeners;
  }

  private BuildEnvironmentDescription getBuildEnvironmentDescription(
      ExecutionEnvironment executionEnvironment,
      BuckConfig buckConfig) {
    ImmutableMap.Builder<String, String> environmentExtraData = ImmutableMap.builder();

    return BuildEnvironmentDescription.of(
        executionEnvironment,
        new ArtifactCacheBuckConfig(buckConfig).getArtifactCacheModesRaw(),
        environmentExtraData.build());
  }

  private AbstractConsoleEventBusListener createConsoleEventListener(
      Clock clock,
      SuperConsoleConfig config,
      Console console,
      TestResultSummaryVerbosity testResultSummaryVerbosity,
      ExecutionEnvironment executionEnvironment,
      Locale locale,
      Path testLogPath,
      BuildId buildId,
      boolean printBuildId,
      Optional<String> buildDetailsTemplate,
      ImmutableList<AdditionalConsoleLineProvider> remoteExecutionConsoleLineProvider) {
    if (config.isEnabled(console, Platform.detect())) {
      SuperConsoleEventBusListener superConsole =
          new SuperConsoleEventBusListener(
              config,
              console,
              clock,
              testResultSummaryVerbosity,
              executionEnvironment,
              locale,
              testLogPath,
              TimeZone.getDefault(),
              buildId,
              printBuildId,
              buildDetailsTemplate,
              remoteExecutionConsoleLineProvider);
      superConsole.startRenderScheduler(
          SUPER_CONSOLE_REFRESH_RATE.toMillis(), TimeUnit.MILLISECONDS);
      return superConsole;
    }
    SimpleConsoleEventBusListener simpleConsole = new SimpleConsoleEventBusListener(
        console,
        clock,
        testResultSummaryVerbosity,
        config.getHideSucceededRulesInLogMode(),
        config.getNumberOfSlowRulesToShow(),
        config.shouldShowSlowRulesInConsole(),
        locale,
        testLogPath,
        executionEnvironment,
<<<<<<< HEAD
        buildId);
    simpleConsole.startRenderScheduler(
        SUPER_CONSOLE_REFRESH_RATE.toMillis(), TimeUnit.MILLISECONDS);
    return simpleConsole;
=======
        buildId,
        printBuildId,
        buildDetailsTemplate);
>>>>>>> 9918f375
  }

  /**
   * A helper method to retrieve the process ID of Buck. The return value from the JVM has to match
   * the following pattern: {PID}@{Hostname}. It it does not match the return value is 0.
   *
   * @return the PID or 0L.
   */
  private static long getBuckPID() {
    String pid = ManagementFactory.getRuntimeMXBean().getName();
    return (pid != null && pid.matches("^\\d+@.*$")) ? Long.parseLong(pid.split("@")[0]) : 0L;
  }

  private static BuildId getBuildId(Optional<NGContext> context) {
    String specifiedBuildId;
    if (context.isPresent()) {
      specifiedBuildId = context.get().getEnv().getProperty(BUCK_BUILD_ID_ENV_VAR);
    } else {
      specifiedBuildId = System.getenv().get(BUCK_BUILD_ID_ENV_VAR);
    }
    if (specifiedBuildId == null) {
      specifiedBuildId = UUID.randomUUID().toString();
    }
    return new BuildId(specifiedBuildId);
  }

  /**
   * @param buckConfig the configuration for resources
   * @return a memoized supplier for a ForkJoinPool that will be closed properly if initialized
   */
  @VisibleForTesting
  static CloseableMemoizedSupplier<ForkJoinPool> getForkJoinPoolSupplier(BuckConfig buckConfig) {
    ResourcesConfig resource = buckConfig.getView(ResourcesConfig.class);
    return CloseableMemoizedSupplier.of(
        () ->
            MostExecutors.forkJoinPoolWithThreadLimit(
                resource.getMaximumResourceAmounts().getCpu(), 16),
        ForkJoinPool::shutdownNow);
  }

  private static void installUncaughtExceptionHandler(Optional<NGContext> context) {
    // Override the default uncaught exception handler for background threads to log
    // to java.util.logging then exit the JVM with an error code.
    //
    // (We do this because the default is to just print to stderr and not exit the JVM,
    // which is not safe in a multithreaded environment if the thread held a lock or
    // resource which other threads need.)
    Thread.setDefaultUncaughtExceptionHandler(
        (t, e) -> {
          ExitCode exitCode = ExitCode.FATAL_GENERIC;
          if (e instanceof OutOfMemoryError) {
            exitCode = ExitCode.FATAL_OOM;
          } else if (e instanceof IOException) {
            exitCode =
                e.getMessage().startsWith("No space left on device")
                    ? ExitCode.FATAL_DISK_FULL
                    : ExitCode.FATAL_IO;
          }

          // Do not log anything in case we do not have space on the disk
          if (exitCode != ExitCode.FATAL_DISK_FULL) {
            LOG.error(e, "Uncaught exception from thread %s", t);
          }

          if (context.isPresent()) {
            // Shut down the Nailgun server and make sure it stops trapping System.exit().
            context.get().getNGServer().shutdown();
          }

          NON_REENTRANT_SYSTEM_EXIT.shutdownSoon(exitCode.getCode());
        });
  }

  public static void main(String[] args) {
    new Main(System.out, System.err, System.in, Optional.empty())
        .runMainThenExit(args, System.nanoTime());
  }

  private static void markFdCloseOnExec(int fd) {
    int fdFlags;
    fdFlags = Libc.INSTANCE.fcntl(fd, Libc.Constants.rFGETFD);
    if (fdFlags == -1) {
      throw new LastErrorException(Native.getLastError());
    }
    fdFlags |= Libc.Constants.rFDCLOEXEC;
    if (Libc.INSTANCE.fcntl(fd, Libc.Constants.rFSETFD, fdFlags) == -1) {
      throw new LastErrorException(Native.getLastError());
    }
  }

  private static void daemonizeIfPossible() {
    String osName = System.getProperty("os.name");
    Libc.OpenPtyLibrary openPtyLibrary;
    Platform platform = Platform.detect();
    if (platform == Platform.LINUX) {
      Libc.Constants.rTIOCSCTTY = Libc.Constants.LINUX_TIOCSCTTY;
      Libc.Constants.rFDCLOEXEC = Libc.Constants.LINUX_FD_CLOEXEC;
      Libc.Constants.rFGETFD = Libc.Constants.LINUX_F_GETFD;
      Libc.Constants.rFSETFD = Libc.Constants.LINUX_F_SETFD;
      openPtyLibrary = Native.loadLibrary("libutil", Libc.OpenPtyLibrary.class);
    } else if (platform == Platform.MACOS) {
      Libc.Constants.rTIOCSCTTY = Libc.Constants.DARWIN_TIOCSCTTY;
      Libc.Constants.rFDCLOEXEC = Libc.Constants.DARWIN_FD_CLOEXEC;
      Libc.Constants.rFGETFD = Libc.Constants.DARWIN_F_GETFD;
      Libc.Constants.rFSETFD = Libc.Constants.DARWIN_F_SETFD;
      openPtyLibrary =
          Native.loadLibrary(com.sun.jna.Platform.C_LIBRARY_NAME, Libc.OpenPtyLibrary.class);
    } else {
      LOG.info("not enabling process killing on nailgun exit: unknown OS %s", osName);
      return;
    }

    // Making ourselves a session leader with setsid disconnects us from our controlling terminal
    int ret = Libc.INSTANCE.setsid();
    if (ret < 0) {
      LOG.warn("cannot enable background process killing: %s", Native.getLastError());
      return;
    }

    LOG.info("enabling background process killing for buckd");

    IntByReference master = new IntByReference();
    IntByReference slave = new IntByReference();

    if (openPtyLibrary.openpty(master, slave, Pointer.NULL, Pointer.NULL, Pointer.NULL) != 0) {
      throw new RuntimeException("Failed to open pty");
    }

    // Deliberately leak the file descriptors for the lifetime of this process; NuProcess can
    // sometimes leak file descriptors to children, so make sure these FDs are marked close-on-exec.
    markFdCloseOnExec(master.getValue());
    markFdCloseOnExec(slave.getValue());

    // Make the pty our controlling terminal; works because we disconnected above with setsid.
    if (Libc.INSTANCE.ioctl(slave.getValue(), Pointer.createConstant(Libc.Constants.rTIOCSCTTY), 0)
        == -1) {
      throw new RuntimeException("Failed to set pty");
    }

    LOG.info("enabled background process killing for buckd");
    isSessionLeader = true;
  }

  public static final class DaemonBootstrap {
    private static final int AFTER_COMMAND_AUTO_GC_DELAY_MS = 5000;
    private static final int SUBSEQUENT_GC_DELAY_MS = 10000;
    private static @Nullable DaemonKillers daemonKillers;
    private static AtomicInteger activeTasks = new AtomicInteger(0);

    /** Single thread for running short-lived tasks outside the command context. */
    private static final ScheduledExecutorService housekeepingExecutorService =
        Executors.newSingleThreadScheduledExecutor();

    private static final boolean isCMS =
        ManagementFactory.getGarbageCollectorMXBeans()
            .stream()
            .filter(GarbageCollectorMXBean::isValid)
            .map(GarbageCollectorMXBean::getName)
            .anyMatch(Predicate.isEqual("ConcurrentMarkSweep"));

    public static void main(String[] args) {
      try {
        daemonizeIfPossible();
        if (isSessionLeader) {
          BgProcessKiller.init();
          LOG.info("initialized bg session killer");
        }
      } catch (Throwable ex) {
        System.err.println(String.format("buckd: fatal error %s", ex));
        System.exit(1);
      }

      if (args.length != 2) {
        System.err.println("Usage: buckd socketpath heartbeatTimeout");
        return;
      }

      String socketPath = args[0];
      int heartbeatTimeout = Integer.parseInt(args[1]);
      // Strip out optional local: prefix.  This server only use domain sockets.
      if (socketPath.startsWith("local:")) {
        socketPath = socketPath.substring("local:".length());
      }
      NGServer server =
          new NGServer(
              new NGListeningAddress(socketPath),
              1, // store only 1 NGSession in a pool to avoid excessive memory usage
              heartbeatTimeout);
      daemonKillers = new DaemonKillers(housekeepingExecutorService, server, Paths.get(socketPath));
      server.run();
      System.exit(0);
    }

    static DaemonKillers getDaemonKillers() {
      return Preconditions.checkNotNull(daemonKillers, "Daemon killers should be initialized.");
    }

    static void commandStarted() {
      activeTasks.incrementAndGet();
    }

    static void commandFinished() {
      // Concurrent Mark and Sweep (CMS) garbage collector releases memory to operating system
      // in multiple steps, even given that full collection is performed at each step. So if CMS
      // collector is used we call System.gc() up to 4 times with some interval, and call it
      // just once for any other major collector.
      // With Java 9 we could just use -XX:-ShrinkHeapInSteps flag.
      int nTimes = isCMS ? 4 : 1;

      housekeepingExecutorService.schedule(
          () -> collectGarbage(nTimes), AFTER_COMMAND_AUTO_GC_DELAY_MS, TimeUnit.MILLISECONDS);
    }

    private static void collectGarbage(int nTimes) {
      int tasks = activeTasks.decrementAndGet();
      if (tasks > 0) {
        return;
      }
      // Potentially there is a race condition - new command comes exactly at this point and got
      // under GC right away. Unlucky. We ignore that.
      System.gc();

      // schedule next collection to release more memory to operating system if garbage collector
      // releases it in steps
      if (nTimes > 1) {
        activeTasks.incrementAndGet();
        housekeepingExecutorService.schedule(
            () -> collectGarbage(nTimes - 1), SUBSEQUENT_GC_DELAY_MS, TimeUnit.MILLISECONDS);
      }
    }
  }

  private static class DaemonKillers {
    private final NGServer server;
    private final IdleKiller idleKiller;
    private final SocketLossKiller unixDomainSocketLossKiller;

    DaemonKillers(ScheduledExecutorService executorService, NGServer server, Path socketPath) {
      this.server = server;
      this.idleKiller = new IdleKiller(executorService, DAEMON_SLAYER_TIMEOUT, this::killServer);
      this.unixDomainSocketLossKiller =
          Platform.detect() == Platform.WINDOWS
              ? null
              : new SocketLossKiller(
                  executorService, socketPath.toAbsolutePath(), this::killServer);
    }

    IdleKiller.CommandExecutionScope newCommandExecutionScope() {
      if (unixDomainSocketLossKiller != null) {
        unixDomainSocketLossKiller.arm(); // Arm the socket loss killer also.
      }
      return idleKiller.newCommandExecutionScope();
    }

    private void killServer() {
      server.shutdown();
    }
  }

  /**
   * To prevent 'buck kill' from deleting resources from underneath a 'live' buckd we hold on to the
   * FileLock for the entire lifetime of the process. We depend on the fact that on Linux and MacOS
   * Java FileLock is implemented using the same mechanism as the Python fcntl.lockf method. Should
   * this not be the case we'll simply have a small race between buckd start and `buck kill`.
   */
  private static void obtainResourceFileLock() {
    if (resourcesFileLock != null) {
      return;
    }
    String resourceLockFilePath = System.getProperties().getProperty("buck.resource_lock_path");
    if (resourceLockFilePath == null) {
      // Running from ant, no resource lock needed.
      return;
    }
    try {
      // R+W+A is equivalent to 'a+' in Python (which is how the lock file is opened in Python)
      // because WRITE in Java does not imply truncating the file.
      FileChannel fileChannel =
          FileChannel.open(
              Paths.get(resourceLockFilePath),
              StandardOpenOption.READ,
              StandardOpenOption.WRITE,
              StandardOpenOption.CREATE);
      resourcesFileLock = fileChannel.tryLock(0L, Long.MAX_VALUE, true);
    } catch (IOException | OverlappingFileLockException e) {
      LOG.debug(e, "Error when attempting to acquire resources file lock.");
    }
  }

  /**
   * When running as a daemon in the NailGun server, {@link #nailMain(NGContext)} is called instead
   * of {@link #main(String[])} so that the given context can be used to listen for client
   * disconnections and interrupt command processing when they occur.
   */
  public static void nailMain(NGContext context) {
    obtainResourceFileLock();
    try (IdleKiller.CommandExecutionScope ignored =
        DaemonBootstrap.getDaemonKillers().newCommandExecutionScope()) {
      DaemonBootstrap.commandStarted();
      new Main(context.out, context.err, context.in, Optional.of(context))
          .runMainThenExit(context.getArgs(), System.nanoTime());
    } finally {
      // Reclaim memory after a command finishes.
      DaemonBootstrap.commandFinished();
    }
  }

  /** Used to clean up the daemon after running integration tests that exercise it. */
  @VisibleForTesting
  static void resetDaemon() {
    daemonLifecycleManager.resetDaemon();
  }
}<|MERGE_RESOLUTION|>--- conflicted
+++ resolved
@@ -1916,16 +1916,12 @@
         locale,
         testLogPath,
         executionEnvironment,
-<<<<<<< HEAD
-        buildId);
+        buildId,
+        printBuildId,
+        buildDetailsTemplate);
     simpleConsole.startRenderScheduler(
         SUPER_CONSOLE_REFRESH_RATE.toMillis(), TimeUnit.MILLISECONDS);
     return simpleConsole;
-=======
-        buildId,
-        printBuildId,
-        buildDetailsTemplate);
->>>>>>> 9918f375
   }
 
   /**
