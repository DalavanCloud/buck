/*
 * Copyright 2012-present Facebook, Inc.
 *
 * Licensed under the Apache License, Version 2.0 (the "License"); you may
 * not use this file except in compliance with the License. You may obtain
 * a copy of the License at
 *
 *     http://www.apache.org/licenses/LICENSE-2.0
 *
 * Unless required by applicable law or agreed to in writing, software
 * distributed under the License is distributed on an "AS IS" BASIS, WITHOUT
 * WARRANTIES OR CONDITIONS OF ANY KIND, either express or implied. See the
 * License for the specific language governing permissions and limitations
 * under the License.
 */

package com.facebook.buck.cli;

import static com.google.common.util.concurrent.MoreExecutors.listeningDecorator;
import static com.google.common.util.concurrent.MoreExecutors.newDirectExecutorService;

import com.facebook.buck.android.AndroidBuckConfig;
import com.facebook.buck.android.AndroidDirectoryResolver;
import com.facebook.buck.android.AndroidPlatformTarget;
import com.facebook.buck.android.DefaultAndroidDirectoryResolver;
import com.facebook.buck.android.NoAndroidSdkException;
import com.facebook.buck.artifact_cache.ArtifactCache;
import com.facebook.buck.artifact_cache.ArtifactCacheBuckConfig;
import com.facebook.buck.artifact_cache.ArtifactCaches;
import com.facebook.buck.artifact_cache.HttpArtifactCacheEvent;
import com.facebook.buck.config.Config;
import com.facebook.buck.config.Configs;
import com.facebook.buck.counters.CounterRegistry;
import com.facebook.buck.counters.CounterRegistryImpl;
import com.facebook.buck.event.BuckEventBus;
import com.facebook.buck.event.BuckEventListener;
import com.facebook.buck.event.ConsoleEvent;
import com.facebook.buck.event.DaemonEvent;
import com.facebook.buck.event.listener.AbstractConsoleEventBusListener;
import com.facebook.buck.event.listener.BroadcastEventListener;
import com.facebook.buck.event.listener.CacheRateStatsListener;
import com.facebook.buck.event.listener.ChromeTraceBuildListener;
import com.facebook.buck.event.listener.FileSerializationEventBusListener;
import com.facebook.buck.event.listener.JavaUtilsLoggingBuildListener;
import com.facebook.buck.event.listener.LoadBalancerEventsListener;
import com.facebook.buck.event.listener.LoggingBuildListener;
import com.facebook.buck.event.listener.MachineReadableLoggerListener;
import com.facebook.buck.event.listener.ProgressEstimator;
import com.facebook.buck.event.listener.PublicAnnouncementManager;
import com.facebook.buck.event.listener.RuleKeyLoggerListener;
import com.facebook.buck.event.listener.SimpleConsoleEventBusListener;
import com.facebook.buck.event.listener.SuperConsoleConfig;
import com.facebook.buck.event.listener.SuperConsoleEventBusListener;
import com.facebook.buck.httpserver.WebServer;
import com.facebook.buck.io.AsynchronousDirectoryContentsCleaner;
import com.facebook.buck.io.BuckPaths;
import com.facebook.buck.io.MoreFiles;
import com.facebook.buck.io.PathOrGlobMatcher;
import com.facebook.buck.io.ProjectFilesystem;
import com.facebook.buck.io.ProjectWatch;
import com.facebook.buck.io.Watchman;
import com.facebook.buck.io.WatchmanDiagnosticCache;
import com.facebook.buck.jvm.java.JavaBuckConfig;
import com.facebook.buck.jvm.java.JavacOptions;
import com.facebook.buck.log.CommandThreadFactory;
import com.facebook.buck.log.ConsoleHandlerState;
import com.facebook.buck.log.GlobalStateManager;
import com.facebook.buck.log.InvocationInfo;
import com.facebook.buck.log.LogConfig;
import com.facebook.buck.log.Logger;
import com.facebook.buck.model.BuckVersion;
import com.facebook.buck.model.BuildId;
import com.facebook.buck.parser.Parser;
import com.facebook.buck.parser.ParserConfig;
import com.facebook.buck.rules.ActionGraphCache;
import com.facebook.buck.rules.Cell;
import com.facebook.buck.rules.CellProvider;
import com.facebook.buck.rules.ConstructorArgMarshaller;
import com.facebook.buck.rules.DefaultCellPathResolver;
import com.facebook.buck.rules.KnownBuildRuleTypes;
import com.facebook.buck.rules.KnownBuildRuleTypesFactory;
import com.facebook.buck.rules.RelativeCellName;
import com.facebook.buck.rules.coercer.DefaultTypeCoercerFactory;
import com.facebook.buck.rules.coercer.TypeCoercerFactory;
import com.facebook.buck.step.ExecutorPool;
import com.facebook.buck.test.TestConfig;
import com.facebook.buck.test.TestResultSummaryVerbosity;
import com.facebook.buck.timing.Clock;
import com.facebook.buck.timing.DefaultClock;
import com.facebook.buck.timing.NanosAdjustedClock;
import com.facebook.buck.util.Ansi;
import com.facebook.buck.util.AnsiEnvironmentChecking;
import com.facebook.buck.util.AsyncCloseable;
import com.facebook.buck.util.BgProcessKiller;
import com.facebook.buck.util.BuckConstant;
import com.facebook.buck.util.Console;
import com.facebook.buck.util.DefaultProcessExecutor;
import com.facebook.buck.util.HumanReadableException;
import com.facebook.buck.util.InterruptionFailedException;
import com.facebook.buck.util.Libc;
import com.facebook.buck.util.ObjectMappers;
import com.facebook.buck.util.PkillProcessManager;
import com.facebook.buck.util.PrintStreamProcessExecutorFactory;
import com.facebook.buck.util.ProcessExecutor;
import com.facebook.buck.util.ProcessManager;
import com.facebook.buck.util.Verbosity;
import com.facebook.buck.util.WatchmanWatcher;
import com.facebook.buck.util.WatchmanWatcherException;
import com.facebook.buck.util.cache.DefaultFileHashCache;
import com.facebook.buck.util.cache.FileHashCache;
import com.facebook.buck.util.cache.StackedFileHashCache;
import com.facebook.buck.util.cache.WatchedFileHashCache;
import com.facebook.buck.util.concurrent.MostExecutors;
import com.facebook.buck.util.concurrent.TimeSpan;
import com.facebook.buck.util.environment.Architecture;
import com.facebook.buck.util.environment.BuildEnvironmentDescription;
import com.facebook.buck.util.environment.CommandMode;
import com.facebook.buck.util.environment.DefaultExecutionEnvironment;
import com.facebook.buck.util.environment.EnvironmentFilter;
import com.facebook.buck.util.environment.ExecutionEnvironment;
import com.facebook.buck.util.environment.Platform;
import com.facebook.buck.util.network.RemoteLogBuckConfig;
import com.facebook.buck.util.perf.PerfStatsTracking;
import com.facebook.buck.util.perf.ProcessTracker;
import com.facebook.buck.util.shutdown.NonReentrantSystemExit;
import com.facebook.buck.util.versioncontrol.BuildStamper;
import com.facebook.buck.util.versioncontrol.DefaultVersionControlCmdLineInterfaceFactory;
import com.facebook.buck.util.versioncontrol.VersionControlBuckConfig;
import com.facebook.buck.util.versioncontrol.VersionControlCmdLineInterfaceFactory;
import com.facebook.buck.util.versioncontrol.VersionControlStatsGenerator;
import com.fasterxml.jackson.databind.ObjectMapper;
import com.google.common.annotations.VisibleForTesting;
import com.google.common.base.Joiner;
import com.google.common.base.Supplier;
import com.google.common.collect.ImmutableList;
import com.google.common.collect.ImmutableMap;
import com.google.common.collect.ImmutableSet;
import com.google.common.eventbus.EventBus;
import com.google.common.reflect.ClassPath;
import com.google.common.util.concurrent.AbstractScheduledService;
import com.google.common.util.concurrent.ListeningExecutorService;
import com.google.common.util.concurrent.ServiceManager;
import com.martiansoftware.nailgun.NGContext;
import com.martiansoftware.nailgun.NGServer;
import com.sun.jna.LastErrorException;
import com.sun.jna.Native;
import com.sun.jna.Pointer;
import com.sun.jna.ptr.IntByReference;

import org.kohsuke.args4j.CmdLineException;

import java.io.Closeable;
import java.io.FileNotFoundException;
import java.io.IOException;
import java.io.InputStream;
import java.io.PrintStream;
import java.net.MalformedURLException;
import java.net.URL;
import java.net.URLClassLoader;
import java.nio.file.AtomicMoveNotSupportedException;
import java.nio.file.FileSystems;
import java.nio.file.LinkOption;
import java.nio.file.NoSuchFileException;
import java.nio.file.Path;
import java.nio.file.Paths;
import java.nio.file.StandardCopyOption;
import java.text.SimpleDateFormat;
import java.util.Arrays;
import java.util.Date;
import java.util.HashMap;
import java.util.Locale;
import java.util.Map;
import java.util.Optional;
import java.util.TimeZone;
import java.util.UUID;
import java.util.concurrent.ExecutorService;
import java.util.concurrent.Executors;
import java.util.concurrent.ScheduledExecutorService;
import java.util.concurrent.Semaphore;
import java.util.concurrent.TimeUnit;

import javax.annotation.Nullable;


public final class Main {

  /**
   * Trying again won't help.
   */
  public static final int FAIL_EXIT_CODE = 1;

  /**
   * Trying again later might work.
   */
  public static final int BUSY_EXIT_CODE = 2;

  private static final Optional<String> BUCKD_LAUNCH_TIME_NANOS =
      Optional.ofNullable(System.getProperty("buck.buckd_launch_time_nanos"));
  private static final String BUCK_BUILD_ID_ENV_VAR = "BUCK_BUILD_ID";

  private static final String BUCKD_COLOR_DEFAULT_ENV_VAR = "BUCKD_COLOR_DEFAULT";

  private static final TimeSpan DAEMON_SLAYER_TIMEOUT = new TimeSpan(2, TimeUnit.HOURS);

  private static final TimeSpan SUPER_CONSOLE_REFRESH_RATE =
      new TimeSpan(100, TimeUnit.MILLISECONDS);

  private static final TimeSpan HANG_DETECTOR_TIMEOUT =
      new TimeSpan(5, TimeUnit.MINUTES);

  /**
   * Path to a directory of static content that should be served by the {@link WebServer}.
   */
  private static final String STATIC_CONTENT_DIRECTORY = System.getProperty(
      "buck.path_to_static_content", "webserver/static");
  private static final int DISK_IO_STATS_TIMEOUT_SECONDS = 10;
  private static final int EXECUTOR_SERVICES_TIMEOUT_SECONDS = 60;
  private static final int COUNTER_AGGREGATOR_SERVICE_TIMEOUT_SECONDS = 20;

  private final InputStream stdIn;
  private final PrintStream stdOut;
  private final PrintStream stdErr;

  private final Architecture architecture;

  private static final Semaphore commandSemaphore = new Semaphore(1);
  private static volatile Optional<NGContext> commandSemaphoreNgClient = Optional.empty();

  // Ensure we only have one instance of this, so multiple trash cleaning
  // operations are serialized on one queue.
  private static final AsynchronousDirectoryContentsCleaner TRASH_CLEANER =
      new AsynchronousDirectoryContentsCleaner(BuckConstant.getTrashPath());

  private final Platform platform;

  // It's important to re-use this object for perf:
  // http://wiki.fasterxml.com/JacksonBestPracticesPerformance
  private final ObjectMapper objectMapper;

  // Ignore changes to generated Xcode project files and editors' backup files
  // so we don't dump buckd caches on every command.
  private static final ImmutableSet<PathOrGlobMatcher> DEFAULT_IGNORE_GLOBS =
      ImmutableSet.of(
          new PathOrGlobMatcher("**/*.pbxproj"),
          new PathOrGlobMatcher("**/*.xcscheme"),
          new PathOrGlobMatcher("**/*.xcworkspacedata"),
          // Various editors' temporary files
          new PathOrGlobMatcher("**/*~"),
          // Emacs
          new PathOrGlobMatcher("**/#*#"),
          new PathOrGlobMatcher("**/.#*"),
          // Vim
          new PathOrGlobMatcher("**/*.swo"),
          new PathOrGlobMatcher("**/*.swp"),
          new PathOrGlobMatcher("**/*.swpx"),
          new PathOrGlobMatcher("**/*.un~"),
          new PathOrGlobMatcher("**/.netrhwist"),
          // Eclipse
          new PathOrGlobMatcher(".idea"),
          new PathOrGlobMatcher(".iml"),
          new PathOrGlobMatcher("**/*.pydevproject"),
          new PathOrGlobMatcher(".project"),
          new PathOrGlobMatcher(".metadata"),
          new PathOrGlobMatcher("**/*.tmp"),
          new PathOrGlobMatcher("**/*.bak"),
          new PathOrGlobMatcher("**/*~.nib"),
          new PathOrGlobMatcher(".classpath"),
          new PathOrGlobMatcher(".settings"),
          new PathOrGlobMatcher(".loadpath"),
          new PathOrGlobMatcher(".externalToolBuilders"),
          new PathOrGlobMatcher(".cproject"),
          new PathOrGlobMatcher(".buildpath"),
          // Mac OS temp files
          new PathOrGlobMatcher(".DS_Store"),
          new PathOrGlobMatcher(".AppleDouble"),
          new PathOrGlobMatcher(".LSOverride"),
          new PathOrGlobMatcher(".Spotlight-V100"),
          new PathOrGlobMatcher(".Trashes"),
          // Windows
          new PathOrGlobMatcher("$RECYCLE.BIN"),
          // Sublime
          new PathOrGlobMatcher(".*.sublime-workspace"));

  private static final Logger LOG = Logger.get(Main.class);

  private static boolean isSessionLeader;

  private static final HangMonitor.AutoStartInstance HANG_MONITOR =
      new HangMonitor.AutoStartInstance(
          (input) -> {
            LOG.info(
                "No recent activity, dumping thread stacks (`tr , '\\n'` to decode): %s",
                input);
          },
          HANG_DETECTOR_TIMEOUT);

  private static final NonReentrantSystemExit NON_REENTRANT_SYSTEM_EXIT =
      new NonReentrantSystemExit();

  private static ProjectFilesystem createProjectFilesystem(Path path) {
    try {
      // toRealPath() is necessary to resolve symlinks, allowing us to later
      // check whether files are inside or outside of the project without issue.
      return new ProjectFilesystem(path.toRealPath().normalize());
    } catch (IOException e) {
      throw new HumanReadableException(
          String.format(
              ("Failed to resolve project root [%s]." +
              "Check if it exists and has the right permissions."),
              path.toAbsolutePath()),
          e);
    }
  }

  /**
   * Daemon used to monitor the file system and cache build rules between Main() method
   * invocations is static so that it can outlive Main() objects and survive for the lifetime
   * of the potentially long running Buck process.
   */
  private static final class Daemon implements Closeable {

    private final Cell cell;
    private final Parser parser;
    private final DefaultFileHashCache hashCache;
    private final FileHashCache buckOutHashCache;
    private final EventBus fileEventBus;
    private final Optional<WebServer> webServer;
    private final Optional<UUID> watchmanQueryUUID;
    private final ActionGraphCache actionGraphCache;
    private final BroadcastEventListener broadcastEventListener;

    public Daemon(
        Cell cell,
        ObjectMapper objectMapper,
        Optional<WebServer> webServerToReuse) {
      this.cell = cell;
      this.hashCache = new WatchedFileHashCache(cell.getFilesystem());
        this.buckOutHashCache =
            DefaultFileHashCache.createBuckOutFileHashCache(
                createProjectFilesystem(cell.getFilesystem().getRootPath()),
                cell.getFilesystem().getBuckPaths().getBuckOut());
      this.fileEventBus = new EventBus("file-change-events");

      this.broadcastEventListener = new BroadcastEventListener();
      this.actionGraphCache = new ActionGraphCache(broadcastEventListener);

      TypeCoercerFactory typeCoercerFactory = new DefaultTypeCoercerFactory(objectMapper);
      this.parser = new Parser(
          this.broadcastEventListener,
          cell.getBuckConfig().getView(ParserConfig.class),
          typeCoercerFactory,
          new ConstructorArgMarshaller(typeCoercerFactory));
      fileEventBus.register(parser);
      fileEventBus.register(actionGraphCache);
      fileEventBus.register(hashCache);

      if (webServerToReuse.isPresent()) {
        webServer = webServerToReuse;
      } else {
        webServer = createWebServer(cell.getBuckConfig(), cell.getFilesystem(), objectMapper);
      }
      if (!initWebServer()) {
        LOG.warn("Can't start web server");
      }
      Optional<WatchmanWatcher.CursorType> watchmanCursorType = cell.getBuckConfig().getEnum(
          "project",
          "watchman_cursor",
          WatchmanWatcher.CursorType.class);
      if (watchmanCursorType.isPresent() &&
          watchmanCursorType.get() == WatchmanWatcher.CursorType.CLOCK_ID &&
          cell.getWatchman().getClockId().isPresent()) {
        watchmanQueryUUID = Optional.empty();
      } else {
        watchmanQueryUUID = Optional.of(UUID.randomUUID());
      }
      JavaUtilsLoggingBuildListener.ensureLogFileIsWritten(cell.getFilesystem());
    }

    private Optional<WebServer> createWebServer(
        BuckConfig config,
        ProjectFilesystem filesystem,
        ObjectMapper objectMapper) {
      Optional<Integer> port = getValidWebServerPort(config);
      if (port.isPresent()) {
        WebServer webServer = new WebServer(
            port.get(),
            filesystem,
            STATIC_CONTENT_DIRECTORY,
            objectMapper);
        return Optional.of(webServer);
      } else {
        return Optional.empty();
      }
    }

    /**
     * If the return value is not absent, then the port is a nonnegative integer. This means that
     * specifying a port of -1 effectively disables the WebServer.
     */
    public static Optional<Integer> getValidWebServerPort(BuckConfig config) {
      // Enable the web httpserver if it is given by command line parameter or specified in
      // .buckconfig. The presence of a nonnegative port number is sufficient.
      Optional<String> serverPort =
          Optional.ofNullable(System.getProperty("buck.httpserver.port"));
      if (!serverPort.isPresent()) {
        serverPort = config.getValue("httpserver", "port");
      }

      if (!serverPort.isPresent() || serverPort.get().isEmpty()) {
        return Optional.empty();
      }

      String rawPort = serverPort.get();
      int port;
      try {
        port = Integer.parseInt(rawPort, 10);
        LOG.debug("Starting up web server on port %d.", port);
      } catch (NumberFormatException e) {
        LOG.error("Could not parse port for httpserver: %s.", rawPort);
        return Optional.empty();
      }

      return port >= 0 ? Optional.of(port) : Optional.empty();
    }

    public Optional<WebServer> getWebServer() {
      return webServer;
    }

    private Parser getParser() {
      return parser;
    }

    private ActionGraphCache getActionGraphCache() {
      return actionGraphCache;
    }

    private BroadcastEventListener getBroadcastEventListener() {
      return broadcastEventListener;
    }

    private FileHashCache getFileHashCache() {
      return hashCache;
    }

    private FileHashCache getBuckOutHashCache() {
      return buckOutHashCache;
    }

    private void watchClient(final NGContext context) {
      context.addClientListener(() -> {
        if (isSessionLeader && commandSemaphoreNgClient.orElse(null) == context) {
          LOG.info("killing background processes on client disconnection");
          // Process no longer wants work done on its behalf.
          BgProcessKiller.killBgProcesses();
        }

        // Synchronize on parser object so that the main command processing thread is not
        // interrupted mid way through a Parser cache update by the Thread.interrupt() call
        // triggered by System.exit(). The Parser cache will be reused by subsequent commands
        // so needs to be left in a consistent state even if the current command is interrupted
        // due to a client disconnection.
        synchronized (parser) {
          LOG.info("Client disconnected.");
          // Client should no longer be connected, but printing helps detect false disconnections.
          context.err.println("Client disconnected.");

          throw new InterruptedException("Client disconnected.");
        }
      });
    }

    private void watchFileSystem(
        CommandEvent commandEvent,
        BuckEventBus eventBus,
        WatchmanWatcher watchmanWatcher,
        WatchmanWatcher.FreshInstanceAction watchmanFreshInstanceAction,
        WatchmanDiagnosticCache watchmanDiagnosticCache)
        throws IOException, InterruptedException {

      // Synchronize on parser object so that all outstanding watch events are processed
      // as a single, atomic Parser cache update and are not interleaved with Parser cache
      // invalidations triggered by requests to parse build files or interrupted by client
      // disconnections.
      synchronized (parser) {
        parser.recordParseStartTime(eventBus);
        fileEventBus.post(commandEvent);
        watchmanWatcher.postEvents(
            eventBus,
            watchmanDiagnosticCache,
            watchmanFreshInstanceAction);
      }
    }

    /**
     * @return true if the web server was started successfully.
     */
    private boolean initWebServer() {
      if (webServer.isPresent()) {
        Optional<ArtifactCache> servedCache = ArtifactCaches.newServedCache(
            new ArtifactCacheBuckConfig(cell.getBuckConfig()),
            cell.getFilesystem());
        try {
          webServer.get().updateAndStartIfNeeded(servedCache);
          return true;
        } catch (WebServer.WebServerException e) {
          LOG.error(e);
        }
      }
      return false;
    }

    public EventBus getFileEventBus() {
      return fileEventBus;
    }

    public Optional<UUID> getWatchmanQueryUUID() {
      return watchmanQueryUUID;
    }

    @Override
    public void close() throws IOException {
      shutdownWebServer();
    }

    private void shutdownWebServer() {
      if (webServer.isPresent()) {
        try {
          webServer.get().stop();
        } catch (WebServer.WebServerException e) {
          LOG.error(e);
        }
      }
    }
  }

  @Nullable
  private static volatile Daemon daemon;

  /**
   * Get or create Daemon.
   */
  @VisibleForTesting
  static Daemon getDaemon(
      Cell cell,
      ObjectMapper objectMapper)
      throws IOException {
    Path rootPath = cell.getFilesystem().getRootPath();
    Optional<WebServer> webServer = Optional.empty();
    if (daemon == null) {
      LOG.debug("Starting up daemon for project root [%s]", rootPath);
      daemon = new Daemon(cell, objectMapper, webServer);
    } else {
      // Buck daemons cache build files within a single project root, changing to a different
      // project root is not supported and will likely result in incorrect builds. The buck and
      // buckd scripts attempt to enforce this, so a change in project root is an error that
      // should be reported rather than silently worked around by invalidating the cache and
      // creating a new daemon object.
      Path parserRoot = cell.getFilesystem().getRootPath();
      if (!rootPath.equals(parserRoot)) {
        throw new HumanReadableException(String.format("Unsupported root path change from %s to %s",
            rootPath, parserRoot));
      }

      // If Buck config or the AndroidDirectoryResolver has changed, invalidate the cache and
      // create a new daemon.
      if (!daemon.cell.equals(cell)) {
        LOG.warn(
            "Shutting down and restarting daemon on config or directory resolver change (%s != %s)",
            daemon.cell,
            cell);
        if (shouldReuseWebServer(cell)) {
          webServer = daemon.getWebServer();
          LOG.info("Reusing web server");
        } else {
          daemon.close();
        }
        daemon = new Daemon(cell, objectMapper, webServer);
      }
    }
    return daemon;
  }

  private WatchmanWatcher createWatchmanWatcher(
      Daemon daemon,
      ProjectWatch projectWatch,
      EventBus fileChangeEventBus,
      ImmutableSet<PathOrGlobMatcher> ignorePaths,
      Watchman watchman) {
    if (daemon.getWatchmanQueryUUID().isPresent()) {
      return new WatchmanWatcher(
          projectWatch,
          fileChangeEventBus,
          ignorePaths,
          watchman,
          daemon.getWatchmanQueryUUID().get());
    } else if (watchman.getClockId().isPresent()) {
      return new WatchmanWatcher(
          projectWatch,
          fileChangeEventBus,
          ignorePaths,
          watchman,
          watchman.getClockId().get());
    } else {
      throw new HumanReadableException(String.format("Could not create WatchmanWatcher"));
    }
  }

  private static BroadcastEventListener getBroadcastEventListener(
      boolean isDaemon,
      Cell rootCell,
      ObjectMapper objectMapper)
      throws IOException {
    if (isDaemon) {
      return getDaemon(rootCell, objectMapper).getBroadcastEventListener();
    }
    return new BroadcastEventListener();
  }

  private static boolean shouldReuseWebServer(Cell newCell) {
    if (newCell == null || daemon == null || daemon.cell == null) {
      return false;
    }
    Optional<Integer> portFromOldConfig =
        Daemon.getValidWebServerPort(daemon.cell.getBuckConfig());
    Optional<Integer> portFromUpdatedConfig =
        Daemon.getValidWebServerPort(newCell.getBuckConfig());

    return portFromOldConfig.equals(portFromUpdatedConfig);
  }

  @VisibleForTesting
  @SuppressWarnings("PMD.EmptyCatchBlock")
  static void resetDaemon() {
    if (daemon != null) {
      try {
        LOG.info("Closing daemon on reset request.");
        daemon.close();
      } catch (IOException e) {
        // Swallow exceptions while closing daemon.
      }
    }
    daemon = null;
  }

  @VisibleForTesting
  public Main(
      PrintStream stdOut,
      PrintStream stdErr,
      InputStream stdIn) {
    this.stdOut = stdOut;
    this.stdErr = stdErr;
    this.stdIn = stdIn;
    this.architecture = Architecture.detect();
    this.platform = Platform.detect();
    this.objectMapper = ObjectMappers.newDefaultInstance();
  }

  /* Define all error handling surrounding main command */
  private void runMainThenExit(String[] args, Optional<NGContext> context) {
    installUncaughtExceptionHandler(context);

    Path projectRoot = Paths.get(".");
    int exitCode = FAIL_EXIT_CODE;
    BuildId buildId = getBuildId(context);

    // Only post an overflow event if Watchman indicates a fresh instance event
    // after our initial query.
    WatchmanWatcher.FreshInstanceAction watchmanFreshInstanceAction =
        daemon == null
            ? WatchmanWatcher.FreshInstanceAction.NONE
            : WatchmanWatcher.FreshInstanceAction.POST_OVERFLOW_EVENT;

    // Get the client environment, either from this process or from the Nailgun context.
    ImmutableMap<String, String> clientEnvironment = getClientEnvironment(context);

    try {
      CommandMode commandMode = CommandMode.RELEASE;
      exitCode = runMainWithExitCode(
          buildId,
          projectRoot,
          context,
          clientEnvironment,
          commandMode,
          watchmanFreshInstanceAction,
          args);
    } catch (IOException e) {
      if (e.getMessage().startsWith("No space left on device")) {
        (new Console(
            Verbosity.STANDARD_INFORMATION,
            stdOut,
            stdErr,
            new Ansi(
                AnsiEnvironmentChecking.environmentSupportsAnsiEscapes(
                    platform, clientEnvironment)))).printBuildFailure(e.getMessage());
      } else {
        LOG.error(e);
      }
    } catch (HumanReadableException e) {
      Console console = new Console(
          Verbosity.STANDARD_INFORMATION,
          stdOut,
          stdErr,
          new Ansi(
              AnsiEnvironmentChecking.environmentSupportsAnsiEscapes(platform, clientEnvironment)));
      console.printBuildFailure(e.getHumanReadableErrorMessage());
    } catch (InterruptionFailedException e) { // Command could not be interrupted.
      if (context.isPresent()) {
        context.get().getNGServer().shutdown(true); // Exit process to halt command execution.
      }
    } catch (Throwable t) {
      LOG.error(t, "Uncaught exception at top level");
    } finally {
      if (context.isPresent()) {
        System.gc(); // Let VM return memory to OS
      }
      LOG.debug("Done.");
      LogConfig.flushLogs();
      // Exit explicitly so that non-daemon threads (of which we use many) don't
      // keep the VM alive.
      System.exit(exitCode);
    }
  }

  /**
   * @param buildId an identifier for this command execution.
   * @param context an optional NGContext that is present if running inside a Nailgun server.
   * @param args    command line arguments
   * @return an exit code or {@code null} if this is a process that should not exit
   */
  @SuppressWarnings("PMD.PrematureDeclaration")
  public int runMainWithExitCode(
      BuildId buildId,
      Path projectRoot,
      Optional<NGContext> context,
      ImmutableMap<String, String> clientEnvironment,
      CommandMode commandMode,
      WatchmanWatcher.FreshInstanceAction watchmanFreshInstanceAction,
      String... args)
      throws IOException, InterruptedException {

    // Parse the command line args.
    BuckCommand command = new BuckCommand();
    AdditionalOptionsCmdLineParser cmdLineParser = new AdditionalOptionsCmdLineParser(command);
    try {
      cmdLineParser.parseArgument(args);
    } catch (CmdLineException e) {
      // Can't go through the console for prettification since that needs the BuckConfig, and that
      // needs to be created with the overrides, which are parsed from the command line here, which
      // required the console to print the message that parsing has failed. So just write to stderr
      // and be done with it.
      stdErr.println(e.getLocalizedMessage());
      stdErr.println("For help see 'buck --help'.");
      return 1;
    }

    // Setup logging.
    if (commandMode.isLoggingEnabled()) {

      // Reset logging each time we run a command while daemonized.
      // This will cause us to write a new log per command.
      LOG.debug("Rotating log.");
      LogConfig.flushLogs();
      LogConfig.setupLogging(command.getLogConfig());

      if (LOG.isDebugEnabled()) {
        Long gitCommitTimestamp = Long.getLong("buck.git_commit_timestamp");
        String buildDateStr;
        if (gitCommitTimestamp == null) {
          buildDateStr = "(unknown)";
        } else {
          buildDateStr = new SimpleDateFormat("yyyy-MM-dd HH:mm:ss Z", Locale.US).format(
              new Date(TimeUnit.SECONDS.toMillis(gitCommitTimestamp)));
        }
        String buildRev = System.getProperty("buck.git_commit", "(unknown)");
        LOG.debug(
            "Starting up (build date %s, rev %s), args: %s",
            buildDateStr,
            buildRev,
            Arrays.toString(args));
        LOG.debug("System properties: %s", System.getProperties());
      }
    }

    // Setup filesystem and buck config.
    Path canonicalRootPath = projectRoot.toRealPath().normalize();
    Config config = Configs.createDefaultConfig(
        canonicalRootPath,
        command.getConfigOverrides().getForCell(RelativeCellName.ROOT_CELL_NAME));
    ProjectFilesystem filesystem = new ProjectFilesystem(canonicalRootPath, config);
    BuckConfig buckConfig = new BuckConfig(
        config,
        filesystem,
        architecture,
        platform,
        clientEnvironment,
        new DefaultCellPathResolver(filesystem.getRootPath(), config));
    Optional<ImmutableList<String>> allowedJavaSpecificiationVersions =
        buckConfig.getAllowedJavaSpecificationVersions();
    if (allowedJavaSpecificiationVersions.isPresent()) {
      String specificationVersion = System.getProperty("java.specification.version");
      boolean javaSpecificationVersionIsAllowed = allowedJavaSpecificiationVersions
          .get()
          .contains(specificationVersion);
      if (!javaSpecificationVersionIsAllowed) {
        throw new HumanReadableException(
            "Current Java version '%s' is not in the allowed java specification versions:\n%s",
            specificationVersion,
            Joiner.on(", ").join(allowedJavaSpecificiationVersions.get()));
      }
    }

    // Setup the console.
    Verbosity verbosity = VerbosityParser.parse(args);
    Optional<String> color;
    if (context.isPresent() && (context.get().getEnv() != null)) {
      String colorString = context.get().getEnv().getProperty(BUCKD_COLOR_DEFAULT_ENV_VAR);
      color = Optional.ofNullable(colorString);
    } else {
      color = Optional.empty();
    }
    final Console console = new Console(
        verbosity,
        stdOut,
        stdErr,
        buckConfig.createAnsi(color));

    // No more early outs: if this command is not read only, acquire the command semaphore to
    // become the only executing read/write command.
    // This must happen immediately before the try block to ensure that the semaphore is released.
    boolean commandSemaphoreAcquired = false;
    boolean shouldCleanUpTrash = false;
    if (!command.isReadOnly()) {
      commandSemaphoreAcquired = commandSemaphore.tryAcquire();
      if (!commandSemaphoreAcquired) {
        return BUSY_EXIT_CODE;
      }
    }

    try {

      if (commandSemaphoreAcquired) {
        commandSemaphoreNgClient = context;
      }

      if (!command.isReadOnly()) {

        Optional<String> currentVersion =
            filesystem.readFileIfItExists(BuckConstant.getCurrentVersionFile());
        BuckPaths unconfiguredPaths =
            filesystem.getBuckPaths().withConfiguredBuckOut(filesystem.getBuckPaths().getBuckOut());
        if (!currentVersion.isPresent() ||
            !currentVersion.get().equals(BuckVersion.getVersion()) ||
            (filesystem.exists(unconfiguredPaths.getGenDir(), LinkOption.NOFOLLOW_LINKS) &&
                (filesystem.isSymLink(unconfiguredPaths.getGenDir()) ^
                    buckConfig.getBuckOutCompatLink()))) {
          // Migrate any version-dependent directories (which might be
          // huge) to a trash directory so we can delete it
          // asynchronously after the command is done.
          moveToTrash(
              filesystem,
              console,
              buildId,
              filesystem.getBuckPaths().getAnnotationDir(),
              filesystem.getBuckPaths().getGenDir(),
              filesystem.getBuckPaths().getScratchDir(),
              filesystem.getBuckPaths().getResDir());
          shouldCleanUpTrash = true;
          filesystem.mkdirs(BuckConstant.getCurrentVersionFile().getParent());
          filesystem.writeContentsToPath(
              BuckVersion.getVersion(),
              BuckConstant.getCurrentVersionFile());
        }
      }

      AndroidBuckConfig androidBuckConfig = new AndroidBuckConfig(buckConfig, platform);
      AndroidDirectoryResolver androidDirectoryResolver =
          new DefaultAndroidDirectoryResolver(
              filesystem.getRootPath().getFileSystem(),
              clientEnvironment,
              androidBuckConfig.getBuildToolsVersion(),
              androidBuckConfig.getNdkVersion());

      ProcessExecutor processExecutor = new DefaultProcessExecutor(console);

      Clock clock;
      if (BUCKD_LAUNCH_TIME_NANOS.isPresent()) {
        long nanosEpoch = Long.parseLong(BUCKD_LAUNCH_TIME_NANOS.get(), 10);
        LOG.verbose("Using nanos epoch: %d", nanosEpoch);
        clock = new NanosAdjustedClock(nanosEpoch);
      } else {
        clock = new DefaultClock();
      }

      ParserConfig parserConfig = buckConfig.getView(ParserConfig.class);
      try (Watchman watchman =
               buildWatchman(
                   context,
                   parserConfig,
                   projectRoot,
                   clientEnvironment,
                   console,
                   clock)) {
        final boolean isDaemon = context.isPresent() && (watchman != Watchman.NULL_WATCHMAN);

        if (!isDaemon && shouldCleanUpTrash) {
          // Clean up the trash on a background thread if this was a
          // non-buckd read-write command. (We don't bother waiting
          // for it to complete; the thread is a daemon thread which
          // will just be terminated at shutdown time.)
          TRASH_CLEANER.startCleaningDirectory();
        }

        KnownBuildRuleTypesFactory factory = new KnownBuildRuleTypesFactory(
            processExecutor,
            androidDirectoryResolver);

        WatchmanDiagnosticCache watchmanDiagnosticCache = new WatchmanDiagnosticCache();

        Cell rootCell = CellProvider.createForLocalBuild(
            filesystem,
            watchman,
            buckConfig,
            command.getConfigOverrides(),
            factory,
            watchmanDiagnosticCache).getCellByPath(filesystem.getRootPath());

        int exitCode;
        ImmutableList<BuckEventListener> eventListeners = ImmutableList.of();
        ExecutionEnvironment executionEnvironment = new DefaultExecutionEnvironment(
            clientEnvironment,
            // TODO(bhamiltoncx): Thread through properties from client environment.
            System.getProperties());

        FileHashCache cellHashCache;
        FileHashCache buckOutHashCache;
        // TODO(Coneko, ruibm, andrewjcg): Determine whether we can use the existing filesystem
        // object that is in scope instead of creating a new rootCellProjectFilesystem. The primary
        // difference appears to be that filesystem is created with a Config that is used to produce
        // ImmutableSet<PathOrGlobMatcher> and BuckPaths for the ProjectFilesystem, whereas this one
        // uses the defaults.
        ProjectFilesystem rootCellProjectFilesystem =
            createProjectFilesystem(rootCell.getFilesystem().getRootPath());
        if (isDaemon) {
          cellHashCache = getFileHashCacheFromDaemon(rootCell);
          buckOutHashCache = getBuckOutFileHashCacheFromDaemon(rootCell);
        } else {
          cellHashCache = DefaultFileHashCache.createDefaultFileHashCache(rootCell.getFilesystem());
          buckOutHashCache =
              DefaultFileHashCache.createBuckOutFileHashCache(
                  rootCellProjectFilesystem,
                  rootCell.getFilesystem().getBuckPaths().getBuckOut());
        }

        // Build up the hash cache, which is a collection of the stateful cell cache and some
        // per-run caches.

        ImmutableList.Builder<FileHashCache> allCaches = ImmutableList.builder();
        allCaches.add(cellHashCache);
        allCaches.add(buckOutHashCache);
        // A cache which caches hashes of cell-relative paths which may have been ignore by
        // the main cell cache, and only serves to prevent rehashing the same file multiple
        // times in a single run.
        allCaches.add(DefaultFileHashCache.createDefaultFileHashCache(rootCellProjectFilesystem));
        for (Path root : FileSystems.getDefault().getRootDirectories()) {
          if (!root.toFile().exists()) {
            // On Windows, it is possible that the system will have a
            // drive for something that does not exist such as a floppy
            // disk or SD card.  The drive exists, but it does not
            // contain anything useful, so Buck should not consider it
            // as a cacheable location.
            continue;
          }
          // A cache which caches hashes of absolute paths which my be accessed by certain
          // rules (e.g. /usr/bin/gcc), and only serves to prevent rehashing the same file
          // multiple times in a single run.
          allCaches.add(
              DefaultFileHashCache.createDefaultFileHashCache(createProjectFilesystem(root)));
        }

        FileHashCache fileHashCache = new StackedFileHashCache(allCaches.build());

        Optional<WebServer> webServer = getWebServerIfDaemon(context, rootCell);

        TestConfig testConfig = new TestConfig(buckConfig);
        ArtifactCacheBuckConfig cacheBuckConfig = new ArtifactCacheBuckConfig(buckConfig);

        ExecutorService diskIoExecutorService = MostExecutors.newSingleThreadExecutor("Disk I/O");
        ListeningExecutorService httpWriteExecutorService =
            getHttpWriteExecutorService(cacheBuckConfig);
        ScheduledExecutorService counterAggregatorExecutor =
            Executors.newSingleThreadScheduledExecutor(new CommandThreadFactory(
                "CounterAggregatorThread"));
        VersionControlStatsGenerator vcStatsGenerator;

        // Eventually, we'll want to get allow websocket and/or nailgun clients to specify locale
        // when connecting. For now, we'll use the default from the server environment.
        Locale locale = Locale.getDefault();

        // Create a cached thread pool for cpu intensive tasks
        Map<ExecutorPool, ListeningExecutorService> executors = new HashMap<>();
        executors.put(ExecutorPool.CPU, listeningDecorator(
            Executors.newCachedThreadPool()));
        // Create a thread pool for network I/O tasks
        executors.put(ExecutorPool.NETWORK, newDirectExecutorService());
        executors.put(
            ExecutorPool.PROJECT,
            listeningDecorator(
                MostExecutors.newMultiThreadExecutor(
                    "Project",
                    buckConfig.getNumThreads())));

        // Create and register the event buses that should listen to broadcast events.
        // If the build doesn't have a daemon create a new instance.
        BroadcastEventListener broadcastEventListener =
            getBroadcastEventListener(isDaemon, rootCell, objectMapper);

        // The order of resources in the try-with-resources block is important: the BuckEventBus
        // must be the last resource, so that it is closed first and can deliver its queued events
        // to the other resources before they are closed.
        InvocationInfo invocationInfo = InvocationInfo.of(
            buildId,
            command.getSubCommandNameForLogging(),
            filesystem.getBuckPaths().getLogDir());
        try (
            GlobalStateManager.LoggerIsMappedToThreadScope loggerThreadMappingScope =
                GlobalStateManager.singleton().setupLoggers(
                    invocationInfo,
                    console.getStdErr(),
                    stdErr,
                    verbosity);
            AbstractConsoleEventBusListener consoleListener =
                createConsoleEventListener(
                    clock,
                    new SuperConsoleConfig(buckConfig),
                    console,
                    testConfig.getResultSummaryVerbosity(),
                    executionEnvironment,
                    webServer,
                    locale,
                    filesystem.getBuckPaths().getLogDir().resolve("test.log"));
            AsyncCloseable asyncCloseable = new AsyncCloseable(diskIoExecutorService);
            BuckEventBus buildEventBus = new BuckEventBus(clock, buildId);
            BroadcastEventListener.BroadcastEventBusClosable broadcastEventBusClosable =
                broadcastEventListener.addEventBus(buildEventBus);

            // This makes calls to LOG.error(...) post to the EventBus, instead of writing to
            // stderr.
            Closeable logErrorToEventBus = loggerThreadMappingScope.setWriter(
                createWriterForEventBus(buildEventBus));

            // NOTE: This will only run during the lifetime of the process and will flush on close.
            CounterRegistry counterRegistry = new CounterRegistryImpl(
                counterAggregatorExecutor,
                buildEventBus,
                buckConfig.getCountersFirstFlushIntervalMillis(),
                buckConfig.getCountersFlushIntervalMillis());
            PerfStatsTracking perfStatsTracking = new PerfStatsTracking(
                buildEventBus,
                invocationInfo);
            ProcessTracker processTracker =
                buckConfig.isProcessTrackerEnabled() ?
                    new ProcessTracker(buildEventBus, invocationInfo) : null;
        ) {

          LOG.debug(invocationInfo.toLogLine(args));

          buildEventBus.register(HANG_MONITOR.getHangMonitor());

          ArtifactCache artifactCache = asyncCloseable.closeAsync(
              ArtifactCaches.newInstance(
                  cacheBuckConfig,
                  buildEventBus,
                  filesystem,
                  executionEnvironment.getWifiSsid(),
                  httpWriteExecutorService));

          ProgressEstimator progressEstimator =
              new ProgressEstimator(
                  filesystem.resolve(filesystem.getBuckPaths().getBuckOut())
                      .resolve(ProgressEstimator.PROGRESS_ESTIMATIONS_JSON),
                  buildEventBus,
                  objectMapper);
          consoleListener.setProgressEstimator(progressEstimator);

          BuildEnvironmentDescription buildEnvironmentDescription =
              getBuildEnvironmentDescription(
                  executionEnvironment,
                  buckConfig);

          eventListeners = addEventListeners(
              buildEventBus,
              rootCell.getFilesystem(),
              invocationInfo,
              rootCell.getBuckConfig(),
              webServer,
              clock,
              console,
              consoleListener,
              rootCell.getKnownBuildRuleTypes(),
              clientEnvironment,
              counterRegistry);

          if (buckConfig.isPublicAnnouncementsEnabled()) {
            PublicAnnouncementManager announcementManager = new PublicAnnouncementManager(
                clock,
                executionEnvironment,
                buildEventBus,
                consoleListener,
                buckConfig.getRepository().orElse("unknown"),
                new RemoteLogBuckConfig(buckConfig),
                executors.get(ExecutorPool.CPU));
            announcementManager.getAndPostAnnouncements();
          }

          // This needs to be after the registration of the event listener so they can pick it up.
          if (watchmanFreshInstanceAction == WatchmanWatcher.FreshInstanceAction.NONE) {
            buildEventBus.post(DaemonEvent.newDaemonInstance());
          }

          VersionControlBuckConfig vcBuckConfig = new VersionControlBuckConfig(config);
          VersionControlCmdLineInterfaceFactory vcsFactory =
              new DefaultVersionControlCmdLineInterfaceFactory(
                  rootCell.getFilesystem().getRootPath(),
                  new PrintStreamProcessExecutorFactory(),
                  vcBuckConfig,
                  buckConfig.getEnvironment());

          if (!command.isReadOnly() && vcBuckConfig.shouldGenerateStatistics()) {
            vcStatsGenerator = new VersionControlStatsGenerator(
                diskIoExecutorService,
                vcsFactory,
                buildEventBus);

            vcStatsGenerator.generateStatsAsync();
          }

          ImmutableList<String> remainingArgs = args.length > 1
              ? ImmutableList.copyOf(Arrays.copyOfRange(args, 1, args.length))
              : ImmutableList.of();

          CommandEvent.Started startedEvent = CommandEvent.started(
              args.length > 0 ? args[0] : "",
              remainingArgs,
              isDaemon);
          buildEventBus.post(startedEvent);

          // Create or get Parser and invalidate cached command parameters.
          Parser parser = null;
          ActionGraphCache actionGraphCache = null;

          if (isDaemon) {
            try {
              Daemon daemon = getDaemon(rootCell, objectMapper);
              WatchmanWatcher watchmanWatcher = createWatchmanWatcher(
                  daemon,
                  watchman.getProjectWatch(),
                  daemon.getFileEventBus(),
                  ImmutableSet.<PathOrGlobMatcher>builder()
                      .addAll(filesystem.getIgnorePaths())
                      .addAll(DEFAULT_IGNORE_GLOBS)
                      .build(),
                  watchman);
              parser = getParserFromDaemon(
                  context,
                  rootCell,
                  startedEvent,
                  buildEventBus,
                  watchmanWatcher,
                  watchmanFreshInstanceAction,
                  watchmanDiagnosticCache);
              actionGraphCache = daemon.getActionGraphCache();
            } catch (WatchmanWatcherException | IOException e) {
              buildEventBus.post(
                  ConsoleEvent.warning(
                      "Watchman threw an exception while parsing file changes.\n%s",
                      e.getMessage()));
            }
          }

          if (actionGraphCache == null) {
            actionGraphCache = new ActionGraphCache(broadcastEventListener);
          }

          if (parser == null) {
            TypeCoercerFactory typeCoercerFactory = new DefaultTypeCoercerFactory(objectMapper);
            parser = new Parser(
                broadcastEventListener,
                rootCell.getBuckConfig().getView(ParserConfig.class),
                typeCoercerFactory,
                new ConstructorArgMarshaller(typeCoercerFactory));
          }

          // Because the Parser is potentially constructed before the CounterRegistry,
          // we need to manually register its counters after it's created.
          //
          // The counters will be unregistered once the counter registry is closed.
          counterRegistry.registerCounters(parser.getCounters());

          JavaUtilsLoggingBuildListener.ensureLogFileIsWritten(rootCell.getFilesystem());

          Optional<ProcessManager> processManager;
          if (platform == Platform.WINDOWS) {
            processManager = Optional.empty();
          } else {
            processManager = Optional.of(new PkillProcessManager(processExecutor));
          }
          Supplier<AndroidPlatformTarget> androidPlatformTargetSupplier =
              createAndroidPlatformTargetSupplier(
                  androidDirectoryResolver,
                  androidBuckConfig,
                  buildEventBus);

          // At this point, we have parsed options but haven't started
          // running the command yet.  This is a good opportunity to
          // augment the event bus with our serialize-to-file
          // event-listener.
          if (command.subcommand instanceof AbstractCommand) {
            AbstractCommand subcommand = (AbstractCommand) command.subcommand;
            Optional<Path> eventsOutputPath = subcommand.getEventsOutputPath();
            if (eventsOutputPath.isPresent()) {
              BuckEventListener listener =
                  new FileSerializationEventBusListener(eventsOutputPath.get(), objectMapper);
              buildEventBus.register(listener);
            }
          }

          exitCode = command.run(
<<<<<<< HEAD
              new CommandRunnerParams(
                  console,
                  stdIn,
                  rootCell,
                  androidPlatformTargetSupplier,
                  artifactCache,
                  buildEventBus,
                  parser,
                  platform,
                  clientEnvironment,
                  new BuildStamper(vcsFactory),
                  rootCell.getBuckConfig().createDefaultJavaPackageFinder(),
                  objectMapper,
                  clock,
                  processManager,
                  webServer,
                  buckConfig,
                  fileHashCache,
                  executors,
                  buildEnvironmentDescription,
                  actionGraphCache));
=======
              CommandRunnerParams.builder()
                  .setConsole(console)
                  .setStdIn(stdIn)
                  .setCell(rootCell)
                  .setAndroidPlatformTargetSupplier(androidPlatformTargetSupplier)
                  .setArtifactCache(artifactCache)
                  .setBuckEventBus(buildEventBus)
                  .setParser(parser)
                  .setPlatform(platform)
                  .setEnvironment(clientEnvironment)
                  .setJavaPackageFinder(rootCell.getBuckConfig().createDefaultJavaPackageFinder())
                  .setObjectMapper(objectMapper)
                  .setClock(clock)
                  .setProcessManager(processManager)
                  .setWebServer(webServer)
                  .setBuckConfig(buckConfig)
                  .setFileHashCache(fileHashCache)
                  .setExecutors(executors)
                  .setBuildEnvironmentDescription(buildEnvironmentDescription)
                  .setActionGraphCache(actionGraphCache)
                  .setKnownBuildRuleTypesFactory(factory)
                  .build());
>>>>>>> 70a13c0d
          // Wait for HTTP writes to complete.
          closeHttpExecutorService(
              cacheBuckConfig, Optional.of(buildEventBus), httpWriteExecutorService);
          closeExecutorService(
              "CounterAggregatorExecutor",
              counterAggregatorExecutor,
              COUNTER_AGGREGATOR_SERVICE_TIMEOUT_SECONDS);
          buildEventBus.post(CommandEvent.finished(startedEvent, exitCode));
        } catch (Throwable t) {
          LOG.debug(t, "Failing build on exception.");
          closeHttpExecutorService(
              cacheBuckConfig, Optional.empty(), httpWriteExecutorService);
          closeDiskIoExecutorService(diskIoExecutorService);
          flushEventListeners(console, buildId, eventListeners);
          throw t;
        } finally {
          if (commandSemaphoreAcquired) {
            commandSemaphoreNgClient = Optional.empty();
            BgProcessKiller.disarm();
            commandSemaphore.release(); // Allow another command to execute while outputting traces.
            commandSemaphoreAcquired = false;
          }
          if (isDaemon && shouldCleanUpTrash) {
            // Clean up the trash in the background if this was a buckd
            // read-write command. (We don't bother waiting for it to
            // complete; the cleaner will ensure subsequent cleans are
            // serialized with this one.)
            TRASH_CLEANER.startCleaningDirectory();
          }
          // shut down the cached thread pools
          for (ExecutorPool p : executors.keySet()) {
            closeExecutorService(p.toString(), executors.get(p), EXECUTOR_SERVICES_TIMEOUT_SECONDS);
          }
        }
        if (context.isPresent() && !rootCell.getBuckConfig().getFlushEventsBeforeExit()) {
          context.get().in.close(); // Avoid client exit triggering client disconnection handling.
          context.get().exit(exitCode); // Allow nailgun client to exit while outputting traces.
        }

        closeDiskIoExecutorService(diskIoExecutorService);
        flushEventListeners(console, buildId, eventListeners);
        return exitCode;
      }
    } finally {
      if (commandSemaphoreAcquired) {
        commandSemaphoreNgClient = Optional.empty();
        BgProcessKiller.disarm();
        commandSemaphore.release();
      }
    }
  }

  private void flushEventListeners(
      Console console,
      BuildId buildId,
      ImmutableList<BuckEventListener> eventListeners) {
    for (BuckEventListener eventListener : eventListeners) {
      try {
        eventListener.outputTrace(buildId);
      } catch (RuntimeException e) {
        PrintStream stdErr = console.getStdErr();
        stdErr.println("Ignoring non-fatal error!  The stack trace is below:");
        e.printStackTrace(stdErr);
      }
    }
  }

  private static void moveToTrash(
      ProjectFilesystem filesystem,
      Console console,
      BuildId buildId,
      Path... pathsToMove) throws IOException {
    Path trashPath = BuckConstant.getTrashPath().resolve(buildId.toString());
    filesystem.mkdirs(trashPath);
    for (Path pathToMove : pathsToMove) {
      try {
        // Technically this might throw AtomicMoveNotSupportedException,
        // but we're moving a path within buck-out, so we don't expect this
        // to throw.
        //
        // If it does throw, we'll complain loudly and synchronously delete
        // the file instead.
        filesystem.move(
            pathToMove,
            trashPath.resolve(pathToMove.getFileName()),
            StandardCopyOption.ATOMIC_MOVE);
      } catch (NoSuchFileException e) {
        LOG.verbose(e, "Ignoring missing path %s", pathToMove);
      } catch (AtomicMoveNotSupportedException e) {
        console.getStdErr().format(
            "Atomic moves not supported, falling back to synchronous delete: %s",
            e);
        MoreFiles.deleteRecursivelyIfExists(pathToMove);
      }
    }
  }

  private static final Watchman buildWatchman(
      Optional<NGContext> context,
      ParserConfig parserConfig,
      Path projectRoot,
      ImmutableMap<String, String> clientEnvironment,
      Console console,
      Clock clock) throws InterruptedException {
    Watchman watchman;
    if (context.isPresent() || parserConfig.getGlobHandler() == ParserConfig.GlobHandler.WATCHMAN) {
      watchman = Watchman.build(
          projectRoot,
          clientEnvironment,
          console,
          clock,
          parserConfig.getWatchmanQueryTimeoutMs());

      LOG.debug(
          "Watchman capabilities: %s Project watch: %s Glob handler config: %s " +
          "Query timeout ms config: %s",
          watchman.getCapabilities(),
          watchman.getProjectWatch(),
          parserConfig.getGlobHandler(),
          parserConfig.getWatchmanQueryTimeoutMs());

    } else {
      watchman = Watchman.NULL_WATCHMAN;
    }
    return watchman;
  }

  private static void closeExecutorService(
      String executorName,
      ExecutorService executorService,
      long timeoutSeconds) throws InterruptedException {
    executorService.shutdown();
    LOG.info(
        "Awaiting termination of %s executor service. Waiting for all jobs to complete, " +
            "or up to maximum of %s seconds...",
        executorName,
        timeoutSeconds);
    executorService.awaitTermination(timeoutSeconds, TimeUnit.SECONDS);
    if (!executorService.isTerminated()) {
      LOG.warn(
          "%s executor service is still running after shutdown request and " +
              "%s second timeout. Shutting down forcefully..",
          executorName,
          timeoutSeconds);
      executorService.shutdownNow();
    }
  }

  private static void closeDiskIoExecutorService(
      ExecutorService diskIoExecutorService) throws InterruptedException {
    closeExecutorService("Disk IO", diskIoExecutorService, DISK_IO_STATS_TIMEOUT_SECONDS);
  }

  private static void closeHttpExecutorService(
      ArtifactCacheBuckConfig buckConfig,
      Optional<BuckEventBus> eventBus,
      ListeningExecutorService httpWriteExecutorService) throws InterruptedException {
    closeExecutorService(
        "HTTP Write",
        httpWriteExecutorService,
        buckConfig.getHttpWriterShutdownTimeout());

    if (eventBus.isPresent()) {
      eventBus.get().post(HttpArtifactCacheEvent.newShutdownEvent());
    }
  }

  private static ListeningExecutorService getHttpWriteExecutorService(
      ArtifactCacheBuckConfig buckConfig) {
    if (buckConfig.hasAtLeastOneWriteableCache()) {
      ExecutorService executorService = MostExecutors.newMultiThreadExecutor(
          "HTTP Write",
          buckConfig.getHttpMaxConcurrentWrites());

      return listeningDecorator(executorService);
    } else {
      return newDirectExecutorService();
    }
  }

  @VisibleForTesting
  static Supplier<AndroidPlatformTarget> createAndroidPlatformTargetSupplier(
      final AndroidDirectoryResolver androidDirectoryResolver,
      final AndroidBuckConfig androidBuckConfig,
      final BuckEventBus eventBus) {
    // TODO(bolinfest): Only one such Supplier should be created per Cell per Buck execution.
    // Currently, only one Supplier is created per Buck execution because Main creates the Supplier
    // and passes it from above all the way through, but it is not parameterized by Cell.
    //
    // TODO(bolinfest): Every build rule that uses AndroidPlatformTarget must include the result
    // of its getCacheName() method in its RuleKey.
    return new Supplier<AndroidPlatformTarget>() {

      @Nullable
      private AndroidPlatformTarget androidPlatformTarget;

      @Nullable
      private NoAndroidSdkException exception;

      @Override
      public AndroidPlatformTarget get() {
        if (androidPlatformTarget != null) {
          return androidPlatformTarget;
        } else if (exception != null) {
          throw exception;
        }

        Optional<Path> androidSdkDirOption = androidDirectoryResolver.getSdkOrAbsent();
        if (!androidSdkDirOption.isPresent()) {
          exception = new NoAndroidSdkException();
          throw exception;
        }

        String androidPlatformTargetId;
        Optional<String> target = androidBuckConfig.getAndroidTarget();
        if (target.isPresent()) {
          androidPlatformTargetId = target.get();
        } else {
          androidPlatformTargetId = AndroidPlatformTarget.DEFAULT_ANDROID_PLATFORM_TARGET;
          eventBus.post(ConsoleEvent.warning(
              "No Android platform target specified. Using default: %s",
              androidPlatformTargetId));
        }

        Optional<AndroidPlatformTarget> androidPlatformTargetOptional = AndroidPlatformTarget
            .getTargetForId(
                androidPlatformTargetId,
                androidDirectoryResolver,
                androidBuckConfig.getAaptOverride());
        if (androidPlatformTargetOptional.isPresent()) {
          androidPlatformTarget = androidPlatformTargetOptional.get();
          return androidPlatformTarget;
        } else {
          exception = NoAndroidSdkException.createExceptionForPlatformThatCannotBeFound(
              androidPlatformTargetId);
          throw exception;
        }
      }
    };
  }


  private static ConsoleHandlerState.Writer createWriterForEventBus(
      final BuckEventBus buckEventBus) {
    return new ConsoleHandlerState.Writer() {
      @Override
      public void write(String line) throws IOException {
        buckEventBus.post(ConsoleEvent.severe(line.trim()));
      }

      @Override
      public void flush() throws IOException {
        // Intentional no-op.
      }

      @Override
      public void close() throws IOException {
        // Intentional no-op.
      }
    };
  }

  /**
   * @return the client environment, which is either the process environment or the
   * environment sent to the daemon by the Nailgun client. This method should always be used
   * in preference to System.getenv() and should be the only call to System.getenv() within the
   * Buck codebase to ensure that the use of the Buck daemon is transparent.
   */
  @SuppressWarnings({"unchecked", "rawtypes"}) // Safe as Property is a Map<String, String>.
  private static ImmutableMap<String, String> getClientEnvironment(Optional<NGContext> context) {
    ImmutableMap<String, String> env;
    if (context.isPresent()) {
      env = ImmutableMap.<String, String>copyOf((Map) context.get().getEnv());
    } else {
      env = ImmutableMap.copyOf(System.getenv());
    }
    return EnvironmentFilter.filteredEnvironment(env, Platform.detect());
  }

  private Parser getParserFromDaemon(
      Optional<NGContext> context,
      Cell cell,
      CommandEvent commandEvent,
      BuckEventBus eventBus,
      WatchmanWatcher watchmanWatcher,
      WatchmanWatcher.FreshInstanceAction watchmanFreshInstanceAction,
      WatchmanDiagnosticCache watchmanDiagnosticCache)
      throws IOException, InterruptedException {
    // Wire up daemon to new client and get cached Parser.
    Daemon daemonForParser = getDaemon(cell, objectMapper);
    daemonForParser.watchClient(context.get());
    daemonForParser.watchFileSystem(
        commandEvent,
        eventBus,
        watchmanWatcher,
        watchmanFreshInstanceAction,
        watchmanDiagnosticCache);
    return daemon.getParser();
  }

  private FileHashCache getFileHashCacheFromDaemon(Cell cell) throws IOException {
    Daemon daemon = getDaemon(cell, objectMapper);
    return daemon.getFileHashCache();
  }

  private FileHashCache getBuckOutFileHashCacheFromDaemon(Cell cell) throws IOException {
    Daemon daemon = getDaemon(cell, objectMapper);
    return daemon.getBuckOutHashCache();
  }

  private Optional<WebServer> getWebServerIfDaemon(
      Optional<NGContext> context,
      Cell cell)
      throws IOException {
    if (context.isPresent()) {
      Daemon daemon = getDaemon(cell, objectMapper);
      return daemon.getWebServer();
    }
    return Optional.empty();
  }

  private void loadListenersFromBuckConfig(
      ImmutableList.Builder<BuckEventListener> eventListeners,
      ProjectFilesystem projectFilesystem,
      BuckConfig config) {
    final ImmutableSet<String> paths = config.getListenerJars();
    if (paths.isEmpty()) {
      return;
    }

    URL[] urlsArray = new URL[paths.size()];
    try {
      int i = 0;
      for (String path : paths) {
        String urlString = "file://" + projectFilesystem.getAbsolutifier().apply(Paths.get(path));
        urlsArray[i] = new URL(urlString);
        i++;
      }
    } catch (MalformedURLException e) {
      throw new HumanReadableException(e.getMessage());
    }

    // This ClassLoader is disconnected to allow searching the JARs (and just the JARs) for classes.
    ClassLoader isolatedClassLoader = URLClassLoader.newInstance(urlsArray, null);

    ImmutableSet<ClassPath.ClassInfo> classInfos;
    try {
      ClassPath classPath = ClassPath.from(isolatedClassLoader);
      classInfos = classPath.getTopLevelClasses();
    } catch (IOException e) {
      throw new HumanReadableException(e.getMessage());
    }

    // This ClassLoader will actually work, because it is joined to the parent ClassLoader.
    URLClassLoader workingClassLoader = URLClassLoader.newInstance(urlsArray);

    for (ClassPath.ClassInfo classInfo : classInfos) {
      String className = classInfo.getName();
      try {
        Class<?> aClass = Class.forName(className, true, workingClassLoader);
        if (BuckEventListener.class.isAssignableFrom(aClass)) {
          BuckEventListener listener = aClass.asSubclass(BuckEventListener.class).newInstance();
          eventListeners.add(listener);
        }
      } catch (ReflectiveOperationException e) {
        throw new HumanReadableException(
            "Error loading event listener class '%s': %s: %s",
            className,
            e.getClass(),
            e.getMessage());
      }
    }
  }

  @SuppressWarnings("PMD.PrematureDeclaration")
  private ImmutableList<BuckEventListener> addEventListeners(
      BuckEventBus buckEventBus,
      ProjectFilesystem projectFilesystem,
      InvocationInfo invocationInfo,
      BuckConfig config,
      Optional<WebServer> webServer,
      Clock clock,
      Console console,
      AbstractConsoleEventBusListener consoleEventBusListener,
      KnownBuildRuleTypes knownBuildRuleTypes,
      ImmutableMap<String, String> environment,
      CounterRegistry counterRegistry) {
    ImmutableList.Builder<BuckEventListener> eventListenersBuilder =
        ImmutableList.<BuckEventListener>builder()
            .add(new JavaUtilsLoggingBuildListener())
            .add(consoleEventBusListener)
            .add(new LoggingBuildListener());

    if (config.isChromeTraceCreationEnabled()) {
      try {
        eventListenersBuilder.add(new ChromeTraceBuildListener(
            projectFilesystem,
            invocationInfo,
            clock,
            objectMapper,
            config.getMaxTraces(),
            config.getCompressTraces()));
      } catch (IOException e) {
        LOG.error("Unable to create ChromeTrace listener!");
      }
    } else {
      LOG.warn("::: ChromeTrace listener disabled");
    }
    if (webServer.isPresent()) {
      eventListenersBuilder.add(webServer.get().createListener());
    }

    loadListenersFromBuckConfig(eventListenersBuilder, projectFilesystem, config);

    if (config.isRuleKeyLoggerEnabled()) {
      eventListenersBuilder.add(new RuleKeyLoggerListener(
          projectFilesystem,
          invocationInfo,
          MostExecutors.newSingleThreadExecutor(
              new CommandThreadFactory(getClass().getName()))));
    }

    if (config.isMachineReadableLoggerEnabled()) {
      try {
        eventListenersBuilder.add(
            new MachineReadableLoggerListener(
                invocationInfo,
                projectFilesystem,
                MostExecutors.newSingleThreadExecutor(
                    new CommandThreadFactory(getClass().getName()))));
      } catch (FileNotFoundException e) {
        LOG.warn("Unable to open stream for machine readable log file.");
      }
    }

    JavaBuckConfig javaBuckConfig = new JavaBuckConfig(config);
    if (!javaBuckConfig.getSkipCheckingMissingDeps()) {
      JavacOptions javacOptions = javaBuckConfig.getDefaultJavacOptions();
      eventListenersBuilder.add(MissingSymbolsHandler.createListener(
          projectFilesystem,
          knownBuildRuleTypes.getAllDescriptions(),
          config,
          buckEventBus,
          console,
          javacOptions,
          environment));
    }

    eventListenersBuilder.add(new LoadBalancerEventsListener(counterRegistry));
    eventListenersBuilder.add(new CacheRateStatsListener(buckEventBus));

    ImmutableList<BuckEventListener> eventListeners = eventListenersBuilder.build();

    for (BuckEventListener eventListener : eventListeners) {
      buckEventBus.register(eventListener);
    }

    return eventListeners;
  }

  private BuildEnvironmentDescription getBuildEnvironmentDescription(
      ExecutionEnvironment executionEnvironment,
      BuckConfig buckConfig) {
    ImmutableMap.Builder<String, String> environmentExtraData = ImmutableMap.builder();

    return BuildEnvironmentDescription.of(
        executionEnvironment,
        new ArtifactCacheBuckConfig(buckConfig).getArtifactCacheModesRaw(),
        environmentExtraData.build());
  }

  private AbstractConsoleEventBusListener createConsoleEventListener(
      Clock clock,
      SuperConsoleConfig config,
      Console console,
      TestResultSummaryVerbosity testResultSummaryVerbosity,
      ExecutionEnvironment executionEnvironment,
      Optional<WebServer> webServer,
      Locale locale,
      Path testLogPath) {
    Verbosity verbosity = console.getVerbosity();

    if (Platform.WINDOWS != Platform.detect() &&
        console.getAnsi().isAnsiTerminal() &&
        !verbosity.shouldPrintCommand() &&
        verbosity.shouldPrintStandardInformation()) {
      SuperConsoleEventBusListener superConsole = new SuperConsoleEventBusListener(
          config,
          console,
          clock,
          testResultSummaryVerbosity,
          executionEnvironment,
          webServer,
          locale,
          testLogPath,
          TimeZone.getDefault());
      superConsole.startRenderScheduler(
          SUPER_CONSOLE_REFRESH_RATE.getDuration(),
          SUPER_CONSOLE_REFRESH_RATE.getUnit());
      return superConsole;
    }
    SimpleConsoleEventBusListener consoleEventBusListener = new SimpleConsoleEventBusListener(
        console,
        clock,
        testResultSummaryVerbosity,
        locale,
        testLogPath,
        executionEnvironment);
    consoleEventBusListener.startRenderScheduler(1, TimeUnit.SECONDS);
    return consoleEventBusListener;
  }

  private static BuildId getBuildId(Optional<NGContext> context) {
    String specifiedBuildId;
    if (context.isPresent()) {
      specifiedBuildId = context.get().getEnv().getProperty(BUCK_BUILD_ID_ENV_VAR);
    } else {
      specifiedBuildId = System.getenv().get(BUCK_BUILD_ID_ENV_VAR);
    }
    if (specifiedBuildId == null) {
      return new BuildId();
    } else {
      return new BuildId(specifiedBuildId);
    }
  }

  private static void installUncaughtExceptionHandler(final Optional<NGContext> context) {
    // Override the default uncaught exception handler for background threads to log
    // to java.util.logging then exit the JVM with an error code.
    //
    // (We do this because the default is to just print to stderr and not exit the JVM,
    // which is not safe in a multithreaded environment if the thread held a lock or
    // resource which other threads need.)
    Thread.setDefaultUncaughtExceptionHandler((t, e) -> {
      LOG.error(e, "Uncaught exception from thread %s", t);
      if (context.isPresent()) {
        // Shut down the Nailgun server and make sure it stops trapping System.exit().
        //
        // We pass false for exitVM because otherwise Nailgun exits with code 0.
        context.get().getNGServer().shutdown(/* exitVM */ false);
      }
      NON_REENTRANT_SYSTEM_EXIT.shutdownSoon(FAIL_EXIT_CODE);
    });
  }

  public static void main(String[] args) {
    new Main(System.out, System.err, System.in).runMainThenExit(args, Optional.empty());
  }

  private static void markFdCloseOnExec(int fd) {
    int fdFlags;
    fdFlags = Libc.INSTANCE.fcntl(fd, Libc.Constants.rFGETFD);
    if (fdFlags == -1) {
      throw new LastErrorException(Native.getLastError());
    }
    fdFlags |= Libc.Constants.rFDCLOEXEC;
    if (Libc.INSTANCE.fcntl(fd, Libc.Constants.rFSETFD, fdFlags) == -1) {
      throw new LastErrorException(Native.getLastError());
    }
  }

  private static void daemonizeIfPossible() {
    String osName = System.getProperty("os.name");
    Libc.OpenPtyLibrary openPtyLibrary;
    Platform platform = Platform.detect();
    if (platform == Platform.LINUX) {
      Libc.Constants.rTIOCSCTTY = Libc.Constants.LINUX_TIOCSCTTY;
      Libc.Constants.rFDCLOEXEC = Libc.Constants.LINUX_FD_CLOEXEC;
      Libc.Constants.rFGETFD = Libc.Constants.LINUX_F_GETFD;
      Libc.Constants.rFSETFD = Libc.Constants.LINUX_F_SETFD;
      openPtyLibrary = (Libc.OpenPtyLibrary)
          Native.loadLibrary("libutil", Libc.OpenPtyLibrary.class);
    } else if (platform == Platform.MACOS) {
      Libc.Constants.rTIOCSCTTY = Libc.Constants.DARWIN_TIOCSCTTY;
      Libc.Constants.rFDCLOEXEC = Libc.Constants.DARWIN_FD_CLOEXEC;
      Libc.Constants.rFGETFD = Libc.Constants.DARWIN_F_GETFD;
      Libc.Constants.rFSETFD = Libc.Constants.DARWIN_F_SETFD;
      openPtyLibrary = (Libc.OpenPtyLibrary)
          Native.loadLibrary(
              com.sun.jna.Platform.C_LIBRARY_NAME,
              Libc.OpenPtyLibrary.class);
    } else {
      LOG.info("not enabling process killing on nailgun exit: unknown OS %s", osName);
      return;
    }

    // Making ourselves a session leader with setsid disconnects us from our controlling terminal
    int ret = Libc.INSTANCE.setsid();
    if (ret < 0) {
      LOG.warn(
          "cannot enable background process killing: %s",
          Native.getLastError());
      return;
    }

    LOG.info("enabling background process killing for buckd");

    IntByReference master = new IntByReference();
    IntByReference slave = new IntByReference();

    if (openPtyLibrary.openpty(master, slave, Pointer.NULL, Pointer.NULL, Pointer.NULL) != 0) {
      throw new RuntimeException("Failed to open pty");
    }

    // Deliberately leak the file descriptors for the lifetime of this process; NuProcess can
    // sometimes leak file descriptors to children, so make sure these FDs are marked close-on-exec.
    markFdCloseOnExec(master.getValue());
    markFdCloseOnExec(slave.getValue());

    // Make the pty our controlling terminal; works because we disconnected above with setsid.
    if (Libc.INSTANCE.ioctl(
        slave.getValue(),
        Pointer.createConstant(Libc.Constants.rTIOCSCTTY),
        0) == -1) {
      throw new RuntimeException("Failed to set pty");
    }

    LOG.info("enabled background process killing for buckd");
    isSessionLeader = true;

  }

  public static final class DaemonBootstrap {
    public static void main(String[] args) throws Exception {
      try {
        daemonizeIfPossible();
        if (isSessionLeader) {
          BgProcessKiller.init();
          LOG.info("initialized bg session killer");
        }
      } catch (Throwable ex) {
        System.err.println(String.format("buckd: fatal error %s", ex));
        System.exit(1);
      }
      NGServer.main(args);
    }
  }

  /**
   * When running as a daemon in the NailGun server, {@link #nailMain(NGContext)} is called instead
   * of {@link #main(String[])} so that the given context can be used to listen for client
   * disconnections and interrupt command processing when they occur.
   */
  public static void nailMain(final NGContext context) throws InterruptedException {
    try (DaemonSlayer.ExecuteCommandHandle handle =
             DaemonSlayer.getSlayer(context).executeCommand()) {
      new Main(context.out, context.err, context.in)
          .runMainThenExit(context.getArgs(), Optional.of(context));
    }
  }


  private static final class DaemonSlayer extends AbstractScheduledService {
    private final NGContext context;
    private final TimeSpan slayerTimeout;
    private int runCount;
    private int lastRunCount;
    private boolean executingCommand;

    private static final class DaemonSlayerInstance {
      final DaemonSlayer daemonSlayer;

      private DaemonSlayerInstance(DaemonSlayer daemonSlayer) {
        this.daemonSlayer = daemonSlayer;
      }
    }

    @Nullable
    private static volatile DaemonSlayerInstance daemonSlayerInstance;

    public static DaemonSlayer getSlayer(NGContext context) {
      if (daemonSlayerInstance == null) {
        synchronized (DaemonSlayer.class) {
          if (daemonSlayerInstance == null) {
            DaemonSlayer slayer = new DaemonSlayer(context);
            ServiceManager manager = new ServiceManager(ImmutableList.of(slayer));
            manager.startAsync();
            daemonSlayerInstance = new DaemonSlayerInstance(slayer);
          }
        }
      }
      return daemonSlayerInstance.daemonSlayer;
    }

    private DaemonSlayer(NGContext context) {
      this.context = context;
      this.runCount = 0;
      this.lastRunCount = 0;
      this.executingCommand = false;
      this.slayerTimeout = DAEMON_SLAYER_TIMEOUT;
    }

    public class ExecuteCommandHandle implements AutoCloseable {
      private ExecuteCommandHandle() {
        synchronized (DaemonSlayer.this) {
          executingCommand = true;
        }
      }

      @Override
      public void close() {
        synchronized (DaemonSlayer.this) {
          runCount++;
          executingCommand = false;
        }
      }
    }

    public ExecuteCommandHandle executeCommand() {
      return new ExecuteCommandHandle();
    }

    @Override
    protected synchronized void runOneIteration() throws Exception {
      if (!executingCommand && runCount == lastRunCount) {
        context.getNGServer().shutdown(/* exitVM */ true);
      } else {
        lastRunCount = runCount;
      }
    }

    @Override
    protected Scheduler scheduler() {
      return Scheduler.newFixedRateSchedule(
          slayerTimeout.getDuration(),
          slayerTimeout.getDuration(),
          slayerTimeout.getUnit());
    }
  }
}<|MERGE_RESOLUTION|>--- conflicted
+++ resolved
@@ -1226,29 +1226,6 @@
           }
 
           exitCode = command.run(
-<<<<<<< HEAD
-              new CommandRunnerParams(
-                  console,
-                  stdIn,
-                  rootCell,
-                  androidPlatformTargetSupplier,
-                  artifactCache,
-                  buildEventBus,
-                  parser,
-                  platform,
-                  clientEnvironment,
-                  new BuildStamper(vcsFactory),
-                  rootCell.getBuckConfig().createDefaultJavaPackageFinder(),
-                  objectMapper,
-                  clock,
-                  processManager,
-                  webServer,
-                  buckConfig,
-                  fileHashCache,
-                  executors,
-                  buildEnvironmentDescription,
-                  actionGraphCache));
-=======
               CommandRunnerParams.builder()
                   .setConsole(console)
                   .setStdIn(stdIn)
@@ -1270,8 +1247,8 @@
                   .setBuildEnvironmentDescription(buildEnvironmentDescription)
                   .setActionGraphCache(actionGraphCache)
                   .setKnownBuildRuleTypesFactory(factory)
-                  .build());
->>>>>>> 70a13c0d
+                  .setBuildStamper(new BuildStamper(vcsFactory))
+              .build());
           // Wait for HTTP writes to complete.
           closeHttpExecutorService(
               cacheBuckConfig, Optional.of(buildEventBus), httpWriteExecutorService);
