--- conflicted
+++ resolved
@@ -1538,7 +1538,7 @@
           SUPER_CONSOLE_REFRESH_RATE.toMillis(), TimeUnit.MILLISECONDS);
       return superConsole;
     }
-    SimpleConsoleEventBusListener simpleListener = new SimpleConsoleEventBusListener(
+    SimpleConsoleEventBusListener simpleConsole = new SimpleConsoleEventBusListener(
         console,
         clock,
         testResultSummaryVerbosity,
@@ -1546,14 +1546,11 @@
         config.getNumberOfSlowRulesToShow(),
         locale,
         testLogPath,
-<<<<<<< HEAD
-        executionEnvironment);
-    simpleListener.startRenderScheduler(1, TimeUnit.SECONDS);
-    return simpleListener;
-=======
         executionEnvironment,
         buildId);
->>>>>>> 51db04cb
+    simpleConsole.startRenderScheduler(1, TimeUnit.SECONDS);
+
+    return simpleConsole;
   }
 
   private boolean isSuperConsoleEnabled(Console console) {
