/*
 * Copyright 2012-present Facebook, Inc.
 *
 * Licensed under the Apache License, Version 2.0 (the "License"); you may
 * not use this file except in compliance with the License. You may obtain
 * a copy of the License at
 *
 *     http://www.apache.org/licenses/LICENSE-2.0
 *
 * Unless required by applicable law or agreed to in writing, software
 * distributed under the License is distributed on an "AS IS" BASIS, WITHOUT
 * WARRANTIES OR CONDITIONS OF ANY KIND, either express or implied. See the
 * License for the specific language governing permissions and limitations
 * under the License.
 */

package com.facebook.buck.cli;

import static com.google.common.util.concurrent.MoreExecutors.listeningDecorator;
import static com.google.common.util.concurrent.MoreExecutors.newDirectExecutorService;

import com.facebook.buck.android.AndroidBuckConfig;
import com.facebook.buck.android.AndroidDirectoryResolver;
import com.facebook.buck.android.AndroidPlatformTarget;
import com.facebook.buck.android.DefaultAndroidDirectoryResolver;
import com.facebook.buck.android.NoAndroidSdkException;
import com.facebook.buck.artifact_cache.ArtifactCache;
import com.facebook.buck.artifact_cache.ArtifactCacheBuckConfig;
import com.facebook.buck.artifact_cache.ArtifactCaches;
import com.facebook.buck.artifact_cache.HttpArtifactCacheEvent;
import com.facebook.buck.config.Config;
import com.facebook.buck.config.Configs;
import com.facebook.buck.counters.CounterRegistry;
import com.facebook.buck.counters.CounterRegistryImpl;
import com.facebook.buck.event.BuckEventBus;
import com.facebook.buck.event.BuckEventListener;
import com.facebook.buck.event.CommandEvent;
import com.facebook.buck.event.ConsoleEvent;
import com.facebook.buck.event.DaemonEvent;
import com.facebook.buck.event.listener.AbstractConsoleEventBusListener;
import com.facebook.buck.event.listener.BroadcastEventListener;
import com.facebook.buck.event.listener.CacheRateStatsListener;
import com.facebook.buck.event.listener.ChromeTraceBuildListener;
import com.facebook.buck.event.listener.FileSerializationEventBusListener;
import com.facebook.buck.event.listener.JavaUtilsLoggingBuildListener;
import com.facebook.buck.event.listener.LoadBalancerEventsListener;
import com.facebook.buck.event.listener.LoggingBuildListener;
import com.facebook.buck.event.listener.MachineReadableLoggerListener;
import com.facebook.buck.event.listener.ProgressEstimator;
import com.facebook.buck.event.listener.PublicAnnouncementManager;
import com.facebook.buck.event.listener.RuleKeyLoggerListener;
import com.facebook.buck.event.listener.SimpleConsoleEventBusListener;
import com.facebook.buck.event.listener.SuperConsoleConfig;
import com.facebook.buck.event.listener.SuperConsoleEventBusListener;
import com.facebook.buck.httpserver.WebServer;
import com.facebook.buck.io.AsynchronousDirectoryContentsCleaner;
import com.facebook.buck.io.BuckPaths;
import com.facebook.buck.io.MoreFiles;
import com.facebook.buck.io.PathOrGlobMatcher;
import com.facebook.buck.io.ProjectFilesystem;
import com.facebook.buck.io.ProjectWatch;
import com.facebook.buck.io.Watchman;
import com.facebook.buck.io.WatchmanCursor;
import com.facebook.buck.io.WatchmanDiagnosticEventListener;
import com.facebook.buck.jvm.java.JavaBuckConfig;
import com.facebook.buck.jvm.java.JavacOptions;
import com.facebook.buck.log.CommandThreadFactory;
import com.facebook.buck.log.ConsoleHandlerState;
import com.facebook.buck.log.GlobalStateManager;
import com.facebook.buck.log.InvocationInfo;
import com.facebook.buck.log.LogConfig;
import com.facebook.buck.log.Logger;
import com.facebook.buck.model.BuckVersion;
import com.facebook.buck.model.BuildId;
import com.facebook.buck.parser.Parser;
import com.facebook.buck.parser.ParserConfig;
import com.facebook.buck.rules.ActionGraphCache;
import com.facebook.buck.rules.Cell;
import com.facebook.buck.rules.CellProvider;
import com.facebook.buck.rules.ConstructorArgMarshaller;
import com.facebook.buck.rules.DefaultCellPathResolver;
import com.facebook.buck.rules.KnownBuildRuleTypes;
import com.facebook.buck.rules.KnownBuildRuleTypesFactory;
import com.facebook.buck.rules.RelativeCellName;
import com.facebook.buck.rules.coercer.DefaultTypeCoercerFactory;
import com.facebook.buck.rules.coercer.TypeCoercerFactory;
import com.facebook.buck.shell.WorkerProcessPool;
import com.facebook.buck.step.ExecutorPool;
import com.facebook.buck.test.TestConfig;
import com.facebook.buck.test.TestResultSummaryVerbosity;
import com.facebook.buck.timing.Clock;
import com.facebook.buck.timing.DefaultClock;
import com.facebook.buck.timing.NanosAdjustedClock;
import com.facebook.buck.util.Ansi;
import com.facebook.buck.util.AnsiEnvironmentChecking;
import com.facebook.buck.util.AsyncCloseable;
import com.facebook.buck.util.BgProcessKiller;
import com.facebook.buck.util.BuckConstant;
import com.facebook.buck.util.Console;
import com.facebook.buck.util.DefaultProcessExecutor;
import com.facebook.buck.util.HumanReadableException;
import com.facebook.buck.util.InterruptionFailedException;
import com.facebook.buck.util.Libc;
import com.facebook.buck.util.ObjectMappers;
import com.facebook.buck.util.PkillProcessManager;
import com.facebook.buck.util.PrintStreamProcessExecutorFactory;
import com.facebook.buck.util.ProcessExecutor;
import com.facebook.buck.util.ProcessManager;
import com.facebook.buck.util.Verbosity;
import com.facebook.buck.util.WatchmanWatcher;
import com.facebook.buck.util.WatchmanWatcherException;
import com.facebook.buck.util.cache.DefaultFileHashCache;
import com.facebook.buck.util.cache.FileHashCache;
import com.facebook.buck.util.cache.StackedFileHashCache;
import com.facebook.buck.util.cache.WatchedFileHashCache;
import com.facebook.buck.util.concurrent.MostExecutors;
import com.facebook.buck.util.concurrent.TimeSpan;
import com.facebook.buck.util.environment.Architecture;
import com.facebook.buck.util.environment.BuildEnvironmentDescription;
import com.facebook.buck.util.environment.CommandMode;
import com.facebook.buck.util.environment.DefaultExecutionEnvironment;
import com.facebook.buck.util.environment.EnvironmentFilter;
import com.facebook.buck.util.environment.ExecutionEnvironment;
import com.facebook.buck.util.environment.Platform;
import com.facebook.buck.util.network.RemoteLogBuckConfig;
import com.facebook.buck.util.perf.PerfStatsTracking;
import com.facebook.buck.util.perf.ProcessTracker;
import com.facebook.buck.util.shutdown.NonReentrantSystemExit;
import com.facebook.buck.util.versioncontrol.BuildStamper;
import com.facebook.buck.util.versioncontrol.DefaultVersionControlCmdLineInterfaceFactory;
import com.facebook.buck.util.versioncontrol.VersionControlBuckConfig;
import com.facebook.buck.util.versioncontrol.VersionControlCmdLineInterfaceFactory;
import com.facebook.buck.util.versioncontrol.VersionControlStatsGenerator;
import com.fasterxml.jackson.databind.ObjectMapper;
import com.google.common.annotations.VisibleForTesting;
import com.google.common.base.Joiner;
import com.google.common.base.Supplier;
import com.google.common.collect.ImmutableList;
import com.google.common.collect.ImmutableMap;
import com.google.common.collect.ImmutableSet;
import com.google.common.eventbus.EventBus;


import com.google.common.reflect.ClassPath;
import com.google.common.util.concurrent.AbstractScheduledService;
import com.google.common.util.concurrent.ListeningExecutorService;
import com.google.common.util.concurrent.ServiceManager;
import com.martiansoftware.nailgun.NGContext;
import com.martiansoftware.nailgun.NGServer;
import com.sun.jna.LastErrorException;
import com.sun.jna.Native;
import com.sun.jna.Pointer;
import com.sun.jna.ptr.IntByReference;

import org.kohsuke.args4j.CmdLineException;

import java.io.Closeable;
import java.io.FileNotFoundException;
import java.io.IOException;
import java.io.InputStream;
import java.io.PrintStream;
import java.net.MalformedURLException;
import java.net.URL;
import java.net.URLClassLoader;
import java.nio.file.AtomicMoveNotSupportedException;
import java.nio.file.FileSystems;
import java.nio.file.LinkOption;
import java.nio.file.NoSuchFileException;
import java.nio.file.Path;
import java.nio.file.Paths;
import java.nio.file.StandardCopyOption;
import java.text.SimpleDateFormat;
import java.util.Arrays;
import java.util.Date;
import java.util.HashMap;
import java.util.Locale;
import java.util.Map;
import java.util.Optional;
import java.util.TimeZone;
import java.util.UUID;
import java.util.concurrent.ConcurrentHashMap;
import java.util.concurrent.ConcurrentMap;
import java.util.concurrent.ExecutorService;
import java.util.concurrent.Executors;
import java.util.concurrent.ScheduledExecutorService;
import java.util.concurrent.Semaphore;
import java.util.concurrent.TimeUnit;

import javax.annotation.Nullable;


public final class Main {

  /**
   * Trying again won't help.
   */
  public static final int FAIL_EXIT_CODE = 1;

  /**
   * Trying again later might work.
   */
  public static final int BUSY_EXIT_CODE = 2;

  private static final Optional<String> BUCKD_LAUNCH_TIME_NANOS =
      Optional.ofNullable(System.getProperty("buck.buckd_launch_time_nanos"));
  private static final String BUCK_BUILD_ID_ENV_VAR = "BUCK_BUILD_ID";

  private static final String BUCKD_COLOR_DEFAULT_ENV_VAR = "BUCKD_COLOR_DEFAULT";

  private static final TimeSpan DAEMON_SLAYER_TIMEOUT = new TimeSpan(2, TimeUnit.HOURS);

  private static final TimeSpan SUPER_CONSOLE_REFRESH_RATE =
      new TimeSpan(100, TimeUnit.MILLISECONDS);

  private static final TimeSpan HANG_DETECTOR_TIMEOUT =
      new TimeSpan(5, TimeUnit.MINUTES);

  /**
   * Path to a directory of static content that should be served by the {@link WebServer}.
   */
  private static final String STATIC_CONTENT_DIRECTORY = System.getProperty(
      "buck.path_to_static_content", "webserver/static");
  private static final int DISK_IO_STATS_TIMEOUT_SECONDS = 10;
  private static final int EXECUTOR_SERVICES_TIMEOUT_SECONDS = 60;
  private static final int COUNTER_AGGREGATOR_SERVICE_TIMEOUT_SECONDS = 20;

  private final InputStream stdIn;
  private final PrintStream stdOut;
  private final PrintStream stdErr;

  private final Architecture architecture;

  private static final Semaphore commandSemaphore = new Semaphore(1);
  private static volatile Optional<NGContext> commandSemaphoreNgClient = Optional.empty();

  // Ensure we only have one instance of this, so multiple trash cleaning
  // operations are serialized on one queue.
  private static final AsynchronousDirectoryContentsCleaner TRASH_CLEANER =
      new AsynchronousDirectoryContentsCleaner(BuckConstant.getTrashPath());

  private final Platform platform;

  // It's important to re-use this object for perf:
  // http://wiki.fasterxml.com/JacksonBestPracticesPerformance
  private final ObjectMapper objectMapper;

  // Ignore changes to generated Xcode project files and editors' backup files
  // so we don't dump buckd caches on every command.
  private static final ImmutableSet<PathOrGlobMatcher> DEFAULT_IGNORE_GLOBS =
      ImmutableSet.of(
          new PathOrGlobMatcher("**/*.pbxproj"),
          new PathOrGlobMatcher("**/*.xcscheme"),
          new PathOrGlobMatcher("**/*.xcworkspacedata"),
          // Various editors' temporary files
          new PathOrGlobMatcher("**/*~"),
          // Emacs
          new PathOrGlobMatcher("**/#*#"),
          new PathOrGlobMatcher("**/.#*"),
          // Vim
          new PathOrGlobMatcher("**/*.swo"),
          new PathOrGlobMatcher("**/*.swp"),
          new PathOrGlobMatcher("**/*.swpx"),
          new PathOrGlobMatcher("**/*.un~"),
          new PathOrGlobMatcher("**/.netrhwist"),
          // Eclipse
          new PathOrGlobMatcher(".idea"),
          new PathOrGlobMatcher(".iml"),
          new PathOrGlobMatcher("**/*.pydevproject"),
          new PathOrGlobMatcher(".project"),
          new PathOrGlobMatcher(".metadata"),
          new PathOrGlobMatcher("**/*.tmp"),
          new PathOrGlobMatcher("**/*.bak"),
          new PathOrGlobMatcher("**/*~.nib"),
          new PathOrGlobMatcher(".classpath"),
          new PathOrGlobMatcher(".settings"),
          new PathOrGlobMatcher(".loadpath"),
          new PathOrGlobMatcher(".externalToolBuilders"),
          new PathOrGlobMatcher(".cproject"),
          new PathOrGlobMatcher(".buildpath"),
          // Mac OS temp files
          new PathOrGlobMatcher(".DS_Store"),
          new PathOrGlobMatcher(".AppleDouble"),
          new PathOrGlobMatcher(".LSOverride"),
          new PathOrGlobMatcher(".Spotlight-V100"),
          new PathOrGlobMatcher(".Trashes"),
          // Windows
          new PathOrGlobMatcher("$RECYCLE.BIN"),
          // Sublime
          new PathOrGlobMatcher(".*.sublime-workspace"));

  private static final Logger LOG = Logger.get(Main.class);

  private static boolean isSessionLeader;

  private static final HangMonitor.AutoStartInstance HANG_MONITOR =
      new HangMonitor.AutoStartInstance(
          (input) -> {
            LOG.info(
                "No recent activity, dumping thread stacks (`tr , '\\n'` to decode): %s",
                input);
          },
          HANG_DETECTOR_TIMEOUT);

  private static final NonReentrantSystemExit NON_REENTRANT_SYSTEM_EXIT =
      new NonReentrantSystemExit();

  private static ProjectFilesystem createProjectFilesystem(Path path) {
    try {
      // toRealPath() is necessary to resolve symlinks, allowing us to later
      // check whether files are inside or outside of the project without issue.
      return new ProjectFilesystem(path.toRealPath().normalize());
    } catch (IOException e) {
      throw new HumanReadableException(
          String.format(
              ("Failed to resolve project root [%s]." +
                  "Check if it exists and has the right permissions."),
              path.toAbsolutePath()),
          e);
    }
  }

  /**
   * Daemon used to monitor the file system and cache build rules between Main() method
   * invocations is static so that it can outlive Main() objects and survive for the lifetime
   * of the potentially long running Buck process.
   */
  private static final class Daemon implements Closeable {

    private final Cell cell;
    private final Parser parser;
    private final DefaultFileHashCache hashCache;
    private final FileHashCache buckOutHashCache;
    private final EventBus fileEventBus;
    private final Optional<WebServer> webServer;
    private final ConcurrentMap<String, WorkerProcessPool> persistentWorkerPools;
    private final ActionGraphCache actionGraphCache;
    private final BroadcastEventListener broadcastEventListener;

    private ImmutableMap<Path, WatchmanCursor> cursor;

    public Daemon(
        Cell cell,
        ObjectMapper objectMapper,
        Optional<WebServer> webServerToReuse) {
      this.cell = cell;
      this.hashCache = new WatchedFileHashCache(cell.getFilesystem());
      this.buckOutHashCache =
          DefaultFileHashCache.createBuckOutFileHashCache(
              createProjectFilesystem(cell.getFilesystem().getRootPath()),
              cell.getFilesystem().getBuckPaths().getBuckOut());
      this.fileEventBus = new EventBus("file-change-events");

      this.broadcastEventListener = new BroadcastEventListener();
      this.actionGraphCache = new ActionGraphCache(broadcastEventListener);

      TypeCoercerFactory typeCoercerFactory = new DefaultTypeCoercerFactory(objectMapper);
      this.parser = new Parser(
          this.broadcastEventListener,
          cell.getBuckConfig().getView(ParserConfig.class),
          typeCoercerFactory,
          new ConstructorArgMarshaller(typeCoercerFactory));
      fileEventBus.register(parser);
      fileEventBus.register(actionGraphCache);
      fileEventBus.register(hashCache);

      if (webServerToReuse.isPresent()) {
        webServer = webServerToReuse;
      } else {
        webServer = createWebServer(cell.getBuckConfig(), cell.getFilesystem(), objectMapper);
      }
      if (!initWebServer()) {
        LOG.warn("Can't start web server");
      }
      Optional<WatchmanWatcher.CursorType> watchmanCursorType = cell.getBuckConfig().getEnum(
          "project",
          "watchman_cursor",
          WatchmanWatcher.CursorType.class);
      ImmutableMap.Builder<Path, WatchmanCursor> cursorBuilder = ImmutableMap.builder();
      if (watchmanCursorType.isPresent() &&
          watchmanCursorType.get() == WatchmanWatcher.CursorType.CLOCK_ID &&
          !cell.getWatchman().getClockIds().isEmpty()) {
        for (Map.Entry<Path, String> entry : cell.getWatchman().getClockIds().entrySet()) {
          cursorBuilder.put(entry.getKey(), new WatchmanCursor(entry.getValue()));
        }
      } else {
        LOG.debug("Falling back to named cursors: %s", cell.getWatchman().getProjectWatches());
        for (Path cellPath : cell.getWatchman().getProjectWatches().keySet()) {
          cursorBuilder.put(
              cellPath,
              new WatchmanCursor(
                  new StringBuilder("n:buckd").append(UUID.randomUUID()).toString()));
        }
      }
      cursor = cursorBuilder.build();
      LOG.debug("Using Watchman Cursor: %s", cursor);
      persistentWorkerPools = new ConcurrentHashMap<>();
      JavaUtilsLoggingBuildListener.ensureLogFileIsWritten(cell.getFilesystem());
    }

    private Optional<WebServer> createWebServer(
        BuckConfig config,
        ProjectFilesystem filesystem,
        ObjectMapper objectMapper) {
      Optional<Integer> port = getValidWebServerPort(config);
      if (port.isPresent()) {
        WebServer webServer = new WebServer(
            port.get(),
            filesystem,
            STATIC_CONTENT_DIRECTORY,
            objectMapper);
        return Optional.of(webServer);
      } else {
        return Optional.empty();
      }
    }

    /**
     * If the return value is not absent, then the port is a nonnegative integer. This means that
     * specifying a port of -1 effectively disables the WebServer.
     */
    public static Optional<Integer> getValidWebServerPort(BuckConfig config) {
      // Enable the web httpserver if it is given by command line parameter or specified in
      // .buckconfig. The presence of a nonnegative port number is sufficient.
      Optional<String> serverPort =
          Optional.ofNullable(System.getProperty("buck.httpserver.port"));
      if (!serverPort.isPresent()) {
        serverPort = config.getValue("httpserver", "port");
      }

      if (!serverPort.isPresent() || serverPort.get().isEmpty()) {
        return Optional.empty();
      }

      String rawPort = serverPort.get();
      int port;
      try {
        port = Integer.parseInt(rawPort, 10);
        LOG.debug("Starting up web server on port %d.", port);
      } catch (NumberFormatException e) {
        LOG.error("Could not parse port for httpserver: %s.", rawPort);
        return Optional.empty();
      }

      return port >= 0 ? Optional.of(port) : Optional.empty();
    }

    public Optional<WebServer> getWebServer() {
      return webServer;
    }

    private Parser getParser() {
      return parser;
    }

    private ActionGraphCache getActionGraphCache() {
      return actionGraphCache;
    }

    private BroadcastEventListener getBroadcastEventListener() {
      return broadcastEventListener;
    }

    private FileHashCache getFileHashCache() {
      return hashCache;
    }

    private FileHashCache getBuckOutHashCache() {
      return buckOutHashCache;
    }

    private ConcurrentMap<String, WorkerProcessPool> getPersistentWorkerPools() {
      return persistentWorkerPools;
    }

    private void watchClient(final NGContext context) {
      context.addClientListener(() -> {
        if (isSessionLeader && commandSemaphoreNgClient.orElse(null) == context) {
          LOG.info("killing background processes on client disconnection");
          // Process no longer wants work done on its behalf.
          BgProcessKiller.killBgProcesses();
        }

        // Synchronize on parser object so that the main command processing thread is not
        // interrupted mid way through a Parser cache update by the Thread.interrupt() call
        // triggered by System.exit(). The Parser cache will be reused by subsequent commands
        // so needs to be left in a consistent state even if the current command is interrupted
        // due to a client disconnection.
        synchronized (parser) {
          LOG.info("Client disconnected.");
          // Client should no longer be connected, but printing helps detect false disconnections.
          context.err.println("Client disconnected.");

          throw new InterruptedException("Client disconnected.");
        }
      });
    }

    private void watchFileSystem(
        CommandEvent commandEvent,
        BuckEventBus eventBus,
        WatchmanWatcher watchmanWatcher,
        WatchmanWatcher.FreshInstanceAction watchmanFreshInstanceAction)
        throws IOException, InterruptedException {

      // Synchronize on parser object so that all outstanding watch events are processed
      // as a single, atomic Parser cache update and are not interleaved with Parser cache
      // invalidations triggered by requests to parse build files or interrupted by client
      // disconnections.
      synchronized (parser) {
        parser.recordParseStartTime(eventBus);
        fileEventBus.post(commandEvent);
        watchmanWatcher.postEvents(
            eventBus,
            watchmanFreshInstanceAction);
      }
    }

    /**
     * @return true if the web server was started successfully.
     */
    private boolean initWebServer() {
      if (webServer.isPresent()) {
        Optional<ArtifactCache> servedCache = ArtifactCaches.newServedCache(
            new ArtifactCacheBuckConfig(cell.getBuckConfig()),
            cell.getFilesystem());
        try {
          webServer.get().updateAndStartIfNeeded(servedCache);
          return true;
        } catch (WebServer.WebServerException e) {
          LOG.error(e);
        }
      }
      return false;
    }

    public EventBus getFileEventBus() {
      return fileEventBus;
    }

    public ImmutableMap<Path, WatchmanCursor> getWatchmanCursor() {
      return cursor;
    }

    @Override
    public void close() throws IOException {
      shutdownPersistentWorkerPools();
      shutdownWebServer();
    }

    private void shutdownPersistentWorkerPools() {
      for (WorkerProcessPool pool : persistentWorkerPools.values()) {
        try {
          pool.close();
        } catch (Exception e) {
          LOG.error(e);
        }
      }
    }

    private void shutdownWebServer() {
      if (webServer.isPresent()) {
        try {
          webServer.get().stop();
        } catch (WebServer.WebServerException e) {
          LOG.error(e);
        }
      }
    }
  }

  @Nullable
  private static volatile Daemon daemon;

  /**
   * Get or create Daemon.
   */
  @VisibleForTesting
  static Daemon getDaemon(
      Cell cell,
      ObjectMapper objectMapper)
      throws IOException {
    Path rootPath = cell.getFilesystem().getRootPath();
    Optional<WebServer> webServer = Optional.empty();
    if (daemon == null) {
      LOG.debug("Starting up daemon for project root [%s]", rootPath);
      daemon = new Daemon(cell, objectMapper, webServer);
    } else {
      // Buck daemons cache build files within a single project root, changing to a different
      // project root is not supported and will likely result in incorrect builds. The buck and
      // buckd scripts attempt to enforce this, so a change in project root is an error that
      // should be reported rather than silently worked around by invalidating the cache and
      // creating a new daemon object.
      Path parserRoot = cell.getFilesystem().getRootPath();
      if (!rootPath.equals(parserRoot)) {
        throw new HumanReadableException(String.format("Unsupported root path change from %s to %s",
            rootPath, parserRoot));
      }

      // If Buck config or the AndroidDirectoryResolver has changed, invalidate the cache and
      // create a new daemon.
      if (!daemon.cell.equals(cell)) {
        LOG.warn(
            "Shutting down and restarting daemon on config or directory resolver change (%s != %s)",
            daemon.cell,
            cell);
        if (shouldReuseWebServer(cell)) {
          webServer = daemon.getWebServer();
          LOG.info("Reusing web server");
        } else {
          daemon.close();
        }
        daemon = new Daemon(cell, objectMapper, webServer);
      }
    }
    return daemon;
  }

  private WatchmanWatcher createWatchmanWatcher(
      Daemon daemon,
      ImmutableMap<Path, ProjectWatch> projectWatch,
      EventBus fileChangeEventBus,
      ImmutableSet<PathOrGlobMatcher> ignorePaths,
      Watchman watchman) {
    return new WatchmanWatcher(
        projectWatch,
        fileChangeEventBus,
        ignorePaths,
        watchman,
        daemon.getWatchmanCursor());
  }

  private static BroadcastEventListener getBroadcastEventListener(
      boolean isDaemon,
      Cell rootCell,
      ObjectMapper objectMapper)
      throws IOException {
    if (isDaemon) {
      return getDaemon(rootCell, objectMapper).getBroadcastEventListener();
    }
    return new BroadcastEventListener();
  }

  private static boolean shouldReuseWebServer(Cell newCell) {
    if (newCell == null || daemon == null || daemon.cell == null) {
      return false;
    }
    Optional<Integer> portFromOldConfig =
        Daemon.getValidWebServerPort(daemon.cell.getBuckConfig());
    Optional<Integer> portFromUpdatedConfig =
        Daemon.getValidWebServerPort(newCell.getBuckConfig());

    return portFromOldConfig.equals(portFromUpdatedConfig);
  }

  @VisibleForTesting
  @SuppressWarnings("PMD.EmptyCatchBlock")
  static void resetDaemon() {
    if (daemon != null) {
      try {
        LOG.info("Closing daemon on reset request.");
        daemon.close();
      } catch (IOException e) {
        // Swallow exceptions while closing daemon.
      }
    }
    daemon = null;
  }

  @VisibleForTesting
  public Main(
      PrintStream stdOut,
      PrintStream stdErr,
      InputStream stdIn) {
    this.stdOut = stdOut;
    this.stdErr = stdErr;
    this.stdIn = stdIn;
    this.architecture = Architecture.detect();
    this.platform = Platform.detect();
    this.objectMapper = ObjectMappers.newDefaultInstance();
  }

  /* Define all error handling surrounding main command */
  private void runMainThenExit(String[] args, Optional<NGContext> context) {
    installUncaughtExceptionHandler(context);

    Path projectRoot = Paths.get(".");
    int exitCode = FAIL_EXIT_CODE;
    BuildId buildId = getBuildId(context);

    // Only post an overflow event if Watchman indicates a fresh instance event
    // after our initial query.
    WatchmanWatcher.FreshInstanceAction watchmanFreshInstanceAction =
        daemon == null
            ? WatchmanWatcher.FreshInstanceAction.NONE
            : WatchmanWatcher.FreshInstanceAction.POST_OVERFLOW_EVENT;

    // Get the client environment, either from this process or from the Nailgun context.
    ImmutableMap<String, String> clientEnvironment = getClientEnvironment(context);

    try {
      CommandMode commandMode = CommandMode.RELEASE;
      exitCode = runMainWithExitCode(
          buildId,
          projectRoot,
          context,
          clientEnvironment,
          commandMode,
          watchmanFreshInstanceAction,
          args);
    } catch (IOException e) {
      if (e.getMessage().startsWith("No space left on device")) {
        (new Console(
            Verbosity.STANDARD_INFORMATION,
            stdOut,
            stdErr,
            new Ansi(
                AnsiEnvironmentChecking.environmentSupportsAnsiEscapes(
                    platform, clientEnvironment)))).printBuildFailure(e.getMessage());
      } else {
        LOG.error(e);
      }
    } catch (HumanReadableException e) {
      Console console = new Console(
          Verbosity.STANDARD_INFORMATION,
          stdOut,
          stdErr,
          new Ansi(
              AnsiEnvironmentChecking.environmentSupportsAnsiEscapes(platform, clientEnvironment)));
      console.printBuildFailure(e.getHumanReadableErrorMessage());
    } catch (InterruptionFailedException e) { // Command could not be interrupted.
      if (context.isPresent()) {
        context.get().getNGServer().shutdown(true); // Exit process to halt command execution.
      }
    } catch (Throwable t) {
      LOG.error(t, "Uncaught exception at top level");
    } finally {
      if (context.isPresent()) {
        System.gc(); // Let VM return memory to OS
      }
      LOG.debug("Done.");
      LogConfig.flushLogs();
      // Exit explicitly so that non-daemon threads (of which we use many) don't
      // keep the VM alive.
      System.exit(exitCode);
    }
  }

  /**
   * @param buildId an identifier for this command execution.
   * @param context an optional NGContext that is present if running inside a Nailgun server.
   * @param args    command line arguments
   * @return an exit code or {@code null} if this is a process that should not exit
   */
  @SuppressWarnings("PMD.PrematureDeclaration")
  public int runMainWithExitCode(
      BuildId buildId,
      Path projectRoot,
      Optional<NGContext> context,
      ImmutableMap<String, String> clientEnvironment,
      CommandMode commandMode,
      WatchmanWatcher.FreshInstanceAction watchmanFreshInstanceAction,
      String... args)
      throws IOException, InterruptedException {

    // Parse the command line args.
    BuckCommand command = new BuckCommand();
    AdditionalOptionsCmdLineParser cmdLineParser = new AdditionalOptionsCmdLineParser(command);
    try {
      cmdLineParser.parseArgument(args);
    } catch (CmdLineException e) {
      // Can't go through the console for prettification since that needs the BuckConfig, and that
      // needs to be created with the overrides, which are parsed from the command line here, which
      // required the console to print the message that parsing has failed. So just write to stderr
      // and be done with it.
      stdErr.println(e.getLocalizedMessage());
      stdErr.println("For help see 'buck --help'.");
      return 1;
    }

    // Setup logging.
    if (commandMode.isLoggingEnabled()) {

      // Reset logging each time we run a command while daemonized.
      // This will cause us to write a new log per command.
      LOG.debug("Rotating log.");
      LogConfig.flushLogs();
      LogConfig.setupLogging(command.getLogConfig());

      if (LOG.isDebugEnabled()) {
        Long gitCommitTimestamp = Long.getLong("buck.git_commit_timestamp");
        String buildDateStr;
        if (gitCommitTimestamp == null) {
          buildDateStr = "(unknown)";
        } else {
          buildDateStr = new SimpleDateFormat("yyyy-MM-dd HH:mm:ss Z", Locale.US).format(
              new Date(TimeUnit.SECONDS.toMillis(gitCommitTimestamp)));
        }
        String buildRev = System.getProperty("buck.git_commit", "(unknown)");
        LOG.debug(
            "Starting up (build date %s, rev %s), args: %s",
            buildDateStr,
            buildRev,
            Arrays.toString(args));
        LOG.debug("System properties: %s", System.getProperties());
      }
    }

    // Setup filesystem and buck config.
    Path canonicalRootPath = projectRoot.toRealPath().normalize();
    Config config = Configs.createDefaultConfig(
        canonicalRootPath,
        command.getConfigOverrides().getForCell(RelativeCellName.ROOT_CELL_NAME));
    ProjectFilesystem filesystem = new ProjectFilesystem(canonicalRootPath, config);
    DefaultCellPathResolver cellPathResolver =
        new DefaultCellPathResolver(filesystem.getRootPath(), config);
    BuckConfig buckConfig = new BuckConfig(
        config,
        filesystem,
        architecture,
        platform,
        clientEnvironment,
        cellPathResolver);
    ImmutableSet<Path> projectWatchList = ImmutableSet.<Path>builder()
      .add(canonicalRootPath)
      .addAll(
          config.getBooleanValue("project", "watch_cells", false) ?
              cellPathResolver.getTransitivePathMapping().values() :
              ImmutableList.of())
      .build();
    Optional<ImmutableList<String>> allowedJavaSpecificiationVersions =
        buckConfig.getAllowedJavaSpecificationVersions();
    if (allowedJavaSpecificiationVersions.isPresent()) {
      String specificationVersion = System.getProperty("java.specification.version");
      boolean javaSpecificationVersionIsAllowed = allowedJavaSpecificiationVersions
          .get()
          .contains(specificationVersion);
      if (!javaSpecificationVersionIsAllowed) {
        throw new HumanReadableException(
            "Current Java version '%s' is not in the allowed java specification versions:\n%s",
            specificationVersion,
            Joiner.on(", ").join(allowedJavaSpecificiationVersions.get()));
      }
    }

    // Setup the console.
    Verbosity verbosity = VerbosityParser.parse(args);
    Optional<String> color;
    if (context.isPresent() && (context.get().getEnv() != null)) {
      String colorString = context.get().getEnv().getProperty(BUCKD_COLOR_DEFAULT_ENV_VAR);
      color = Optional.ofNullable(colorString);
    } else {
      color = Optional.empty();
    }
    final Console console = new Console(
        verbosity,
        stdOut,
        stdErr,
        buckConfig.createAnsi(color));

    // No more early outs: if this command is not read only, acquire the command semaphore to
    // become the only executing read/write command.
    // This must happen immediately before the try block to ensure that the semaphore is released.
    boolean commandSemaphoreAcquired = false;
    boolean shouldCleanUpTrash = false;
    if (!command.isReadOnly()) {
      commandSemaphoreAcquired = commandSemaphore.tryAcquire();
      if (!commandSemaphoreAcquired) {
        return BUSY_EXIT_CODE;
      }
    }

    try {
      if (commandSemaphoreAcquired) {
        commandSemaphoreNgClient = context;
      }

      if (!command.isReadOnly()) {

        Optional<String> currentVersion =
            filesystem.readFileIfItExists(BuckConstant.getCurrentVersionFile());
        BuckPaths unconfiguredPaths =
            filesystem.getBuckPaths().withConfiguredBuckOut(filesystem.getBuckPaths().getBuckOut());
        if (!currentVersion.isPresent() ||
            !currentVersion.get().equals(BuckVersion.getVersion()) ||
            (filesystem.exists(unconfiguredPaths.getGenDir(), LinkOption.NOFOLLOW_LINKS) &&
                (filesystem.isSymLink(unconfiguredPaths.getGenDir()) ^
                    buckConfig.getBuckOutCompatLink()))) {
          // Migrate any version-dependent directories (which might be
          // huge) to a trash directory so we can delete it
          // asynchronously after the command is done.
          moveToTrash(
              filesystem,
              console,
              buildId,
              filesystem.getBuckPaths().getAnnotationDir(),
              filesystem.getBuckPaths().getGenDir(),
              filesystem.getBuckPaths().getScratchDir(),
              filesystem.getBuckPaths().getResDir());
          shouldCleanUpTrash = true;
          filesystem.mkdirs(BuckConstant.getCurrentVersionFile().getParent());
          filesystem.writeContentsToPath(
              BuckVersion.getVersion(),
              BuckConstant.getCurrentVersionFile());
        }
      }

      AndroidBuckConfig androidBuckConfig = new AndroidBuckConfig(buckConfig, platform);
      AndroidDirectoryResolver androidDirectoryResolver =
          new DefaultAndroidDirectoryResolver(
              filesystem.getRootPath().getFileSystem(),
              clientEnvironment,
              androidBuckConfig.getBuildToolsVersion(),
              androidBuckConfig.getNdkVersion());

      ProcessExecutor processExecutor = new DefaultProcessExecutor(console);

      Clock clock;
      if (BUCKD_LAUNCH_TIME_NANOS.isPresent()) {
        long nanosEpoch = Long.parseLong(BUCKD_LAUNCH_TIME_NANOS.get(), 10);
        LOG.verbose("Using nanos epoch: %d", nanosEpoch);
        clock = new NanosAdjustedClock(nanosEpoch);
      } else {
        clock = new DefaultClock();
      }

      ParserConfig parserConfig = buckConfig.getView(ParserConfig.class);
      try (Watchman watchman =
               buildWatchman(
                   context,
                   parserConfig,
                   projectWatchList,
                   clientEnvironment,
                   console,
                   clock)) {
        final boolean isDaemon = context.isPresent() && (watchman != Watchman.NULL_WATCHMAN);

        if (!isDaemon && shouldCleanUpTrash) {
          // Clean up the trash on a background thread if this was a
          // non-buckd read-write command. (We don't bother waiting
          // for it to complete; the thread is a daemon thread which
          // will just be terminated at shutdown time.)
          TRASH_CLEANER.startCleaningDirectory();
        }

        KnownBuildRuleTypesFactory factory = new KnownBuildRuleTypesFactory(
            processExecutor,
            androidDirectoryResolver);

        Cell rootCell = CellProvider.createForLocalBuild(
            filesystem,
            watchman,
            buckConfig,
            command.getConfigOverrides(),
            factory)
            .getCellByPath(filesystem.getRootPath());

        int exitCode;
        ImmutableList<BuckEventListener> eventListeners = ImmutableList.of();
        ExecutionEnvironment executionEnvironment = new DefaultExecutionEnvironment(
            clientEnvironment,
            // TODO(bhamiltoncx): Thread through properties from client environment.
            System.getProperties());

        FileHashCache cellHashCache;
        FileHashCache buckOutHashCache;
        // TODO(Coneko, ruibm, andrewjcg): Determine whether we can use the existing filesystem
        // object that is in scope instead of creating a new rootCellProjectFilesystem. The primary
        // difference appears to be that filesystem is created with a Config that is used to produce
        // ImmutableSet<PathOrGlobMatcher> and BuckPaths for the ProjectFilesystem, whereas this one
        // uses the defaults.
        ProjectFilesystem rootCellProjectFilesystem =
            createProjectFilesystem(rootCell.getFilesystem().getRootPath());
        if (isDaemon) {
          cellHashCache = getFileHashCacheFromDaemon(rootCell);
          buckOutHashCache = getBuckOutFileHashCacheFromDaemon(rootCell);
        } else {
          cellHashCache = DefaultFileHashCache.createDefaultFileHashCache(rootCell.getFilesystem());
          buckOutHashCache =
              DefaultFileHashCache.createBuckOutFileHashCache(
                  rootCellProjectFilesystem,
                  rootCell.getFilesystem().getBuckPaths().getBuckOut());
        }

        // Build up the hash cache, which is a collection of the stateful cell cache and some
        // per-run caches.

        ImmutableList.Builder<FileHashCache> allCaches = ImmutableList.builder();
        allCaches.add(cellHashCache);
        allCaches.add(buckOutHashCache);
        // A cache which caches hashes of cell-relative paths which may have been ignore by
        // the main cell cache, and only serves to prevent rehashing the same file multiple
        // times in a single run.
        allCaches.add(DefaultFileHashCache.createDefaultFileHashCache(rootCellProjectFilesystem));
        for (Path root : FileSystems.getDefault().getRootDirectories()) {
          if (!root.toFile().exists()) {
            // On Windows, it is possible that the system will have a
            // drive for something that does not exist such as a floppy
            // disk or SD card.  The drive exists, but it does not
            // contain anything useful, so Buck should not consider it
            // as a cacheable location.
            continue;
          }
          // A cache which caches hashes of absolute paths which my be accessed by certain
          // rules (e.g. /usr/bin/gcc), and only serves to prevent rehashing the same file
          // multiple times in a single run.
          allCaches.add(
              DefaultFileHashCache.createDefaultFileHashCache(createProjectFilesystem(root)));
        }

        FileHashCache fileHashCache = new StackedFileHashCache(allCaches.build());

        Optional<WebServer> webServer = getWebServerIfDaemon(context, rootCell);
        Optional<ConcurrentMap<String, WorkerProcessPool>> persistentWorkerPools =
            getPersistentWorkerPoolsIfDaemon(context, rootCell);

        TestConfig testConfig = new TestConfig(buckConfig);
        ArtifactCacheBuckConfig cacheBuckConfig = new ArtifactCacheBuckConfig(buckConfig);

        ExecutorService diskIoExecutorService = MostExecutors.newSingleThreadExecutor("Disk I/O");
        ListeningExecutorService httpWriteExecutorService =
            getHttpWriteExecutorService(cacheBuckConfig);
        ScheduledExecutorService counterAggregatorExecutor =
            Executors.newSingleThreadScheduledExecutor(new CommandThreadFactory(
                "CounterAggregatorThread"));
        VersionControlStatsGenerator vcStatsGenerator;

        // Eventually, we'll want to get allow websocket and/or nailgun clients to specify locale
        // when connecting. For now, we'll use the default from the server environment.
        Locale locale = Locale.getDefault();

        // Create a cached thread pool for cpu intensive tasks
        Map<ExecutorPool, ListeningExecutorService> executors = new HashMap<>();
        executors.put(ExecutorPool.CPU, listeningDecorator(
            Executors.newCachedThreadPool()));
        // Create a thread pool for network I/O tasks
        executors.put(ExecutorPool.NETWORK, newDirectExecutorService());
        executors.put(
            ExecutorPool.PROJECT,
            listeningDecorator(
                MostExecutors.newMultiThreadExecutor(
                    "Project",
                    buckConfig.getNumThreads())));

        // Create and register the event buses that should listen to broadcast events.
        // If the build doesn't have a daemon create a new instance.
        BroadcastEventListener broadcastEventListener =
            getBroadcastEventListener(isDaemon, rootCell, objectMapper);

        // The order of resources in the try-with-resources block is important: the BuckEventBus
        // must be the last resource, so that it is closed first and can deliver its queued events
        // to the other resources before they are closed.
        InvocationInfo invocationInfo = InvocationInfo.of(
            buildId,
            command.getSubCommandNameForLogging(),
            filesystem.getBuckPaths().getLogDir());
        try (
            GlobalStateManager.LoggerIsMappedToThreadScope loggerThreadMappingScope =
                GlobalStateManager.singleton().setupLoggers(
                    invocationInfo,
                    console.getStdErr(),
                    stdErr,
                    verbosity);
            AbstractConsoleEventBusListener consoleListener =
                createConsoleEventListener(
                    clock,
                    new SuperConsoleConfig(buckConfig),
                    console,
                    testConfig.getResultSummaryVerbosity(),
                    executionEnvironment,
                    webServer,
                    locale,
                    filesystem.getBuckPaths().getLogDir().resolve("test.log"));
            AsyncCloseable asyncCloseable = new AsyncCloseable(diskIoExecutorService);
            BuckEventBus buildEventBus = new BuckEventBus(clock, buildId);
            BroadcastEventListener.BroadcastEventBusClosable broadcastEventBusClosable =
                broadcastEventListener.addEventBus(buildEventBus);

            // This makes calls to LOG.error(...) post to the EventBus, instead of writing to
            // stderr.
            Closeable logErrorToEventBus = loggerThreadMappingScope.setWriter(
                createWriterForConsole(consoleListener));

            // NOTE: This will only run during the lifetime of the process and will flush on close.
            CounterRegistry counterRegistry = new CounterRegistryImpl(
                counterAggregatorExecutor,
                buildEventBus,
                buckConfig.getCountersFirstFlushIntervalMillis(),
                buckConfig.getCountersFlushIntervalMillis());
            PerfStatsTracking perfStatsTracking = new PerfStatsTracking(
                buildEventBus,
                invocationInfo);
            ProcessTracker processTracker =
                buckConfig.isProcessTrackerEnabled() && platform != Platform.WINDOWS ?
                    new ProcessTracker(buildEventBus, invocationInfo, isDaemon) : null;
        ) {

          LOG.debug(invocationInfo.toLogLine(args));

          buildEventBus.register(HANG_MONITOR.getHangMonitor());

          ArtifactCache artifactCache = asyncCloseable.closeAsync(
              ArtifactCaches.newInstance(
                  cacheBuckConfig,
                  buildEventBus,
                  filesystem,
                  executionEnvironment.getWifiSsid(),
                  httpWriteExecutorService));

          ProgressEstimator progressEstimator =
              new ProgressEstimator(
                  filesystem.resolve(filesystem.getBuckPaths().getBuckOut())
                      .resolve(ProgressEstimator.PROGRESS_ESTIMATIONS_JSON),
                  buildEventBus,
                  objectMapper);
          consoleListener.setProgressEstimator(progressEstimator);

          BuildEnvironmentDescription buildEnvironmentDescription =
              getBuildEnvironmentDescription(
                  executionEnvironment,
                  buckConfig);

          eventListeners = addEventListeners(
              buildEventBus,
              rootCell.getFilesystem(),
              invocationInfo,
              rootCell.getBuckConfig(),
              webServer,
              clock,
              console,
              consoleListener,
              rootCell.getKnownBuildRuleTypes(),
              clientEnvironment,
              counterRegistry
          );

          if (buckConfig.isPublicAnnouncementsEnabled()) {
            PublicAnnouncementManager announcementManager = new PublicAnnouncementManager(
                clock,
                executionEnvironment,
                buildEventBus,
                consoleListener,
                buckConfig.getRepository().orElse("unknown"),
                new RemoteLogBuckConfig(buckConfig),
                executors.get(ExecutorPool.CPU));
            announcementManager.getAndPostAnnouncements();
          }

          // This needs to be after the registration of the event listener so they can pick it up.
          if (watchmanFreshInstanceAction == WatchmanWatcher.FreshInstanceAction.NONE) {
            buildEventBus.post(DaemonEvent.newDaemonInstance());
          }

<<<<<<< HEAD
          VersionControlBuckConfig vcBuckConfig = new VersionControlBuckConfig(config);
          VersionControlCmdLineInterfaceFactory vcsFactory =
              new DefaultVersionControlCmdLineInterfaceFactory(
                  rootCell.getFilesystem().getRootPath(),
                  new PrintStreamProcessExecutorFactory(),
                  vcBuckConfig,
                  buckConfig.getEnvironment());

          if (!command.isReadOnly() && vcBuckConfig.shouldGenerateStatistics()) {
=======

          VersionControlBuckConfig vcBuckConfig = new VersionControlBuckConfig(buckConfig);
          if (command.isSourceControlStatsGatheringEnabled() ||
              vcBuckConfig.shouldGenerateStatistics()) {
>>>>>>> 8c81d024
            vcStatsGenerator = new VersionControlStatsGenerator(
                diskIoExecutorService,
                vcsFactory,
                buildEventBus);

            vcStatsGenerator.generateStatsAsync();
          }

          ImmutableList<String> remainingArgs = args.length > 1
              ? ImmutableList.copyOf(Arrays.copyOfRange(args, 1, args.length))
              : ImmutableList.of();

          CommandEvent.Started startedEvent = CommandEvent.started(
              args.length > 0 ? args[0] : "",
              remainingArgs,
              isDaemon);
          buildEventBus.post(startedEvent);

          // Create or get Parser and invalidate cached command parameters.
          Parser parser = null;
          ActionGraphCache actionGraphCache = null;

          if (isDaemon) {
            try {
              Daemon daemon = getDaemon(rootCell, objectMapper);
              WatchmanWatcher watchmanWatcher = createWatchmanWatcher(
                  daemon,
                  watchman.getProjectWatches(),
                  daemon.getFileEventBus(),
                  ImmutableSet.<PathOrGlobMatcher>builder()
                      .addAll(filesystem.getIgnorePaths())
                      .addAll(DEFAULT_IGNORE_GLOBS)
                      .build(),
                  watchman);
              parser = getParserFromDaemon(
                  context,
                  rootCell,
                  startedEvent,
                  buildEventBus,
                  watchmanWatcher,
                  watchmanFreshInstanceAction);
              actionGraphCache = daemon.getActionGraphCache();
            } catch (WatchmanWatcherException | IOException e) {
              buildEventBus.post(
                  ConsoleEvent.warning(
                      "Watchman threw an exception while parsing file changes.\n%s",
                      e.getMessage()));
            }
          }

          if (actionGraphCache == null) {
            actionGraphCache = new ActionGraphCache(broadcastEventListener);
          }

          if (parser == null) {
            TypeCoercerFactory typeCoercerFactory = new DefaultTypeCoercerFactory(objectMapper);
            parser = new Parser(
                broadcastEventListener,
                rootCell.getBuckConfig().getView(ParserConfig.class),
                typeCoercerFactory,
                new ConstructorArgMarshaller(typeCoercerFactory));
          }

          // Because the Parser is potentially constructed before the CounterRegistry,
          // we need to manually register its counters after it's created.
          //
          // The counters will be unregistered once the counter registry is closed.
          counterRegistry.registerCounters(parser.getCounters());

          JavaUtilsLoggingBuildListener.ensureLogFileIsWritten(rootCell.getFilesystem());

          Optional<ProcessManager> processManager;
          if (platform == Platform.WINDOWS) {
            processManager = Optional.empty();
          } else {
            processManager = Optional.of(new PkillProcessManager(processExecutor));
          }
          Supplier<AndroidPlatformTarget> androidPlatformTargetSupplier =
              createAndroidPlatformTargetSupplier(
                  androidDirectoryResolver,
                  androidBuckConfig,
                  buildEventBus);

          // At this point, we have parsed options but haven't started
          // running the command yet.  This is a good opportunity to
          // augment the event bus with our serialize-to-file
          // event-listener.
          if (command.subcommand instanceof AbstractCommand) {
            AbstractCommand subcommand = (AbstractCommand) command.subcommand;
            Optional<Path> eventsOutputPath = subcommand.getEventsOutputPath();
            if (eventsOutputPath.isPresent()) {
              BuckEventListener listener =
                  new FileSerializationEventBusListener(eventsOutputPath.get(), objectMapper);
              buildEventBus.register(listener);
            }
          }

          exitCode = command.run(
              CommandRunnerParams.builder()
                  .setConsole(console)
                  .setStdIn(stdIn)
                  .setCell(rootCell)
                  .setAndroidPlatformTargetSupplier(androidPlatformTargetSupplier)
                  .setArtifactCache(artifactCache)
                  .setBuckEventBus(buildEventBus)
                  .setParser(parser)
                  .setPlatform(platform)
                  .setEnvironment(clientEnvironment)
                  .setJavaPackageFinder(
                      rootCell.getBuckConfig().getView(JavaBuckConfig.class)
                          .createDefaultJavaPackageFinder())
                  .setObjectMapper(objectMapper)
                  .setClock(clock)
                  .setProcessManager(processManager)
                  .setPersistentWorkerPools(persistentWorkerPools)
                  .setWebServer(webServer)
                  .setBuckConfig(buckConfig)
                  .setFileHashCache(fileHashCache)
                  .setExecutors(executors)
                  .setBuildEnvironmentDescription(buildEnvironmentDescription)
                  .setActionGraphCache(actionGraphCache)
                  .setKnownBuildRuleTypesFactory(factory)
                  .setBuildStamper(new BuildStamper(vcsFactory))
              .build());
          // Wait for HTTP writes to complete.
          closeHttpExecutorService(
              cacheBuckConfig, Optional.of(buildEventBus), httpWriteExecutorService);
          closeExecutorService(
              "CounterAggregatorExecutor",
              counterAggregatorExecutor,
              COUNTER_AGGREGATOR_SERVICE_TIMEOUT_SECONDS);
          buildEventBus.post(CommandEvent.finished(startedEvent, exitCode));
        } catch (Throwable t) {
          LOG.debug(t, "Failing build on exception.");
          closeHttpExecutorService(
              cacheBuckConfig, Optional.empty(), httpWriteExecutorService);
          closeDiskIoExecutorService(diskIoExecutorService);
          flushEventListeners(console, buildId, eventListeners);
          throw t;
        } finally {
          if (commandSemaphoreAcquired) {
            commandSemaphoreNgClient = Optional.empty();
            BgProcessKiller.disarm();
            commandSemaphore.release(); // Allow another command to execute while outputting traces.
            commandSemaphoreAcquired = false;
          }
          if (isDaemon && shouldCleanUpTrash) {
            // Clean up the trash in the background if this was a buckd
            // read-write command. (We don't bother waiting for it to
            // complete; the cleaner will ensure subsequent cleans are
            // serialized with this one.)
            TRASH_CLEANER.startCleaningDirectory();
          }
          // shut down the cached thread pools
          for (ExecutorPool p : executors.keySet()) {
            closeExecutorService(p.toString(), executors.get(p), EXECUTOR_SERVICES_TIMEOUT_SECONDS);
          }
        }
        if (context.isPresent() && !rootCell.getBuckConfig().getFlushEventsBeforeExit()) {
          context.get().in.close(); // Avoid client exit triggering client disconnection handling.
          context.get().exit(exitCode); // Allow nailgun client to exit while outputting traces.
        }

        closeDiskIoExecutorService(diskIoExecutorService);
        flushEventListeners(console, buildId, eventListeners);
        return exitCode;
      }
    } finally {
      if (commandSemaphoreAcquired) {
        commandSemaphoreNgClient = Optional.empty();
        BgProcessKiller.disarm();
        commandSemaphore.release();
      }
    }
  }

  private void flushEventListeners(
      Console console,
      BuildId buildId,
      ImmutableList<BuckEventListener> eventListeners) {
    for (BuckEventListener eventListener : eventListeners) {
      try {
        eventListener.outputTrace(buildId);
      } catch (RuntimeException e) {
        PrintStream stdErr = console.getStdErr();
        stdErr.println("Ignoring non-fatal error!  The stack trace is below:");
        e.printStackTrace(stdErr);
      }
    }
  }

  private static void moveToTrash(
      ProjectFilesystem filesystem,
      Console console,
      BuildId buildId,
      Path... pathsToMove) throws IOException {
    Path trashPath = BuckConstant.getTrashPath().resolve(buildId.toString());
    filesystem.mkdirs(trashPath);
    for (Path pathToMove : pathsToMove) {
      try {
        // Technically this might throw AtomicMoveNotSupportedException,
        // but we're moving a path within buck-out, so we don't expect this
        // to throw.
        //
        // If it does throw, we'll complain loudly and synchronously delete
        // the file instead.
        filesystem.move(
            pathToMove,
            trashPath.resolve(pathToMove.getFileName()),
            StandardCopyOption.ATOMIC_MOVE);
      } catch (NoSuchFileException e) {
        LOG.verbose(e, "Ignoring missing path %s", pathToMove);
      } catch (AtomicMoveNotSupportedException e) {
        console.getStdErr().format(
            "Atomic moves not supported, falling back to synchronous delete: %s",
            e);
        MoreFiles.deleteRecursivelyIfExists(pathToMove);
      }
    }
  }

  private static final Watchman buildWatchman(
      Optional<NGContext> context,
      ParserConfig parserConfig,
      ImmutableSet<Path> projectWatchList,
      ImmutableMap<String, String> clientEnvironment,
      Console console,
      Clock clock) throws InterruptedException {
    Watchman watchman;
    if (context.isPresent() || parserConfig.getGlobHandler() == ParserConfig.GlobHandler.WATCHMAN) {
      watchman = Watchman.build(
          projectWatchList,
          clientEnvironment,
          console,
          clock,
          parserConfig.getWatchmanQueryTimeoutMs());

      LOG.debug(
          "Watchman capabilities: %s Project watches: %s Glob handler config: %s " +
          "Query timeout ms config: %s",
          watchman.getCapabilities(),
          watchman.getProjectWatches(),
          parserConfig.getGlobHandler(),
          parserConfig.getWatchmanQueryTimeoutMs());

    } else {
      watchman = Watchman.NULL_WATCHMAN;
    }
    return watchman;
  }

  private static void closeExecutorService(
      String executorName,
      ExecutorService executorService,
      long timeoutSeconds) throws InterruptedException {
    executorService.shutdown();
    LOG.info(
        "Awaiting termination of %s executor service. Waiting for all jobs to complete, " +
            "or up to maximum of %s seconds...",
        executorName,
        timeoutSeconds);
    executorService.awaitTermination(timeoutSeconds, TimeUnit.SECONDS);
    if (!executorService.isTerminated()) {
      LOG.warn(
          "%s executor service is still running after shutdown request and " +
              "%s second timeout. Shutting down forcefully..",
          executorName,
          timeoutSeconds);
      executorService.shutdownNow();
    }
  }

  private static void closeDiskIoExecutorService(
      ExecutorService diskIoExecutorService) throws InterruptedException {
    closeExecutorService("Disk IO", diskIoExecutorService, DISK_IO_STATS_TIMEOUT_SECONDS);
  }

  private static void closeHttpExecutorService(
      ArtifactCacheBuckConfig buckConfig,
      Optional<BuckEventBus> eventBus,
      ListeningExecutorService httpWriteExecutorService) throws InterruptedException {
    closeExecutorService(
        "HTTP Write",
        httpWriteExecutorService,
        buckConfig.getHttpWriterShutdownTimeout());

    if (eventBus.isPresent()) {
      eventBus.get().post(HttpArtifactCacheEvent.newShutdownEvent());
    }
  }

  private static ListeningExecutorService getHttpWriteExecutorService(
      ArtifactCacheBuckConfig buckConfig) {
    if (buckConfig.hasAtLeastOneWriteableCache()) {
      ExecutorService executorService = MostExecutors.newMultiThreadExecutor(
          "HTTP Write",
          buckConfig.getHttpMaxConcurrentWrites());

      return listeningDecorator(executorService);
    } else {
      return newDirectExecutorService();
    }
  }

  @VisibleForTesting
  static Supplier<AndroidPlatformTarget> createAndroidPlatformTargetSupplier(
      final AndroidDirectoryResolver androidDirectoryResolver,
      final AndroidBuckConfig androidBuckConfig,
      final BuckEventBus eventBus) {
    // TODO(bolinfest): Only one such Supplier should be created per Cell per Buck execution.
    // Currently, only one Supplier is created per Buck execution because Main creates the Supplier
    // and passes it from above all the way through, but it is not parameterized by Cell.
    //
    // TODO(bolinfest): Every build rule that uses AndroidPlatformTarget must include the result
    // of its getCacheName() method in its RuleKey.
    return new Supplier<AndroidPlatformTarget>() {

      @Nullable
      private AndroidPlatformTarget androidPlatformTarget;

      @Nullable
      private NoAndroidSdkException exception;

      @Override
      public AndroidPlatformTarget get() {
        if (androidPlatformTarget != null) {
          return androidPlatformTarget;
        } else if (exception != null) {
          throw exception;
        }

        Optional<Path> androidSdkDirOption = androidDirectoryResolver.getSdkOrAbsent();
        if (!androidSdkDirOption.isPresent()) {
          exception = new NoAndroidSdkException();
          throw exception;
        }

        String androidPlatformTargetId;
        Optional<String> target = androidBuckConfig.getAndroidTarget();
        if (target.isPresent()) {
          androidPlatformTargetId = target.get();
        } else {
          androidPlatformTargetId = AndroidPlatformTarget.DEFAULT_ANDROID_PLATFORM_TARGET;
          eventBus.post(ConsoleEvent.warning(
              "No Android platform target specified. Using default: %s",
              androidPlatformTargetId));
        }

        Optional<AndroidPlatformTarget> androidPlatformTargetOptional = AndroidPlatformTarget
            .getTargetForId(
                androidPlatformTargetId,
                androidDirectoryResolver,
                androidBuckConfig.getAaptOverride());
        if (androidPlatformTargetOptional.isPresent()) {
          androidPlatformTarget = androidPlatformTargetOptional.get();
          return androidPlatformTarget;
        } else {
          exception = NoAndroidSdkException.createExceptionForPlatformThatCannotBeFound(
              androidPlatformTargetId);
          throw exception;
        }
      }
    };
  }


  private static ConsoleHandlerState.Writer createWriterForConsole(
      final AbstractConsoleEventBusListener console) {
    return new ConsoleHandlerState.Writer() {
      @Override
      public void write(String line) throws IOException {
        console.printSevereWarningDirectly(line);
      }

      @Override
      public void flush() throws IOException {
        // Intentional no-op.
      }

      @Override
      public void close() throws IOException {
        // Intentional no-op.
      }
    };
  }

  /**
   * @return the client environment, which is either the process environment or the
   * environment sent to the daemon by the Nailgun client. This method should always be used
   * in preference to System.getenv() and should be the only call to System.getenv() within the
   * Buck codebase to ensure that the use of the Buck daemon is transparent.
   */
  @SuppressWarnings({"unchecked", "rawtypes"}) // Safe as Property is a Map<String, String>.
  private static ImmutableMap<String, String> getClientEnvironment(Optional<NGContext> context) {
    ImmutableMap<String, String> env;
    if (context.isPresent()) {
      env = ImmutableMap.<String, String>copyOf((Map) context.get().getEnv());
    } else {
      env = ImmutableMap.copyOf(System.getenv());
    }
    return EnvironmentFilter.filteredEnvironment(env, Platform.detect());
  }

  private Parser getParserFromDaemon(
      Optional<NGContext> context,
      Cell cell,
      CommandEvent commandEvent,
      BuckEventBus eventBus,
      WatchmanWatcher watchmanWatcher,
      WatchmanWatcher.FreshInstanceAction watchmanFreshInstanceAction)
      throws IOException, InterruptedException {
    // Wire up daemon to new client and get cached Parser.
    Daemon daemonForParser = getDaemon(cell, objectMapper);
    daemonForParser.watchClient(context.get());
    daemonForParser.watchFileSystem(
        commandEvent,
        eventBus,
        watchmanWatcher,
        watchmanFreshInstanceAction);
    return daemon.getParser();
  }

  private FileHashCache getFileHashCacheFromDaemon(Cell cell) throws IOException {
    Daemon daemon = getDaemon(cell, objectMapper);
    return daemon.getFileHashCache();
  }

  private FileHashCache getBuckOutFileHashCacheFromDaemon(Cell cell) throws IOException {
    Daemon daemon = getDaemon(cell, objectMapper);
    return daemon.getBuckOutHashCache();
  }

  private Optional<WebServer> getWebServerIfDaemon(
      Optional<NGContext> context,
      Cell cell)
      throws IOException {
    if (context.isPresent()) {
      Daemon daemon = getDaemon(cell, objectMapper);
      return daemon.getWebServer();
    }
    return Optional.empty();
  }

  private Optional<ConcurrentMap<String, WorkerProcessPool>> getPersistentWorkerPoolsIfDaemon(
      Optional<NGContext> context,
      Cell cell)
      throws IOException {
    if (context.isPresent()) {
      Daemon daemon = getDaemon(cell, objectMapper);
      return Optional.of(daemon.getPersistentWorkerPools());
    }
    return Optional.empty();
  }

  private void loadListenersFromBuckConfig(
      ImmutableList.Builder<BuckEventListener> eventListeners,
      ProjectFilesystem projectFilesystem,
      BuckConfig config) {
    final ImmutableSet<String> paths = config.getListenerJars();
    if (paths.isEmpty()) {
      return;
    }

    URL[] urlsArray = new URL[paths.size()];
    try {
      int i = 0;
      for (String path : paths) {
        String urlString = "file://" + projectFilesystem.resolve(Paths.get(path));
        urlsArray[i] = new URL(urlString);
        i++;
      }
    } catch (MalformedURLException e) {
      throw new HumanReadableException(e.getMessage());
    }

    // This ClassLoader is disconnected to allow searching the JARs (and just the JARs) for classes.
    ClassLoader isolatedClassLoader = URLClassLoader.newInstance(urlsArray, null);

    ImmutableSet<ClassPath.ClassInfo> classInfos;
    try {
      ClassPath classPath = ClassPath.from(isolatedClassLoader);
      classInfos = classPath.getTopLevelClasses();
    } catch (IOException e) {
      throw new HumanReadableException(e.getMessage());
    }

    // This ClassLoader will actually work, because it is joined to the parent ClassLoader.
    URLClassLoader workingClassLoader = URLClassLoader.newInstance(urlsArray);

    for (ClassPath.ClassInfo classInfo : classInfos) {
      String className = classInfo.getName();
      try {
        Class<?> aClass = Class.forName(className, true, workingClassLoader);
        if (BuckEventListener.class.isAssignableFrom(aClass)) {
          BuckEventListener listener = aClass.asSubclass(BuckEventListener.class).newInstance();
          eventListeners.add(listener);
        }
      } catch (ReflectiveOperationException e) {
        throw new HumanReadableException(
            "Error loading event listener class '%s': %s: %s",
            className,
            e.getClass(),
            e.getMessage());
      }
    }
  }

  @SuppressWarnings("PMD.PrematureDeclaration")
  private ImmutableList<BuckEventListener> addEventListeners(
      BuckEventBus buckEventBus,
      ProjectFilesystem projectFilesystem,
      InvocationInfo invocationInfo,
      BuckConfig config,
      Optional<WebServer> webServer,
      Clock clock,
      Console console,
      AbstractConsoleEventBusListener consoleEventBusListener,
      KnownBuildRuleTypes knownBuildRuleTypes,
      ImmutableMap<String, String> environment,
      CounterRegistry counterRegistry
  ) {
    ImmutableList.Builder<BuckEventListener> eventListenersBuilder =
        ImmutableList.<BuckEventListener>builder()
            .add(new JavaUtilsLoggingBuildListener())
            .add(consoleEventBusListener)
            .add(new LoggingBuildListener());

    if (config.isChromeTraceCreationEnabled()) {
      try {
        eventListenersBuilder.add(new ChromeTraceBuildListener(
            projectFilesystem,
            invocationInfo,
            clock,
            objectMapper,
            config.getMaxTraces(),
            config.getCompressTraces()));
      } catch (IOException e) {
        LOG.error("Unable to create ChromeTrace listener!");
      }
    } else {
      LOG.warn("::: ChromeTrace listener disabled");
    }
    if (webServer.isPresent()) {
      eventListenersBuilder.add(webServer.get().createListener());
    }

    loadListenersFromBuckConfig(eventListenersBuilder, projectFilesystem, config);

    if (config.isRuleKeyLoggerEnabled()) {
      eventListenersBuilder.add(new RuleKeyLoggerListener(
          projectFilesystem,
          invocationInfo,
          MostExecutors.newSingleThreadExecutor(
              new CommandThreadFactory(getClass().getName()))));
    }

    if (config.isMachineReadableLoggerEnabled()) {
      try {
        eventListenersBuilder.add(
            new MachineReadableLoggerListener(
                invocationInfo,
                projectFilesystem,
                MostExecutors.newSingleThreadExecutor(
                    new CommandThreadFactory(getClass().getName()))));
      } catch (FileNotFoundException e) {
        LOG.warn("Unable to open stream for machine readable log file.");
      }
    }

    JavaBuckConfig javaBuckConfig = config.getView(JavaBuckConfig.class);
    if (!javaBuckConfig.getSkipCheckingMissingDeps()) {
      JavacOptions javacOptions = javaBuckConfig.getDefaultJavacOptions();
      eventListenersBuilder.add(MissingSymbolsHandler.createListener(
          projectFilesystem,
          knownBuildRuleTypes.getAllDescriptions(),
          config,
          buckEventBus,
          console,
          javacOptions,
          environment));
    }

    eventListenersBuilder.add(new LoadBalancerEventsListener(counterRegistry));
    eventListenersBuilder.add(new CacheRateStatsListener(buckEventBus));
    eventListenersBuilder.add(new WatchmanDiagnosticEventListener(buckEventBus));

    ImmutableList<BuckEventListener> eventListeners = eventListenersBuilder.build();
    eventListeners.forEach(buckEventBus::register);


    return eventListeners;
  }

  private BuildEnvironmentDescription getBuildEnvironmentDescription(
      ExecutionEnvironment executionEnvironment,
      BuckConfig buckConfig) {
    ImmutableMap.Builder<String, String> environmentExtraData = ImmutableMap.builder();

    return BuildEnvironmentDescription.of(
        executionEnvironment,
        new ArtifactCacheBuckConfig(buckConfig).getArtifactCacheModesRaw(),
        environmentExtraData.build());
  }

  private AbstractConsoleEventBusListener createConsoleEventListener(
      Clock clock,
      SuperConsoleConfig config,
      Console console,
      TestResultSummaryVerbosity testResultSummaryVerbosity,
      ExecutionEnvironment executionEnvironment,
      Optional<WebServer> webServer,
      Locale locale,
      Path testLogPath) {
    Verbosity verbosity = console.getVerbosity();

    if (Platform.WINDOWS != Platform.detect() &&
        console.getAnsi().isAnsiTerminal() &&
        !verbosity.shouldPrintCommand() &&
        verbosity.shouldPrintStandardInformation()) {
      SuperConsoleEventBusListener superConsole = new SuperConsoleEventBusListener(
          config,
          console,
          clock,
          testResultSummaryVerbosity,
          executionEnvironment,
          webServer,
          locale,
          testLogPath,
          TimeZone.getDefault());
      superConsole.startRenderScheduler(
          SUPER_CONSOLE_REFRESH_RATE.getDuration(),
          SUPER_CONSOLE_REFRESH_RATE.getUnit());
      return superConsole;
    }
    SimpleConsoleEventBusListener consoleEventBusListener = new SimpleConsoleEventBusListener(
        console,
        clock,
        testResultSummaryVerbosity,
        locale,
        testLogPath,
        executionEnvironment);
    consoleEventBusListener.startRenderScheduler(1, TimeUnit.SECONDS);
    return consoleEventBusListener;
  }

  private static BuildId getBuildId(Optional<NGContext> context) {
    String specifiedBuildId;
    if (context.isPresent()) {
      specifiedBuildId = context.get().getEnv().getProperty(BUCK_BUILD_ID_ENV_VAR);
    } else {
      specifiedBuildId = System.getenv().get(BUCK_BUILD_ID_ENV_VAR);
    }
    if (specifiedBuildId == null) {
      return new BuildId();
    } else {
      return new BuildId(specifiedBuildId);
    }
  }

  private static void installUncaughtExceptionHandler(final Optional<NGContext> context) {
    // Override the default uncaught exception handler for background threads to log
    // to java.util.logging then exit the JVM with an error code.
    //
    // (We do this because the default is to just print to stderr and not exit the JVM,
    // which is not safe in a multithreaded environment if the thread held a lock or
    // resource which other threads need.)
    Thread.setDefaultUncaughtExceptionHandler((t, e) -> {
      LOG.error(e, "Uncaught exception from thread %s", t);
      if (context.isPresent()) {
        // Shut down the Nailgun server and make sure it stops trapping System.exit().
        //
        // We pass false for exitVM because otherwise Nailgun exits with code 0.
        context.get().getNGServer().shutdown(/* exitVM */ false);
      }
      NON_REENTRANT_SYSTEM_EXIT.shutdownSoon(FAIL_EXIT_CODE);
    });
  }

  public static void main(String[] args) {
    new Main(System.out, System.err, System.in).runMainThenExit(args, Optional.empty());
  }

  private static void markFdCloseOnExec(int fd) {
    int fdFlags;
    fdFlags = Libc.INSTANCE.fcntl(fd, Libc.Constants.rFGETFD);
    if (fdFlags == -1) {
      throw new LastErrorException(Native.getLastError());
    }
    fdFlags |= Libc.Constants.rFDCLOEXEC;
    if (Libc.INSTANCE.fcntl(fd, Libc.Constants.rFSETFD, fdFlags) == -1) {
      throw new LastErrorException(Native.getLastError());
    }
  }

  private static void daemonizeIfPossible() {
    String osName = System.getProperty("os.name");
    Libc.OpenPtyLibrary openPtyLibrary;
    Platform platform = Platform.detect();
    if (platform == Platform.LINUX) {
      Libc.Constants.rTIOCSCTTY = Libc.Constants.LINUX_TIOCSCTTY;
      Libc.Constants.rFDCLOEXEC = Libc.Constants.LINUX_FD_CLOEXEC;
      Libc.Constants.rFGETFD = Libc.Constants.LINUX_F_GETFD;
      Libc.Constants.rFSETFD = Libc.Constants.LINUX_F_SETFD;
      openPtyLibrary = (Libc.OpenPtyLibrary)
          Native.loadLibrary("libutil", Libc.OpenPtyLibrary.class);
    } else if (platform == Platform.MACOS) {
      Libc.Constants.rTIOCSCTTY = Libc.Constants.DARWIN_TIOCSCTTY;
      Libc.Constants.rFDCLOEXEC = Libc.Constants.DARWIN_FD_CLOEXEC;
      Libc.Constants.rFGETFD = Libc.Constants.DARWIN_F_GETFD;
      Libc.Constants.rFSETFD = Libc.Constants.DARWIN_F_SETFD;
      openPtyLibrary = (Libc.OpenPtyLibrary)
          Native.loadLibrary(
              com.sun.jna.Platform.C_LIBRARY_NAME,
              Libc.OpenPtyLibrary.class);
    } else {
      LOG.info("not enabling process killing on nailgun exit: unknown OS %s", osName);
      return;
    }

    // Making ourselves a session leader with setsid disconnects us from our controlling terminal
    int ret = Libc.INSTANCE.setsid();
    if (ret < 0) {
      LOG.warn(
          "cannot enable background process killing: %s",
          Native.getLastError());
      return;
    }

    LOG.info("enabling background process killing for buckd");

    IntByReference master = new IntByReference();
    IntByReference slave = new IntByReference();

    if (openPtyLibrary.openpty(master, slave, Pointer.NULL, Pointer.NULL, Pointer.NULL) != 0) {
      throw new RuntimeException("Failed to open pty");
    }

    // Deliberately leak the file descriptors for the lifetime of this process; NuProcess can
    // sometimes leak file descriptors to children, so make sure these FDs are marked close-on-exec.
    markFdCloseOnExec(master.getValue());
    markFdCloseOnExec(slave.getValue());

    // Make the pty our controlling terminal; works because we disconnected above with setsid.
    if (Libc.INSTANCE.ioctl(
        slave.getValue(),
        Pointer.createConstant(Libc.Constants.rTIOCSCTTY),
        0) == -1) {
      throw new RuntimeException("Failed to set pty");
    }

    LOG.info("enabled background process killing for buckd");
    isSessionLeader = true;

  }

  public static final class DaemonBootstrap {
    public static void main(String[] args) throws Exception {
      try {
        daemonizeIfPossible();
        if (isSessionLeader) {
          BgProcessKiller.init();
          LOG.info("initialized bg session killer");
        }
      } catch (Throwable ex) {
        System.err.println(String.format("buckd: fatal error %s", ex));
        System.exit(1);
      }
      NGServer.main(args);
    }
  }

  /**
   * When running as a daemon in the NailGun server, {@link #nailMain(NGContext)} is called instead
   * of {@link #main(String[])} so that the given context can be used to listen for client
   * disconnections and interrupt command processing when they occur.
   */
  public static void nailMain(final NGContext context) throws InterruptedException {
    try (DaemonSlayer.ExecuteCommandHandle handle =
             DaemonSlayer.getSlayer(context).executeCommand()) {
      new Main(context.out, context.err, context.in)
          .runMainThenExit(context.getArgs(), Optional.of(context));
    }
  }


  private static final class DaemonSlayer extends AbstractScheduledService {
    private final NGContext context;
    private final TimeSpan slayerTimeout;
    private int runCount;
    private int lastRunCount;
    private boolean executingCommand;

    private static final class DaemonSlayerInstance {
      final DaemonSlayer daemonSlayer;

      private DaemonSlayerInstance(DaemonSlayer daemonSlayer) {
        this.daemonSlayer = daemonSlayer;
      }
    }

    @Nullable
    private static volatile DaemonSlayerInstance daemonSlayerInstance;

    public static DaemonSlayer getSlayer(NGContext context) {
      if (daemonSlayerInstance == null) {
        synchronized (DaemonSlayer.class) {
          if (daemonSlayerInstance == null) {
            DaemonSlayer slayer = new DaemonSlayer(context);
            ServiceManager manager = new ServiceManager(ImmutableList.of(slayer));
            manager.startAsync();
            daemonSlayerInstance = new DaemonSlayerInstance(slayer);
          }
        }
      }
      return daemonSlayerInstance.daemonSlayer;
    }

    private DaemonSlayer(NGContext context) {
      this.context = context;
      this.runCount = 0;
      this.lastRunCount = 0;
      this.executingCommand = false;
      this.slayerTimeout = DAEMON_SLAYER_TIMEOUT;
    }

    public class ExecuteCommandHandle implements AutoCloseable {
      private ExecuteCommandHandle() {
        synchronized (DaemonSlayer.this) {
          executingCommand = true;
        }
      }

      @Override
      public void close() {
        synchronized (DaemonSlayer.this) {
          runCount++;
          executingCommand = false;
        }
      }
    }

    public ExecuteCommandHandle executeCommand() {
      return new ExecuteCommandHandle();
    }

    @Override
    protected synchronized void runOneIteration() throws Exception {
      if (!executingCommand && runCount == lastRunCount) {
        context.getNGServer().shutdown(/* exitVM */ true);
      } else {
        lastRunCount = runCount;
      }
    }

    @Override
    protected Scheduler scheduler() {
      return Scheduler.newFixedRateSchedule(
          slayerTimeout.getDuration(),
          slayerTimeout.getDuration(),
          slayerTimeout.getUnit());
    }
  }
}<|MERGE_RESOLUTION|>--- conflicted
+++ resolved
@@ -139,8 +139,6 @@
 import com.google.common.collect.ImmutableMap;
 import com.google.common.collect.ImmutableSet;
 import com.google.common.eventbus.EventBus;
-
-
 import com.google.common.reflect.ClassPath;
 import com.google.common.util.concurrent.AbstractScheduledService;
 import com.google.common.util.concurrent.ListeningExecutorService;
@@ -1150,7 +1148,6 @@
             buildEventBus.post(DaemonEvent.newDaemonInstance());
           }
 
-<<<<<<< HEAD
           VersionControlBuckConfig vcBuckConfig = new VersionControlBuckConfig(config);
           VersionControlCmdLineInterfaceFactory vcsFactory =
               new DefaultVersionControlCmdLineInterfaceFactory(
@@ -1159,13 +1156,8 @@
                   vcBuckConfig,
                   buckConfig.getEnvironment());
 
-          if (!command.isReadOnly() && vcBuckConfig.shouldGenerateStatistics()) {
-=======
-
-          VersionControlBuckConfig vcBuckConfig = new VersionControlBuckConfig(buckConfig);
           if (command.isSourceControlStatsGatheringEnabled() ||
               vcBuckConfig.shouldGenerateStatistics()) {
->>>>>>> 8c81d024
             vcStatsGenerator = new VersionControlStatsGenerator(
                 diskIoExecutorService,
                 vcsFactory,
