/*
 * Copyright 2012-present Facebook, Inc.
 *
 * Licensed under the Apache License, Version 2.0 (the "License"); you may
 * not use this file except in compliance with the License. You may obtain
 * a copy of the License at
 *
 *     http://www.apache.org/licenses/LICENSE-2.0
 *
 * Unless required by applicable law or agreed to in writing, software
 * distributed under the License is distributed on an "AS IS" BASIS, WITHOUT
 * WARRANTIES OR CONDITIONS OF ANY KIND, either express or implied. See the
 * License for the specific language governing permissions and limitations
 * under the License.
 */

package com.facebook.buck.cli;

import static com.google.common.util.concurrent.MoreExecutors.listeningDecorator;
import static com.google.common.util.concurrent.MoreExecutors.newDirectExecutorService;

import com.facebook.buck.android.AndroidBuckConfig;
import com.facebook.buck.android.AndroidDirectoryResolver;
import com.facebook.buck.android.AndroidPlatformTarget;
import com.facebook.buck.android.DefaultAndroidDirectoryResolver;
import com.facebook.buck.android.NoAndroidSdkException;
import com.facebook.buck.artifact_cache.ArtifactCache;
import com.facebook.buck.artifact_cache.ArtifactCacheBuckConfig;
import com.facebook.buck.artifact_cache.ArtifactCaches;
import com.facebook.buck.artifact_cache.HttpArtifactCacheEvent;
import com.facebook.buck.event.BuckEventBus;
import com.facebook.buck.event.BuckEventListener;
import com.facebook.buck.event.ConsoleEvent;
import com.facebook.buck.event.listener.AbstractConsoleEventBusListener;
import com.facebook.buck.event.listener.ChromeTraceBuildListener;
import com.facebook.buck.event.listener.FileSerializationEventBusListener;
import com.facebook.buck.event.listener.JavaUtilsLoggingBuildListener;
import com.facebook.buck.event.listener.LoggingBuildListener;
import com.facebook.buck.event.listener.ProgressEstimator;
import com.facebook.buck.event.listener.RemoteLogUploaderEventListener;
import com.facebook.buck.event.listener.SimpleConsoleEventBusListener;
import com.facebook.buck.event.listener.SuperConsoleEventBusListener;
import com.facebook.buck.httpserver.WebServer;
import com.facebook.buck.io.AsynchronousDirectoryContentsCleaner;
import com.facebook.buck.io.MoreFiles;
import com.facebook.buck.io.ProjectFilesystem;
import com.facebook.buck.io.TempDirectoryCreator;
import com.facebook.buck.io.Watchman;
import com.facebook.buck.jvm.java.JavaBuckConfig;
import com.facebook.buck.jvm.java.JavacOptions;
import com.facebook.buck.log.CommandThreadAssociation;
import com.facebook.buck.log.LogConfig;
import com.facebook.buck.log.Logger;
import com.facebook.buck.model.BuckVersion;
import com.facebook.buck.model.BuildId;
import com.facebook.buck.parser.Parser;
import com.facebook.buck.parser.ParserConfig;
import com.facebook.buck.rules.Cell;
import com.facebook.buck.rules.ConstructorArgMarshaller;
import com.facebook.buck.rules.KnownBuildRuleTypes;
import com.facebook.buck.rules.KnownBuildRuleTypesFactory;
import com.facebook.buck.rules.coercer.DefaultTypeCoercerFactory;
import com.facebook.buck.rules.coercer.TypeCoercerFactory;
import com.facebook.buck.test.TestConfig;
import com.facebook.buck.test.TestResultSummaryVerbosity;
import com.facebook.buck.timing.Clock;
import com.facebook.buck.timing.DefaultClock;
import com.facebook.buck.timing.NanosAdjustedClock;
import com.facebook.buck.util.Ansi;
import com.facebook.buck.util.AnsiEnvironmentChecking;
import com.facebook.buck.util.AsyncCloseable;
import com.facebook.buck.util.BuckConstant;
import com.facebook.buck.util.Console;
import com.facebook.buck.util.DefaultPropertyFinder;
import com.facebook.buck.util.HumanReadableException;
import com.facebook.buck.util.InterruptionFailedException;
import com.facebook.buck.util.MoreFunctions;
import com.facebook.buck.util.PkillProcessManager;
import com.facebook.buck.util.PrintStreamProcessExecutorFactory;
import com.facebook.buck.util.ProcessExecutor;
import com.facebook.buck.util.ProcessManager;
import com.facebook.buck.util.PropertyFinder;
import com.facebook.buck.util.Verbosity;
import com.facebook.buck.util.WatchmanWatcher;
import com.facebook.buck.util.WatchmanWatcherException;
import com.facebook.buck.util.cache.DefaultFileHashCache;
import com.facebook.buck.util.cache.FileHashCache;
import com.facebook.buck.util.cache.ProjectFileHashCache;
import com.facebook.buck.util.cache.StackedFileHashCache;
import com.facebook.buck.util.cache.WatchedFileHashCache;
import com.facebook.buck.util.concurrent.MoreExecutors;
import com.facebook.buck.util.concurrent.TimeSpan;
import com.facebook.buck.util.environment.Architecture;
import com.facebook.buck.util.environment.BuildEnvironmentDescription;
import com.facebook.buck.util.environment.DefaultExecutionEnvironment;
import com.facebook.buck.util.environment.EnvironmentFilter;
import com.facebook.buck.util.environment.ExecutionEnvironment;
import com.facebook.buck.util.environment.Platform;
import com.facebook.buck.util.network.RemoteLoggerFactory;
import com.facebook.buck.util.versioncontrol.DefaultVersionControlCmdLineInterfaceFactory;
import com.facebook.buck.util.versioncontrol.VersionControlBuckConfig;
import com.facebook.buck.util.versioncontrol.VersionControlStatsGenerator;
import com.fasterxml.jackson.databind.ObjectMapper;
import com.fasterxml.jackson.datatype.jdk7.Jdk7Module;
import com.google.common.annotations.VisibleForTesting;
import com.google.common.base.Function;
import com.google.common.base.Optional;
import com.google.common.base.Supplier;
import com.google.common.collect.ImmutableList;
import com.google.common.collect.ImmutableMap;
import com.google.common.collect.ImmutableSet;
import com.google.common.eventbus.EventBus;
import com.google.common.reflect.ClassPath;
import com.google.common.util.concurrent.AbstractScheduledService;
import com.google.common.util.concurrent.ListeningExecutorService;
import com.google.common.util.concurrent.ServiceManager;
import com.martiansoftware.nailgun.NGClientListener;
import com.martiansoftware.nailgun.NGContext;

import org.kohsuke.args4j.CmdLineException;

import java.io.Closeable;
import java.io.IOException;
import java.io.OutputStream;
import java.io.PrintStream;
import java.net.MalformedURLException;
import java.net.URI;
import java.net.URL;
import java.net.URLClassLoader;
import java.nio.file.AtomicMoveNotSupportedException;
import java.nio.file.FileSystems;
import java.nio.file.NoSuchFileException;
import java.nio.file.Path;
import java.nio.file.Paths;
import java.nio.file.StandardCopyOption;
import java.text.SimpleDateFormat;
import java.util.Arrays;
import java.util.Date;
import java.util.List;
import java.util.Locale;
import java.util.Map;
import java.util.UUID;
import java.util.concurrent.ExecutorService;
import java.util.concurrent.Semaphore;
import java.util.concurrent.TimeUnit;

import javax.annotation.Nullable;

public final class Main {

  /**
   * Trying again won't help.
   */
  public static final int FAIL_EXIT_CODE = 1;

  /**
   * Trying again later might work.
   */
  public static final int BUSY_EXIT_CODE = 2;

  private static final Optional<String> BUCKD_LAUNCH_TIME_NANOS =
    Optional.fromNullable(System.getProperty("buck.buckd_launch_time_nanos"));
  private static final String BUCK_BUILD_ID_ENV_VAR = "BUCK_BUILD_ID";

  private static final String BUCKD_COLOR_DEFAULT_ENV_VAR = "BUCKD_COLOR_DEFAULT";

  private static final TimeSpan DAEMON_SLAYER_TIMEOUT = new TimeSpan(2, TimeUnit.HOURS);

  private static final TimeSpan SUPER_CONSOLE_REFRESH_RATE =
      new TimeSpan(100, TimeUnit.MILLISECONDS);

  private static final TimeSpan HANG_DETECTOR_TIMEOUT =
      new TimeSpan(5, TimeUnit.MINUTES);

  /**
   * Path to a directory of static content that should be served by the {@link WebServer}.
   */
  private static final String STATIC_CONTENT_DIRECTORY = System.getProperty(
      "buck.path_to_static_content", "webserver/static");
  private static final int DISK_IO_STATS_TIMEOUT_SECONDS = 2;

  private final PrintStream stdOut;
  private final PrintStream stdErr;
  private final ImmutableList<BuckEventListener> externalEventsListeners;

  private final Architecture architecture;

  private static final Semaphore commandSemaphore = new Semaphore(1);

  // Ensure we only have one instance of this, so multiple trash cleaning
  // operations are serialized on one queue.
  private static final AsynchronousDirectoryContentsCleaner TRASH_CLEANER =
      new AsynchronousDirectoryContentsCleaner(BuckConstant.TRASH_PATH);

  private final Platform platform;

  // It's important to re-use this object for perf:
  // http://wiki.fasterxml.com/JacksonBestPracticesPerformance
  private final ObjectMapper objectMapper;

  // This is a hack to work around a perf issue where generated Xcode IDE files
  // trip WatchmanWatcher, causing buck project to take a long time to run.
  private static final ImmutableSet<String> DEFAULT_IGNORE_GLOBS =
      ImmutableSet.of("*.pbxproj", "*.xcscheme", "*.xcworkspacedata");

  private static final Logger LOG = Logger.get(Main.class);

  private static final HangMonitor.AutoStartInstance HANG_MONITOR =
      new HangMonitor.AutoStartInstance(
          new Function<String, Void>() {
            @Nullable
            @Override
            public Void apply(String input) {
              LOG.info(
                  "No recent activity, dumping thread stacks (`tr , '\\n'` to decode): %s",
                  input);
              return null;
            }
          },
          HANG_DETECTOR_TIMEOUT);

  /**
   * Daemon used to monitor the file system and cache build rules between Main() method
   * invocations is static so that it can outlive Main() objects and survive for the lifetime
   * of the potentially long running Buck process.
   */
  private static final class Daemon implements Closeable {

    private final Cell cell;
    private final Parser parser;
    private final DefaultFileHashCache hashCache;
    private final DefaultFileHashCache buckOutHashCache;
    private final EventBus fileEventBus;
    private final Optional<WebServer> webServer;
    private final UUID watchmanQueryUUID;

    public Daemon(
        Cell cell,
        ObjectMapper objectMapper,
        Optional<WebServer> webServerToReuse)
        throws IOException, InterruptedException {
      this.cell = cell;
      this.hashCache = new WatchedFileHashCache(cell.getFilesystem());
      this.buckOutHashCache =
          new DefaultFileHashCache(
              new ProjectFilesystem(
                  cell.getFilesystem().getRootPath(),
                  Optional.of(ImmutableSet.of(BuckConstant.BUCK_OUTPUT_PATH)),
                  ImmutableSet.<ProjectFilesystem.PathOrGlobMatcher>of()));
      this.fileEventBus = new EventBus("file-change-events");

      TypeCoercerFactory typeCoercerFactory = new DefaultTypeCoercerFactory();
      this.parser = new Parser(
          new ParserConfig(cell.getBuckConfig()),
          typeCoercerFactory,
          new ConstructorArgMarshaller(typeCoercerFactory));
      fileEventBus.register(parser);
      fileEventBus.register(hashCache);

      if (webServerToReuse.isPresent()) {
        webServer = webServerToReuse;
      } else {
        webServer = createWebServer(cell.getBuckConfig(), cell.getFilesystem(), objectMapper);
      }
      if (!initWebServer()) {
        LOG.warn("Can't start web server");
      }
      watchmanQueryUUID = UUID.randomUUID();
      JavaUtilsLoggingBuildListener.ensureLogFileIsWritten(cell.getFilesystem());
    }

    private Optional<WebServer> createWebServer(
        BuckConfig config,
        ProjectFilesystem filesystem,
        ObjectMapper objectMapper) {
      Optional<Integer> port = getValidWebServerPort(config);
      if (port.isPresent()) {
        WebServer webServer = new WebServer(
            port.get(),
            filesystem,
            STATIC_CONTENT_DIRECTORY,
            objectMapper);
        return Optional.of(webServer);
      } else {
        return Optional.absent();
      }
    }

    /**
     * If the return value is not absent, then the port is a nonnegative integer. This means that
     * specifying a port of -1 effectively disables the WebServer.
     */
    public static Optional<Integer> getValidWebServerPort(BuckConfig config) {
      // Enable the web httpserver if it is given by command line parameter or specified in
      // .buckconfig. The presence of a nonnegative port number is sufficient.
      Optional<String> serverPort =
          Optional.fromNullable(System.getProperty("buck.httpserver.port"));
      if (!serverPort.isPresent()) {
        serverPort = config.getValue("httpserver", "port");
      }

      if (!serverPort.isPresent() || serverPort.get().isEmpty()) {
        return Optional.absent();
      }

      String rawPort = serverPort.get();
      int port;
      try {
        port = Integer.parseInt(rawPort, 10);
        LOG.debug("Starting up web server on port %d.", port);
      } catch (NumberFormatException e) {
        LOG.error("Could not parse port for httpserver: %s.", rawPort);
        return Optional.absent();
      }

      return port >= 0 ? Optional.of(port) : Optional.<Integer>absent();
    }

    public Optional<WebServer> getWebServer() {
      return webServer;
    }

    private Parser getParser() {
      return parser;
    }

    private DefaultFileHashCache getFileHashCache() {
      return hashCache;
    }

    private DefaultFileHashCache getBuckOutHashCache() {
      return buckOutHashCache;
    }

    private void watchClient(final NGContext context) {
      context.addClientListener(new NGClientListener() {
        @Override
        public void clientDisconnected() throws InterruptedException {

          // Synchronize on parser object so that the main command processing thread is not
          // interrupted mid way through a Parser cache update by the Thread.interrupt() call
          // triggered by System.exit(). The Parser cache will be reused by subsequent commands
          // so needs to be left in a consistent state even if the current command is interrupted
          // due to a client disconnection.
          synchronized (parser) {
            LOG.info("Client disconnected.");
            // Client should no longer be connected, but printing helps detect false disconnections.
            context.err.println("Client disconnected.");
            throw new InterruptedException("Client disconnected.");
          }
        }
      });
    }

    private void watchFileSystem(
        CommandEvent commandEvent,
        BuckEventBus eventBus,
        WatchmanWatcher watchmanWatcher) throws IOException, InterruptedException {

      // Synchronize on parser object so that all outstanding watch events are processed
      // as a single, atomic Parser cache update and are not interleaved with Parser cache
      // invalidations triggered by requests to parse build files or interrupted by client
      // disconnections.
      synchronized (parser) {
        parser.recordParseStartTime(eventBus);
        fileEventBus.post(commandEvent);
        ImmutableSet.Builder<String> encounteredWatchmanWarningsBuilder = ImmutableSet.builder();
        watchmanWatcher.postEvents(eventBus, encounteredWatchmanWarningsBuilder);

        // TODO(bhamiltoncx): Pass encountered Watchman warnings to parser so Watchman glob can
        // ignore them.
      }
    }

    /** @return true if the web server was started successfully. */
    private boolean initWebServer() {
      if (webServer.isPresent()) {
        Optional<ArtifactCache> servedCache = ArtifactCaches.newServedCache(
            new ArtifactCacheBuckConfig(cell.getBuckConfig()),
            cell.getFilesystem());
        try {
          webServer.get().updateAndStartIfNeeded(servedCache);
          return true;
        } catch (WebServer.WebServerException e) {
          LOG.error(e);
        }
      }
      return false;
    }

    public EventBus getFileEventBus() {
      return fileEventBus;
    }

    public UUID getWatchmanQueryUUID() {
      return watchmanQueryUUID;
    }

    @Override
    public void close() throws IOException {
      shutdownWebServer();
    }

    private void shutdownWebServer() {
      if (webServer.isPresent()) {
        try {
          webServer.get().stop();
        } catch (WebServer.WebServerException e) {
          LOG.error(e);
        }
      }
    }
  }

  @Nullable private static volatile Daemon daemon;

  /**
   * Get or create Daemon.
   */
  @VisibleForTesting
  static Daemon getDaemon(
      Cell cell,
      ObjectMapper objectMapper)
      throws IOException, InterruptedException  {
    Path rootPath = cell.getFilesystem().getRootPath();
    Optional<WebServer> webServer = Optional.absent();
    if (daemon == null) {
      LOG.debug("Starting up daemon for project root [%s]", rootPath);
      daemon = new Daemon(cell, objectMapper, webServer);
    } else {
      // Buck daemons cache build files within a single project root, changing to a different
      // project root is not supported and will likely result in incorrect builds. The buck and
      // buckd scripts attempt to enforce this, so a change in project root is an error that
      // should be reported rather than silently worked around by invalidating the cache and
      // creating a new daemon object.
      Path parserRoot = cell.getFilesystem().getRootPath();
      if (!rootPath.equals(parserRoot)) {
        throw new HumanReadableException(String.format("Unsupported root path change from %s to %s",
            rootPath, parserRoot));
      }

      // If Buck config or the AndroidDirectoryResolver has changed, invalidate the cache and
      // create a new daemon.
      if (!daemon.cell.equals(cell)) {
        LOG.warn(
            "Shutting down and restarting daemon on config or directory resolver change (%s != %s)",
            daemon.cell,
            cell);
        if (shouldReuseWebServer(cell)) {
          webServer = daemon.getWebServer();
          LOG.info("Reusing web server");
        } else {
          daemon.close();
        }
        daemon = new Daemon(cell, objectMapper, webServer);
      }
    }
    return daemon;
  }

  private static boolean shouldReuseWebServer(Cell newCell) {
    if (newCell == null || daemon == null || daemon.cell == null) {
      return false;
    }
    Optional<Integer> portFromOldConfig =
        Daemon.getValidWebServerPort(daemon.cell.getBuckConfig());
    Optional<Integer> portFromUpdatedConfig =
        Daemon.getValidWebServerPort(newCell.getBuckConfig());

    return portFromOldConfig.equals(portFromUpdatedConfig);
  }

  @VisibleForTesting
  @SuppressWarnings("PMD.EmptyCatchBlock")
  static void resetDaemon() {
    if (daemon != null) {
      try {
        LOG.info("Closing daemon on reset request.");
        daemon.close();
      } catch (IOException e) {
        // Swallow exceptions while closing daemon.
      }
    }
    daemon = null;
  }

  @VisibleForTesting
  public Main(PrintStream stdOut, PrintStream stdErr) {
    this(stdOut, stdErr, ImmutableList.<BuckEventListener>of());
  }

  @VisibleForTesting
  public Main(
      PrintStream stdOut,
      PrintStream stdErr,
      List<BuckEventListener> externalEventsListeners) {
    this.stdOut = stdOut;
    this.stdErr = stdErr;
    this.architecture = Architecture.detect();
    this.platform = Platform.detect();
    this.objectMapper = new ObjectMapper();
    // Add support for serializing Path and other JDK 7 objects.
    this.objectMapper.registerModule(new Jdk7Module());
    this.externalEventsListeners = ImmutableList.copyOf(externalEventsListeners);
  }

  private void flushEventListeners(
      Console console,
      BuildId buildId,
      ImmutableList<BuckEventListener> eventListeners)
      throws InterruptedException {
    for (BuckEventListener eventListener : eventListeners) {
      try {
        eventListener.outputTrace(buildId);
      } catch (RuntimeException e) {
        PrintStream stdErr = console.getStdErr();
        stdErr.println("Ignoring non-fatal error!  The stack trace is below:");
        e.printStackTrace(stdErr);
      }
    }
  }

  private static Optional<Path> getTestTempDirOverride(
      BuckConfig config,
      ImmutableMap<String, String> clientEnvironment,
      String tmpDirName) {
    Optional<ImmutableList<String>> testTempDirEnvVars = config.getTestTempDirEnvVars();
    if (!testTempDirEnvVars.isPresent()) {
      return Optional.absent();
    } else {
      for (String envVar : testTempDirEnvVars.get()) {
        String val = clientEnvironment.get(envVar);
        if (val != null) {
          return Optional.of(Paths.get(val).resolve(tmpDirName));
        }
      }
      return Optional.of(Paths.get("/tmp").resolve(tmpDirName));
    }
  }

  private static void moveToTrash(
      ProjectFilesystem filesystem,
      Console console,
      BuildId buildId,
      Path... pathsToMove) throws IOException {
    Path trashPath = BuckConstant.TRASH_PATH.resolve(buildId.toString());
    filesystem.mkdirs(trashPath);
    for (Path pathToMove : pathsToMove) {
      try {
        // Technically this might throw AtomicMoveNotSupportedException,
        // but we're moving a path within buck-out, so we don't expect this
        // to throw.
        //
        // If it does throw, we'll complain loudly and synchronously delete
        // the file instead.
        filesystem.move(
            pathToMove,
            trashPath.resolve(pathToMove.getFileName()),
            StandardCopyOption.ATOMIC_MOVE);
      } catch (NoSuchFileException e) {
        LOG.verbose(e, "Ignoring missing path %s", pathToMove);
      } catch (AtomicMoveNotSupportedException e) {
        console.getStdErr().format(
            "Atomic moves not supported, falling back to synchronous delete: %s",
            e);
        MoreFiles.deleteRecursivelyIfExists(pathToMove);
      }
    }
  }

<<<<<<< HEAD
=======
  private static final Watchman buildWatchman(
      Optional<NGContext> context,
      ParserConfig parserConfig,
      Path projectRoot,
      ImmutableMap<String, String> clientEnvironment,
      Console console,
      Clock clock) throws InterruptedException, IOException {
    Watchman watchman;
    if (context.isPresent() || parserConfig.getGlobHandler() == ParserConfig.GlobHandler.WATCHMAN) {
      watchman = Watchman.build(projectRoot, clientEnvironment, console, clock);

      LOG.debug(
          "Watchman capabilities: %s Watch root: %s Project prefix: %s Glob handler config: %s ",
          watchman.getCapabilities(),
          watchman.getWatchRoot(),
          watchman.getProjectPrefix(),
          parserConfig.getGlobHandler());

    } else {
      watchman = Watchman.NULL_WATCHMAN;
    }
    return watchman;
  }

>>>>>>> 9844a4fd
  /**
   *
   * @param buildId an identifier for this command execution.
   * @param context an optional NGContext that is present if running inside a Nailgun server.
   * @param args command line arguments
   * @return an exit code or {@code null} if this is a process that should not exit
   */
  @SuppressWarnings("PMD.PrematureDeclaration")
  public int runMainWithExitCode(
      BuildId buildId,
      Path projectRoot,
      Optional<NGContext> context,
      ImmutableMap<String, String> clientEnvironment,
      String... args)
      throws IOException, InterruptedException {

    Verbosity verbosity = VerbosityParser.parse(args);
    Optional<String> color;
    if (context.isPresent() && (context.get().getEnv() != null)) {
      String colorString = context.get().getEnv().getProperty(BUCKD_COLOR_DEFAULT_ENV_VAR);
      color = Optional.fromNullable(colorString);
    } else {
      color = Optional.absent();
    }

    // We need a BuckConfig to create a Console, but we get BuckConfig from Cell, and we need
    // a Console to create a Cell. To break this bootstrapping loop, create a temporary
    // BuckConfig.
    // TODO(oconnor663): We probably shouldn't rely on BuckConfig to instantiate Console.
    // Begin ugly bootstrapping code

    BuckCommand command = new BuckCommand();
    AdditionalOptionsCmdLineParser cmdLineParser = new AdditionalOptionsCmdLineParser(command);
    try {
      cmdLineParser.parseArgument(args);
    } catch (CmdLineException e) {
      // Can't go through the console for prettification since that needs the BuckConfig, and that
      // needs to be created with the overrides, which are parsed from the command line here, which
      // required the console to print the message that parsing has failed. So just write to stderr
      // and be done with it.
      stdErr.println(e.getLocalizedMessage());
      return 1;
    }

    ImmutableMap<String, ImmutableMap<String, String>> configOverrides =
        command.getConfigOverrides();

    Path canonicalRootPath = projectRoot.toRealPath().normalize();

    Config rawConfig = Config.createDefaultConfig(canonicalRootPath, configOverrides);
    ProjectFilesystem filesystem = new ProjectFilesystem(canonicalRootPath, rawConfig);
    BuckConfig buckConfig = new BuckConfig(
        rawConfig,
        filesystem,
        architecture,
        platform,
        clientEnvironment);
    // End ugly bootstrapping code.

    final Console console = new Console(
        verbosity,
        stdOut,
        stdErr,
        buckConfig.createAnsi(color));

    // No more early outs: if this command is not read only, acquire the command semaphore to
    // become the only executing read/write command.
    // This must happen immediately before the try block to ensure that the semaphore is released.
    boolean commandSemaphoreAcquired = false;
    boolean shouldCleanUpTrash = false;
    if (!command.isReadOnly()) {
      commandSemaphoreAcquired = commandSemaphore.tryAcquire();
      if (!commandSemaphoreAcquired) {
        return BUSY_EXIT_CODE;
      }
      Optional<String> currentVersion =
          filesystem.readFileIfItExists(BuckConstant.CURRENT_VERSION_FILE);
      if (!currentVersion.isPresent() || !currentVersion.get().equals(BuckVersion.getVersion())) {
        // Migrate any version-dependent directories (which might be
        // huge) to a trash directory so we can delete it
        // asynchronously after the command is done.
        moveToTrash(
            filesystem,
            console,
            buildId,
            BuckConstant.ANNOTATION_PATH,
            BuckConstant.GEN_PATH,
            BuckConstant.SCRATCH_PATH,
            BuckConstant.RES_PATH);
        shouldCleanUpTrash = true;
        filesystem.mkdirs(BuckConstant.CURRENT_VERSION_FILE.getParent());
        filesystem.writeContentsToPath(BuckVersion.getVersion(), BuckConstant.CURRENT_VERSION_FILE);
      }
    }

    PropertyFinder propertyFinder = new DefaultPropertyFinder(
        filesystem,
        clientEnvironment);
    AndroidBuckConfig androidBuckConfig = new AndroidBuckConfig(buckConfig, platform);
    AndroidDirectoryResolver androidDirectoryResolver =
        new DefaultAndroidDirectoryResolver(
            filesystem,
            androidBuckConfig.getNdkVersion(),
            propertyFinder);

    ProcessExecutor processExecutor = new ProcessExecutor(console);

    Optional<Path> testTempDirOverride = getTestTempDirOverride(
        buckConfig,
        clientEnvironment,
        "buck-" + buildId.toString());
    if (testTempDirOverride.isPresent()) {
      // We'll create this directory a little later using TempDirectoryCreator.
      LOG.debug("Using test temp dir override %s", testTempDirOverride.get());
    }

    Clock clock;
    if (BUCKD_LAUNCH_TIME_NANOS.isPresent()) {
      long nanosEpoch = Long.parseLong(BUCKD_LAUNCH_TIME_NANOS.get(), 10);
      LOG.verbose("Using nanos epoch: %d", nanosEpoch);
      clock = new NanosAdjustedClock(nanosEpoch);
    } else {
      clock = new DefaultClock();
    }

    ParserConfig parserConfig = new ParserConfig(buckConfig);
<<<<<<< HEAD
    Watchman watchman;
    if (context.isPresent() || parserConfig.getGlobHandler() == ParserConfig.GlobHandler.WATCHMAN) {
      watchman = Watchman.build(projectRoot, clientEnvironment, console, clock);

      LOG.debug(
          "Watchman capabilities: %s Watch root: %s Project prefix: %s Glob handler config: %s ",
          watchman.getCapabilities(),
          watchman.getWatchRoot(),
          watchman.getProjectPrefix(),
          parserConfig.getGlobHandler());

    } else {
      watchman = Watchman.NULL_WATCHMAN;
    }

    final boolean isDaemon = context.isPresent() && (watchman != Watchman.NULL_WATCHMAN);

    if (!isDaemon && shouldCleanUpTrash) {
      // Clean up the trash on a background thread if this was a
      // non-buckd read-write command. (We don't bother waiting
      // for it to complete; the thread is a daemon thread which
      // will just be terminated at shutdown time.)
      TRASH_CLEANER.startCleaningDirectory();
    }

    KnownBuildRuleTypesFactory factory = new KnownBuildRuleTypesFactory(
        processExecutor,
        androidDirectoryResolver,
        testTempDirOverride);

    Cell rootCell = Cell.createCell(
        filesystem,
        console,
        watchman,
        buckConfig,
        factory,
        androidDirectoryResolver,
        clock);

    int exitCode;
    ImmutableList<BuckEventListener> eventListeners = ImmutableList.of();
    ExecutionEnvironment executionEnvironment = new DefaultExecutionEnvironment(
        clientEnvironment,
        // TODO(t4854620): Thread through properties from client environment.
        System.getProperties());

    ProjectFileHashCache cellHashCache;
    ProjectFileHashCache buckOutHashCache;
    if (isDaemon) {
      cellHashCache = getFileHashCacheFromDaemon(rootCell);
      buckOutHashCache = getBuckOutFileHashCacheFromDaemon(rootCell);
    } else {
      cellHashCache = new DefaultFileHashCache(rootCell.getFilesystem());
      buckOutHashCache =
          new DefaultFileHashCache(
              new ProjectFilesystem(
                  rootCell.getFilesystem().getRootPath(),
                  Optional.of(ImmutableSet.of(BuckConstant.BUCK_OUTPUT_PATH)),
                  ImmutableSet.<ProjectFilesystem.PathOrGlobMatcher>of()));
    }
=======
    try (Watchman watchman =
           buildWatchman(context, parserConfig, projectRoot, clientEnvironment, console, clock)) {
      final boolean isDaemon = context.isPresent() && (watchman != Watchman.NULL_WATCHMAN);

      if (!isDaemon && shouldCleanUpTrash) {
        // Clean up the trash on a background thread if this was a
        // non-buckd read-write command. (We don't bother waiting
        // for it to complete; the thread is a daemon thread which
        // will just be terminated at shutdown time.)
        TRASH_CLEANER.startCleaningDirectory();
      }

      KnownBuildRuleTypesFactory factory = new KnownBuildRuleTypesFactory(
          processExecutor,
          androidDirectoryResolver,
          testTempDirOverride);
>>>>>>> 9844a4fd

      Cell rootCell = Cell.createCell(
          filesystem,
          console,
          watchman,
          buckConfig,
          factory,
          androidDirectoryResolver,
          clock);

      int exitCode;
      ImmutableList<BuckEventListener> eventListeners = ImmutableList.of();
      ExecutionEnvironment executionEnvironment = new DefaultExecutionEnvironment(
          clientEnvironment,
          // TODO(bhamiltoncx): Thread through properties from client environment.
          System.getProperties());

      ProjectFileHashCache cellHashCache;
      ProjectFileHashCache buckOutHashCache;
      if (isDaemon) {
        cellHashCache = getFileHashCacheFromDaemon(rootCell);
        buckOutHashCache = getBuckOutFileHashCacheFromDaemon(rootCell);
      } else {
        cellHashCache = new DefaultFileHashCache(rootCell.getFilesystem());
        buckOutHashCache =
            new DefaultFileHashCache(
                new ProjectFilesystem(
                    rootCell.getFilesystem().getRootPath(),
                    Optional.of(ImmutableSet.of(BuckConstant.BUCK_OUTPUT_PATH)),
                    ImmutableSet.<ProjectFilesystem.PathOrGlobMatcher>of()));
      }

<<<<<<< HEAD
    FileHashCache fileHashCache = new StackedFileHashCache(allCaches.build());

    Optional<WebServer> webServer = getWebServerIfDaemon(
        context,
        rootCell);

    TestConfig testConfig = new TestConfig(buckConfig);
    ArtifactCacheBuckConfig cacheBuckConfig = new ArtifactCacheBuckConfig(buckConfig);

    ExecutorService diskIoExecutorService = MoreExecutors.newSingleThreadExecutor("Disk I/O");
    ListeningExecutorService httpWriteExecutorService =
        getHttpWriteExecutorService(cacheBuckConfig);
    VersionControlStatsGenerator vcStatsGenerator = null;

    // Eventually, we'll want to get allow websocket and/or nailgun clients to specify locale
    // when connecting. For now, we'll use the default from the server environment.
    Locale locale = Locale.getDefault();

    // The order of resources in the try-with-resources block is important: the BuckEventBus must
    // be the last resource, so that it is closed first and can deliver its queued events to the
    // other resources before they are closed.
    try (ConsoleLogLevelOverrider consoleLogLevelOverrider =
             new ConsoleLogLevelOverrider(buildId.toString(), verbosity);
         ConsoleHandlerRedirector consoleHandlerRedirector =
             new ConsoleHandlerRedirector(
                 buildId.toString(),
                 console.getStdErr(),
                 Optional.<OutputStream>of(stdErr));
         AbstractConsoleEventBusListener consoleListener =
             createConsoleEventListener(
                 clock,
                 console,
                 testConfig.getResultSummaryVerbosity(),
                 executionEnvironment,
                 webServer,
                 locale);
         TempDirectoryCreator tempDirectoryCreator =
             new TempDirectoryCreator(testTempDirOverride);
         AsyncCloseable asyncCloseable = new AsyncCloseable(diskIoExecutorService);
         BuckEventBus buildEventBus = new BuckEventBus(clock, buildId)) {

      buildEventBus.register(HANG_MONITOR.getHangMonitor());

      ArtifactCache artifactCache = asyncCloseable.closeAsync(
          ArtifactCaches.newInstance(
              cacheBuckConfig,
              buildEventBus,
              filesystem,
              executionEnvironment.getWifiSsid(),
              httpWriteExecutorService));

      ProgressEstimator progressEstimator = new ProgressEstimator(
          filesystem.getRootPath(),
          buildEventBus);
      consoleListener.setProgressEstimator(progressEstimator);

      eventListeners = addEventListeners(
          buildEventBus,
          rootCell.getFilesystem(),
          buildId,
          rootCell.getBuckConfig(),
          webServer,
          clock,
          executionEnvironment,
          console,
          consoleListener,
          rootCell.getKnownBuildRuleTypes(),
          clientEnvironment);

      VersionControlBuckConfig vcBuckConfig = new VersionControlBuckConfig(buckConfig);

      if (vcBuckConfig.shouldGenerateStatistics()) {
        vcStatsGenerator = new VersionControlStatsGenerator(
            diskIoExecutorService,
            new DefaultVersionControlCmdLineInterfaceFactory(
                rootCell.getFilesystem().getRootPath(),
                new PrintStreamProcessExecutorFactory(),
                vcBuckConfig),
            buildEventBus
        );

        vcStatsGenerator.generateStatsAsync();
=======
      // Build up the hash cache, which is a collection of the stateful cell cache and some per-run
      // caches.

      ImmutableList.Builder<FileHashCache> allCaches = ImmutableList.builder();
      allCaches.add(cellHashCache);
      allCaches.add(buckOutHashCache);
      // A cache which caches hashes of cell-relative paths which may have been ignore by
      // the main cell cache, and only serves to prevent rehashing the same file multiple
      // times in a single run.
      allCaches.add(new DefaultFileHashCache(
          new ProjectFilesystem(rootCell.getFilesystem().getRootPath())));

      for (Path root : FileSystems.getDefault().getRootDirectories()) {
        if (!root.toFile().exists()) {
          // On Windows, it is possible that the system will have a
          // drive for something that does not exist such as a floppy
          // disk or SD card.  The drive exists, but it does not
          // contain anything useful, so Buck should not consider it
          // as a cacheable location.
          continue;
        }
        // A cache which caches hashes of absolute paths which my be accessed by certain
        // rules (e.g. /usr/bin/gcc), and only serves to prevent rehashing the same file
        // multiple times in a single run.
        allCaches.add(new DefaultFileHashCache(new ProjectFilesystem(root)));
>>>>>>> 9844a4fd
      }

      FileHashCache fileHashCache = new StackedFileHashCache(allCaches.build());

      Optional<WebServer> webServer = getWebServerIfDaemon(
          context,
          rootCell);

      TestConfig testConfig = new TestConfig(buckConfig);
      ArtifactCacheBuckConfig cacheBuckConfig = new ArtifactCacheBuckConfig(buckConfig);

      ExecutorService diskIoExecutorService = MoreExecutors.newSingleThreadExecutor("Disk I/O");
      ListeningExecutorService httpWriteExecutorService =
          getHttpWriteExecutorService(cacheBuckConfig);
      VersionControlStatsGenerator vcStatsGenerator = null;

      // Eventually, we'll want to get allow websocket and/or nailgun clients to specify locale
      // when connecting. For now, we'll use the default from the server environment.
      Locale locale = Locale.getDefault();

      // The order of resources in the try-with-resources block is important: the BuckEventBus must
      // be the last resource, so that it is closed first and can deliver its queued events to the
      // other resources before they are closed.
      try (ConsoleLogLevelOverrider consoleLogLevelOverrider =
               new ConsoleLogLevelOverrider(buildId.toString(), verbosity);
           ConsoleHandlerRedirector consoleHandlerRedirector =
               new ConsoleHandlerRedirector(
                   buildId.toString(),
                   console.getStdErr(),
                   Optional.<OutputStream>of(stdErr));
           AbstractConsoleEventBusListener consoleListener =
               createConsoleEventListener(
                   clock,
                   console,
                   testConfig.getResultSummaryVerbosity(),
                   executionEnvironment,
                   webServer,
                   locale,
                   BuckConstant.LOG_PATH.resolve("test.log"));
           TempDirectoryCreator tempDirectoryCreator =
               new TempDirectoryCreator(testTempDirOverride);
           AsyncCloseable asyncCloseable = new AsyncCloseable(diskIoExecutorService);
           BuckEventBus buildEventBus = new BuckEventBus(clock, buildId)) {

        buildEventBus.register(HANG_MONITOR.getHangMonitor());

        ArtifactCache artifactCache = asyncCloseable.closeAsync(
            ArtifactCaches.newInstance(
                cacheBuckConfig,
                buildEventBus,
                filesystem,
                executionEnvironment.getWifiSsid(),
                httpWriteExecutorService));

        ProgressEstimator progressEstimator = new ProgressEstimator(
            filesystem.getRootPath(),
            buildEventBus);
        consoleListener.setProgressEstimator(progressEstimator);

        eventListeners = addEventListeners(
            buildEventBus,
            rootCell.getFilesystem(),
            buildId,
            rootCell.getBuckConfig(),
            webServer,
            clock,
            executionEnvironment,
            console,
            consoleListener,
            rootCell.getKnownBuildRuleTypes(),
            clientEnvironment);

        VersionControlBuckConfig vcBuckConfig = new VersionControlBuckConfig(buckConfig);

        if (vcBuckConfig.shouldGenerateStatistics()) {
          vcStatsGenerator = new VersionControlStatsGenerator(
              diskIoExecutorService,
              new DefaultVersionControlCmdLineInterfaceFactory(
                  rootCell.getFilesystem().getRootPath(),
                  new PrintStreamProcessExecutorFactory(),
                  vcBuckConfig),
              buildEventBus
          );

          vcStatsGenerator.generateStatsAsync();
        }

<<<<<<< HEAD
      // Create or get Parser and invalidate cached command parameters.
      Parser parser = null;

      if (isDaemon && watchman != Watchman.NULL_WATCHMAN) {
        try {
          Daemon daemon = getDaemon(rootCell, objectMapper);
          WatchmanWatcher watchmanWatcher = new WatchmanWatcher(
             watchman.getWatchRoot().or(canonicalRootPath.toString()),
             daemon.getFileEventBus(),
             clock,
             objectMapper,
             processExecutor,
             filesystem.getIgnorePaths(),
             DEFAULT_IGNORE_GLOBS,
             watchman,
             daemon.getWatchmanQueryUUID());
         parser = getParserFromDaemon(
              context,
              rootCell,
              startedEvent,
              buildEventBus,
              watchmanWatcher);
        } catch (WatchmanWatcherException | IOException e) {
          buildEventBus.post(
              ConsoleEvent.warning(
                  "Watchman threw an exception while parsing file changes.\n%s",
                  e.getMessage()));
=======
        ImmutableList<String> remainingArgs = args.length > 1
            ? ImmutableList.copyOf(Arrays.copyOfRange(args, 1, args.length))
            : ImmutableList.<String>of();

        CommandEvent.Started startedEvent = CommandEvent.started(
            args.length > 0 ? args[0] : "",
            remainingArgs,
            isDaemon);
        buildEventBus.post(startedEvent);

        // Create or get Parser and invalidate cached command parameters.
        Parser parser = null;

        if (isDaemon && watchman != Watchman.NULL_WATCHMAN) {
          try {
            Daemon daemon = getDaemon(rootCell, objectMapper);
            WatchmanWatcher watchmanWatcher = new WatchmanWatcher(
               watchman.getWatchRoot().or(canonicalRootPath.toString()),
               daemon.getFileEventBus(),
               filesystem.getIgnorePaths(),
               DEFAULT_IGNORE_GLOBS,
               watchman,
               daemon.getWatchmanQueryUUID());
           parser = getParserFromDaemon(
                context,
                rootCell,
                startedEvent,
                buildEventBus,
                watchmanWatcher);
          } catch (WatchmanWatcherException | IOException e) {
            buildEventBus.post(
                ConsoleEvent.warning(
                    "Watchman threw an exception while parsing file changes.\n%s",
                    e.getMessage()));
          }
        }

        if (parser == null) {
          TypeCoercerFactory typeCoercerFactory = new DefaultTypeCoercerFactory();
          parser = new Parser(
              new ParserConfig(rootCell.getBuckConfig()),
              typeCoercerFactory,
              new ConstructorArgMarshaller(typeCoercerFactory));
>>>>>>> 9844a4fd
        }
        JavaUtilsLoggingBuildListener.ensureLogFileIsWritten(rootCell.getFilesystem());

<<<<<<< HEAD
      if (parser == null) {
        TypeCoercerFactory typeCoercerFactory = new DefaultTypeCoercerFactory();
        parser = new Parser(
            new ParserConfig(rootCell.getBuckConfig()),
            typeCoercerFactory,
            new ConstructorArgMarshaller(typeCoercerFactory));
      }
      JavaUtilsLoggingBuildListener.ensureLogFileIsWritten(rootCell.getFilesystem());
=======
        Optional<ProcessManager> processManager;
        if (platform == Platform.WINDOWS) {
          processManager = Optional.absent();
        } else {
          processManager = Optional.<ProcessManager>of(new PkillProcessManager(processExecutor));
        }
        Supplier<AndroidPlatformTarget> androidPlatformTargetSupplier =
            createAndroidPlatformTargetSupplier(
                androidDirectoryResolver,
                androidBuckConfig,
                buildEventBus);

        // At this point, we have parsed options but haven't started
        // running the command yet.  This is a good opportunity to
        // augment the event bus with our serialize-to-file
        // event-listener.
        if (command.subcommand instanceof AbstractCommand) {
          AbstractCommand subcommand = (AbstractCommand) command.subcommand;
          Optional<Path> eventsOutputPath = subcommand.getEventsOutputPath();
          if (eventsOutputPath.isPresent()) {
            BuckEventListener listener =
                new FileSerializationEventBusListener(eventsOutputPath.get());
            buildEventBus.register(listener);
          }
        }
>>>>>>> 9844a4fd

        exitCode = command.run(
            new CommandRunnerParams(
                console,
                rootCell,
                androidPlatformTargetSupplier,
                artifactCache,
                buildEventBus,
                parser,
                platform,
                clientEnvironment,
                rootCell.getBuckConfig().createDefaultJavaPackageFinder(),
                objectMapper,
                clock,
                processManager,
                webServer,
                buckConfig,
                fileHashCache));
        // Wait for HTTP writes to complete.
        closeHttpExecutorService(
            cacheBuckConfig, Optional.of(buildEventBus), httpWriteExecutorService);
        buildEventBus.post(CommandEvent.finished(startedEvent, exitCode));
      } catch (Throwable t) {
        LOG.debug(t, "Failing build on exception.");
        closeHttpExecutorService(
            cacheBuckConfig, Optional.<BuckEventBus>absent(), httpWriteExecutorService);
        closeDiskIoExecutorService(diskIoExecutorService);
        flushEventListeners(console, buildId, eventListeners);
        throw t;
      } finally {
        if (commandSemaphoreAcquired) {
          commandSemaphore.release(); // Allow another command to execute while outputting traces.
        }
        if (isDaemon && shouldCleanUpTrash) {
          // Clean up the trash in the background if this was a buckd
          // read-write command. (We don't bother waiting for it to
          // complete; the cleaner will ensure subsequent cleans are
          // serialized with this one.)
          TRASH_CLEANER.startCleaningDirectory();
        }
      }
      if (context.isPresent() && !rootCell.getBuckConfig().getFlushEventsBeforeExit()) {
        context.get().in.close(); // Avoid client exit triggering client disconnection handling.
        context.get().exit(exitCode); // Allow nailgun client to exit while outputting traces.
      }

<<<<<<< HEAD
      exitCode = command.run(
          new CommandRunnerParams(
              console,
              rootCell,
              androidPlatformTargetSupplier,
              artifactCache,
              buildEventBus,
              parser,
              platform,
              clientEnvironment,
              rootCell.getBuckConfig().createDefaultJavaPackageFinder(),
              objectMapper,
              clock,
              processManager,
              webServer,
              buckConfig,
              fileHashCache));
      // Wait for HTTP writes to complete.
      closeHttpExecutorService(
          cacheBuckConfig, Optional.of(buildEventBus), httpWriteExecutorService);
      buildEventBus.post(CommandEvent.finished(startedEvent, exitCode));
    } catch (Throwable t) {
      LOG.debug(t, "Failing build on exception.");
      closeHttpExecutorService(
          cacheBuckConfig, Optional.<BuckEventBus>absent(), httpWriteExecutorService);
      closeDiskIoExecutorService(diskIoExecutorService);
      flushEventListeners(console, buildId, eventListeners);
      throw t;
    } finally {
      if (commandSemaphoreAcquired) {
        commandSemaphore.release(); // Allow another command to execute while outputting traces.
      }
      if (isDaemon && shouldCleanUpTrash) {
        // Clean up the trash in the background if this was a buckd
        // read-write command. (We don't bother waiting for it to
        // complete; the cleaner will ensure subsequent cleans are
        // serialized with this one.)
        TRASH_CLEANER.startCleaningDirectory();
      }
=======
      closeDiskIoExecutorService(diskIoExecutorService);
      flushEventListeners(console, buildId, eventListeners);
      return exitCode;
>>>>>>> 9844a4fd
    }
  }

  private static void closeExecutorService(
      String executorName,
      ExecutorService executorService,
      long timeoutSeconds) throws InterruptedException {
    executorService.shutdown();
    LOG.info(
        "Awaiting termination of %s executor service. Waiting for all jobs to complete, " +
            "or up to maximum of %s seconds...",
        executorName,
        timeoutSeconds);
    executorService.awaitTermination(timeoutSeconds, TimeUnit.SECONDS);
    if (!executorService.isShutdown()) {
      LOG.warn(
          "%s executor service is still running after shutdown request and " +
              "%s second timeout. Shutting down forcefully..",
          executorName,
          timeoutSeconds);
      executorService.shutdownNow();
    }
<<<<<<< HEAD

    closeDiskIoExecutorService(diskIoExecutorService);
    flushEventListeners(console, buildId, eventListeners);
    return exitCode;
=======
>>>>>>> 9844a4fd
  }

  private static void closeExecutorService(
      String executorName,
      ExecutorService executorService,
      long timeoutSeconds) throws InterruptedException {
    executorService.shutdown();
    LOG.info(
        "Awaiting termination of %s executor service. Waiting for all jobs to complete, " +
            "or up to maximum of %s seconds...",
        executorName,
        timeoutSeconds);
    executorService.awaitTermination(timeoutSeconds, TimeUnit.SECONDS);
    if (!executorService.isShutdown()) {
      LOG.warn(
          "%s executor service is still running after shutdown request and " +
              "%s second timeout. Shutting down forcefully..",
          executorName,
          timeoutSeconds);
      executorService.shutdownNow();
    }
  }

  private static void closeDiskIoExecutorService(
      ExecutorService diskIoExecutorService) throws InterruptedException {
    closeExecutorService("Disk IO", diskIoExecutorService, DISK_IO_STATS_TIMEOUT_SECONDS);
  }

  private static void closeHttpExecutorService(
      ArtifactCacheBuckConfig buckConfig,
      Optional<BuckEventBus> eventBus,
      ListeningExecutorService httpWriteExecutorService) throws InterruptedException {
    closeExecutorService(
        "HTTP Write",
        httpWriteExecutorService,
        buckConfig.getHttpWriterShutdownTimeout());

    if (eventBus.isPresent()) {
      eventBus.get().post(HttpArtifactCacheEvent.newShutdownEvent());
    }
  }

  private static ListeningExecutorService getHttpWriteExecutorService(
      ArtifactCacheBuckConfig buckConfig) {
    if (buckConfig.hasAtLeastOneWriteableCache()) {
      ExecutorService executorService = MoreExecutors.newMultiThreadExecutor(
          "HTTP Write",
          buckConfig.getHttpMaxConcurrentWrites());

      return listeningDecorator(executorService);
    } else {
      return newDirectExecutorService();
    }
  }

  @VisibleForTesting
  static Supplier<AndroidPlatformTarget> createAndroidPlatformTargetSupplier(
      final AndroidDirectoryResolver androidDirectoryResolver,
      final AndroidBuckConfig androidBuckConfig,
      final BuckEventBus eventBus) {
    // TODO(bolinfest): Only one such Supplier should be created per Cell per Buck execution.
    // Currently, only one Supplier is created per Buck execution because Main creates the Supplier
    // and passes it from above all the way through, but it is not parameterized by Cell.
    //
    // TODO(bolinfest): Every build rule that uses AndroidPlatformTarget must include the result
    // of its getName() method in its RuleKey.
    return new Supplier<AndroidPlatformTarget>() {

      @Nullable
      private AndroidPlatformTarget androidPlatformTarget;

      @Nullable
      private NoAndroidSdkException exception;

      @Override
      public AndroidPlatformTarget get() {
        if (androidPlatformTarget != null) {
          return androidPlatformTarget;
        } else if (exception != null) {
          throw exception;
        }

        Optional<Path> androidSdkDirOption = androidDirectoryResolver.findAndroidSdkDirSafe();
        if (!androidSdkDirOption.isPresent()) {
          exception = new NoAndroidSdkException();
          throw exception;
        }

        String androidPlatformTargetId;
        Optional<String> target = androidBuckConfig.getAndroidTarget();
        if (target.isPresent()) {
          androidPlatformTargetId = target.get();
        } else {
          androidPlatformTargetId = AndroidPlatformTarget.DEFAULT_ANDROID_PLATFORM_TARGET;
          eventBus.post(ConsoleEvent.warning(
              "No Android platform target specified. Using default: %s",
              androidPlatformTargetId));
        }

        Optional<AndroidPlatformTarget> androidPlatformTargetOptional = AndroidPlatformTarget
            .getTargetForId(
                androidPlatformTargetId,
                androidDirectoryResolver,
                androidBuckConfig.getAaptOverride());
        if (androidPlatformTargetOptional.isPresent()) {
          androidPlatformTarget = androidPlatformTargetOptional.get();
          return androidPlatformTarget;
        } else {
          exception = NoAndroidSdkException.createExceptionForPlatformThatCannotBeFound(
              androidPlatformTargetId);
          throw exception;
        }
      }
    };
  }

  /**
   * @return the client environment, which is either the process environment or the
   * environment sent to the daemon by the Nailgun client. This method should always be used
   * in preference to System.getenv() and should be the only call to System.getenv() within the
   * Buck codebase to ensure that the use of the Buck daemon is transparent.
   */
  @SuppressWarnings({"unchecked", "rawtypes"}) // Safe as Property is a Map<String, String>.
  private static ImmutableMap<String, String> getClientEnvironment(Optional<NGContext> context) {
    ImmutableMap<String, String> env;
    if (context.isPresent()) {
      env = ImmutableMap.<String, String>copyOf((Map) context.get().getEnv());
    } else {
      env = ImmutableMap.copyOf(System.getenv());
    }
    return EnvironmentFilter.filteredEnvironment(env, Platform.detect());
  }

  private Parser getParserFromDaemon(
      Optional<NGContext> context,
      Cell cell,
      CommandEvent commandEvent,
      BuckEventBus eventBus,
      WatchmanWatcher watchmanWatcher) throws IOException, InterruptedException {
    // Wire up daemon to new client and get cached Parser.
    Daemon daemon = getDaemon(cell, objectMapper);
    daemon.watchClient(context.get());
    daemon.watchFileSystem(commandEvent, eventBus, watchmanWatcher);
    return daemon.getParser();
  }

  private DefaultFileHashCache getFileHashCacheFromDaemon(Cell cell)
      throws IOException, InterruptedException {
    Daemon daemon = getDaemon(cell, objectMapper);
    return daemon.getFileHashCache();
  }

  private DefaultFileHashCache getBuckOutFileHashCacheFromDaemon(Cell cell)
      throws IOException, InterruptedException {
    Daemon daemon = getDaemon(cell, objectMapper);
    return daemon.getBuckOutHashCache();
  }

  private Optional<WebServer> getWebServerIfDaemon(
      Optional<NGContext> context,
      Cell cell)
      throws IOException, InterruptedException  {
    if (context.isPresent()) {
      Daemon daemon = getDaemon(cell, objectMapper);
      return daemon.getWebServer();
    }
    return Optional.absent();
  }

  private void loadListenersFromBuckConfig(
      ImmutableList.Builder<BuckEventListener> eventListeners,
      ProjectFilesystem projectFilesystem,
      BuckConfig config) {
    final ImmutableSet<String> paths = config.getListenerJars();
    if (paths.isEmpty()) {
      return;
    }

    URL[] urlsArray = new URL[paths.size()];
    try {
      int i = 0;
      for (String path : paths) {
        String urlString = "file://" + projectFilesystem.getAbsolutifier().apply(Paths.get(path));
        urlsArray[i] = new URL(urlString);
        i++;
      }
    } catch (MalformedURLException e) {
      throw new HumanReadableException(e.getMessage());
    }

    // This ClassLoader is disconnected to allow searching the JARs (and just the JARs) for classes.
    ClassLoader isolatedClassLoader = URLClassLoader.newInstance(urlsArray, null);

    ImmutableSet<ClassPath.ClassInfo> classInfos;
    try {
      ClassPath classPath = ClassPath.from(isolatedClassLoader);
      classInfos = classPath.getTopLevelClasses();
    } catch (IOException e) {
      throw new HumanReadableException(e.getMessage());
    }

    // This ClassLoader will actually work, because it is joined to the parent ClassLoader.
    URLClassLoader workingClassLoader = URLClassLoader.newInstance(urlsArray);

    for (ClassPath.ClassInfo classInfo : classInfos) {
      String className = classInfo.getName();
      try {
        Class<?> aClass = Class.forName(className, true, workingClassLoader);
        if (BuckEventListener.class.isAssignableFrom(aClass)) {
          BuckEventListener listener = aClass.asSubclass(BuckEventListener.class).newInstance();
          eventListeners.add(listener);
        }
      } catch (ReflectiveOperationException e) {
        throw new HumanReadableException("Error loading event listener class '%s': %s: %s",
            className,
            e.getClass(),
            e.getMessage());
      }
    }
  }

  @SuppressWarnings("PMD.PrematureDeclaration")
  private ImmutableList<BuckEventListener> addEventListeners(
      BuckEventBus buckEvents,
      ProjectFilesystem projectFilesystem,
      BuildId buildId,
      BuckConfig config,
      Optional<WebServer> webServer,
      Clock clock,
      ExecutionEnvironment executionEnvironment,
      Console console,
      AbstractConsoleEventBusListener consoleEventBusListener,
      KnownBuildRuleTypes knownBuildRuleTypes,
      ImmutableMap<String, String> environment) throws InterruptedException {
    ImmutableList.Builder<BuckEventListener> eventListenersBuilder =
        ImmutableList.<BuckEventListener>builder()
            .add(new JavaUtilsLoggingBuildListener())
            .add(consoleEventBusListener)
            .add(new LoggingBuildListener());
    try {
      eventListenersBuilder.add(new ChromeTraceBuildListener(
          projectFilesystem,
          buildId,
          clock,
          objectMapper,
          config.getMaxTraces(),
          config.getCompressTraces()));
    } catch (IOException e) {
      LOG.error("Unable to create ChromeTrace listener!");
    }
    if (webServer.isPresent()) {
      eventListenersBuilder.add(webServer.get().createListener());
    }

    loadListenersFromBuckConfig(eventListenersBuilder, projectFilesystem, config);
    ArtifactCacheBuckConfig artifactCacheConfig = new ArtifactCacheBuckConfig(config);


    Optional<URI> remoteLogUrl = config.getRemoteLogUrl();
    ImmutableMap<String, String> environmentExtraData = ImmutableMap.of();
    boolean shouldSample = config.getRemoteLogSampleRate()
        .transform(BuildIdSampler.CREATE_FUNCTION)
        .transform(MoreFunctions.<BuildId, Boolean>applyFunction(buildId))
        .or(true);
    if (remoteLogUrl.isPresent() && shouldSample) {
      eventListenersBuilder.add(
          new RemoteLogUploaderEventListener(
              objectMapper,
              RemoteLoggerFactory.create(remoteLogUrl.get(), objectMapper),
              BuildEnvironmentDescription.of(
                  executionEnvironment,
                  artifactCacheConfig.getArtifactCacheModesRaw(),
                  environmentExtraData)
          ));
    }


    JavaBuckConfig javaBuckConfig = new JavaBuckConfig(config);
    if (!javaBuckConfig.getSkipCheckingMissingDeps()) {
      JavacOptions javacOptions = javaBuckConfig.getDefaultJavacOptions();
      eventListenersBuilder.add(MissingSymbolsHandler.createListener(
              projectFilesystem,
              knownBuildRuleTypes.getAllDescriptions(),
              config,
              buckEvents,
              console,
              javacOptions,
              environment));
    }

    eventListenersBuilder.addAll(externalEventsListeners);

    ImmutableList<BuckEventListener> eventListeners = eventListenersBuilder.build();

    for (BuckEventListener eventListener : eventListeners) {
      buckEvents.register(eventListener);
    }

    return eventListeners;
  }

  private AbstractConsoleEventBusListener createConsoleEventListener(
      Clock clock,
      Console console,
      TestResultSummaryVerbosity testResultSummaryVerbosity,
      ExecutionEnvironment executionEnvironment,
      Optional<WebServer> webServer,
<<<<<<< HEAD
      Locale locale) {
=======
      Locale locale,
      Path testLogPath) {
>>>>>>> 9844a4fd
    Verbosity verbosity = console.getVerbosity();

    if (Platform.WINDOWS != Platform.detect() &&
        console.getAnsi().isAnsiTerminal() &&
        !verbosity.shouldPrintCommand() &&
        verbosity.shouldPrintStandardInformation()) {
      SuperConsoleEventBusListener superConsole = new SuperConsoleEventBusListener(
          console,
          clock,
          testResultSummaryVerbosity,
          executionEnvironment,
          webServer,
<<<<<<< HEAD
          locale);
=======
          locale,
          testLogPath);
>>>>>>> 9844a4fd
      superConsole.startRenderScheduler(SUPER_CONSOLE_REFRESH_RATE.getDuration(),
          SUPER_CONSOLE_REFRESH_RATE.getUnit());
      return superConsole;
    }
    return new SimpleConsoleEventBusListener(
        console,
        clock,
        testResultSummaryVerbosity,
<<<<<<< HEAD
        locale);
=======
        locale,
        testLogPath);
>>>>>>> 9844a4fd
  }

  @VisibleForTesting
  int tryRunMainWithExitCode(
      BuildId buildId,
      Path projectRoot,
      Optional<NGContext> context,
      ImmutableMap<String, String> clientEnvironment,
      String... args)
      throws IOException, InterruptedException {
    try {

      // Reset logging each time we run a command while daemonized.
      // This will cause us to write a new log per command.
      if (context.isPresent()) {
        LOG.debug("Rotating log.");
        LogConfig.flushLogs();
        LogConfig.setupLogging();
      }

      if (LOG.isDebugEnabled()) {
        Long gitCommitTimestamp = Long.getLong("buck.git_commit_timestamp");
        String buildDateStr;
        if (gitCommitTimestamp == null) {
          buildDateStr = "(unknown)";
        } else {
          buildDateStr = new SimpleDateFormat("yyyy-MM-dd HH:mm:ss Z", Locale.US).format(
              new Date(TimeUnit.SECONDS.toMillis(gitCommitTimestamp)));
        }
        String buildRev = System.getProperty("buck.git_commit", "(unknown)");
        LOG.debug(
            "Starting up (build date %s, rev %s), args: %s",
            buildDateStr,
            buildRev,
            Arrays.toString(args));
        LOG.debug("System properties: %s", System.getProperties());
      }
      return runMainWithExitCode(buildId, projectRoot, context, clientEnvironment, args);
    } catch (HumanReadableException e) {
      Console console = new Console(Verbosity.STANDARD_INFORMATION,
          stdOut,
          stdErr,
          new Ansi(
              AnsiEnvironmentChecking.environmentSupportsAnsiEscapes(platform, clientEnvironment)));
      console.printBuildFailure(e.getHumanReadableErrorMessage());
      return FAIL_EXIT_CODE;
    } catch (InterruptionFailedException e) { // Command could not be interrupted.
      if (context.isPresent()) {
        context.get().getNGServer().shutdown(true); // Exit process to halt command execution.
      }
      return FAIL_EXIT_CODE;
    } finally {
      final boolean isDaemon = context.isPresent();
      if (isDaemon) {
        System.gc(); // Let VM return memory to OS
      }
      LOG.debug("Done.");
    }
  }

  private static BuildId getBuildId(Optional<NGContext> context) {
    String specifiedBuildId;
    if (context.isPresent()) {
      specifiedBuildId = context.get().getEnv().getProperty(BUCK_BUILD_ID_ENV_VAR);
    } else {
      specifiedBuildId = System.getenv().get(BUCK_BUILD_ID_ENV_VAR);
    }
    if (specifiedBuildId == null) {
      return new BuildId();
    } else {
      return new BuildId(specifiedBuildId);
    }
  }

  private static void installUncaughtExceptionHandler(final Optional<NGContext> context) {
    // Override the default uncaught exception handler for background threads to log
    // to java.util.logging then exit the JVM with an error code.
    //
    // (We do this because the default is to just print to stderr and not exit the JVM,
    // which is not safe in a multithreaded environment if the thread held a lock or
    // resource which other threads need.)
    Thread.setDefaultUncaughtExceptionHandler(new Thread.UncaughtExceptionHandler() {
        @Override
        public void uncaughtException(Thread t, Throwable e) {
          LOG.error(e, "Uncaught exception from thread %s", t);
          if (context.isPresent()) {
            // Shut down the Nailgun server and make sure it stops trapping System.exit().
            //
            // We pass false for exitVM because otherwise Nailgun exits with code 0.
            context.get().getNGServer().shutdown(/* exitVM */ false);
          }
          System.exit(FAIL_EXIT_CODE);
        }
    });
  }

  private void runMainThenExit(String[] args, Optional<NGContext> context) {
    installUncaughtExceptionHandler(context);

    Path projectRoot = Paths.get(".");
    int exitCode = FAIL_EXIT_CODE;
    BuildId buildId = getBuildId(context);

    // Note that try-with-resources blocks close their resources *before*
    // executing catch or finally blocks. That means we can't use one here,
    // since those blocks may need to log.
    CommandThreadAssociation commandThreadAssociation = null;
    ConsoleHandlerRedirector consoleHandlerRedirector = null;

    // Get the client environment, either from this process or from the Nailgun context.
    ImmutableMap<String, String> clientEnvironment = getClientEnvironment(context);

    try {
      commandThreadAssociation =
        new CommandThreadAssociation(buildId.toString());
      // Redirect console logs to the (possibly remote) stderr stream.
      // We do this for both the daemon and non-daemon case so we can
      // unregister the stream when finished.
      consoleHandlerRedirector = new ConsoleHandlerRedirector(
          buildId.toString(),
          stdErr,
          Optional.<OutputStream>absent() /* originalOutputStream */);
      exitCode = tryRunMainWithExitCode(buildId, projectRoot, context, clientEnvironment, args);
    } catch (Throwable t) {
      LOG.error(t, "Uncaught exception at top level");
    } finally {
      LogConfig.flushLogs();
      if (commandThreadAssociation != null) {
        commandThreadAssociation.stop();
      }
      if (consoleHandlerRedirector != null) {
        consoleHandlerRedirector.close();
      }
      // Exit explicitly so that non-daemon threads (of which we use many) don't
      // keep the VM alive.
      System.exit(exitCode);
    }
  }

  public static void main(String[] args) {
    new Main(System.out, System.err).runMainThenExit(args, Optional.<NGContext>absent());
  }

  /**
   * When running as a daemon in the NailGun server, {@link #nailMain(NGContext)} is called instead
   * of {@link #main(String[])} so that the given context can be used to listen for client
   * disconnections and interrupt command processing when they occur.
   */
  public static void nailMain(final NGContext context) throws InterruptedException {
    try (DaemonSlayer.ExecuteCommandHandle handle =
            DaemonSlayer.getSlayer(context).executeCommand()) {
      new Main(context.out, context.err).runMainThenExit(context.getArgs(), Optional.of(context));
    }
  }


  private static final class DaemonSlayer extends AbstractScheduledService {
    private final NGContext context;
    private final TimeSpan slayerTimeout;
    private int runCount;
    private int lastRunCount;
    private boolean executingCommand;

    private static final class DaemonSlayerInstance {
      final DaemonSlayer daemonSlayer;

      private DaemonSlayerInstance(DaemonSlayer daemonSlayer) {
        this.daemonSlayer = daemonSlayer;
      }
    }

    @Nullable private static volatile DaemonSlayerInstance daemonSlayerInstance;

    public static DaemonSlayer getSlayer(NGContext context) {
      if (daemonSlayerInstance == null) {
        synchronized (DaemonSlayer.class) {
          if (daemonSlayerInstance == null) {
            DaemonSlayer slayer = new DaemonSlayer(context);
            ServiceManager manager = new ServiceManager(ImmutableList.of(slayer));
            manager.startAsync();
            daemonSlayerInstance = new DaemonSlayerInstance(slayer);
          }
        }
      }
      return daemonSlayerInstance.daemonSlayer;
    }

    private DaemonSlayer(NGContext context) {
      this.context = context;
      this.runCount = 0;
      this.lastRunCount = 0;
      this.executingCommand = false;
      this.slayerTimeout = DAEMON_SLAYER_TIMEOUT;
    }

    public class ExecuteCommandHandle implements AutoCloseable {
      private ExecuteCommandHandle() {
        synchronized (DaemonSlayer.this) {
          executingCommand = true;
        }
      }

      @Override
      public void close() {
        synchronized (DaemonSlayer.this) {
          runCount++;
          executingCommand = false;
        }
      }
    }

    public ExecuteCommandHandle executeCommand() {
      return new ExecuteCommandHandle();
    }

    @Override
    protected synchronized void runOneIteration() throws Exception {
      if (!executingCommand && runCount == lastRunCount) {
        context.getNGServer().shutdown(/* exitVM */ true);
      } else {
        lastRunCount = runCount;
      }
    }

    @Override
    protected Scheduler scheduler() {
      return Scheduler.newFixedRateSchedule(
          slayerTimeout.getDuration(),
          slayerTimeout.getDuration(),
          slayerTimeout.getUnit());
    }
  }

}<|MERGE_RESOLUTION|>--- conflicted
+++ resolved
@@ -568,8 +568,6 @@
     }
   }
 
-<<<<<<< HEAD
-=======
   private static final Watchman buildWatchman(
       Optional<NGContext> context,
       ParserConfig parserConfig,
@@ -594,7 +592,6 @@
     return watchman;
   }
 
->>>>>>> 9844a4fd
   /**
    *
    * @param buildId an identifier for this command execution.
@@ -721,68 +718,6 @@
     }
 
     ParserConfig parserConfig = new ParserConfig(buckConfig);
-<<<<<<< HEAD
-    Watchman watchman;
-    if (context.isPresent() || parserConfig.getGlobHandler() == ParserConfig.GlobHandler.WATCHMAN) {
-      watchman = Watchman.build(projectRoot, clientEnvironment, console, clock);
-
-      LOG.debug(
-          "Watchman capabilities: %s Watch root: %s Project prefix: %s Glob handler config: %s ",
-          watchman.getCapabilities(),
-          watchman.getWatchRoot(),
-          watchman.getProjectPrefix(),
-          parserConfig.getGlobHandler());
-
-    } else {
-      watchman = Watchman.NULL_WATCHMAN;
-    }
-
-    final boolean isDaemon = context.isPresent() && (watchman != Watchman.NULL_WATCHMAN);
-
-    if (!isDaemon && shouldCleanUpTrash) {
-      // Clean up the trash on a background thread if this was a
-      // non-buckd read-write command. (We don't bother waiting
-      // for it to complete; the thread is a daemon thread which
-      // will just be terminated at shutdown time.)
-      TRASH_CLEANER.startCleaningDirectory();
-    }
-
-    KnownBuildRuleTypesFactory factory = new KnownBuildRuleTypesFactory(
-        processExecutor,
-        androidDirectoryResolver,
-        testTempDirOverride);
-
-    Cell rootCell = Cell.createCell(
-        filesystem,
-        console,
-        watchman,
-        buckConfig,
-        factory,
-        androidDirectoryResolver,
-        clock);
-
-    int exitCode;
-    ImmutableList<BuckEventListener> eventListeners = ImmutableList.of();
-    ExecutionEnvironment executionEnvironment = new DefaultExecutionEnvironment(
-        clientEnvironment,
-        // TODO(t4854620): Thread through properties from client environment.
-        System.getProperties());
-
-    ProjectFileHashCache cellHashCache;
-    ProjectFileHashCache buckOutHashCache;
-    if (isDaemon) {
-      cellHashCache = getFileHashCacheFromDaemon(rootCell);
-      buckOutHashCache = getBuckOutFileHashCacheFromDaemon(rootCell);
-    } else {
-      cellHashCache = new DefaultFileHashCache(rootCell.getFilesystem());
-      buckOutHashCache =
-          new DefaultFileHashCache(
-              new ProjectFilesystem(
-                  rootCell.getFilesystem().getRootPath(),
-                  Optional.of(ImmutableSet.of(BuckConstant.BUCK_OUTPUT_PATH)),
-                  ImmutableSet.<ProjectFilesystem.PathOrGlobMatcher>of()));
-    }
-=======
     try (Watchman watchman =
            buildWatchman(context, parserConfig, projectRoot, clientEnvironment, console, clock)) {
       final boolean isDaemon = context.isPresent() && (watchman != Watchman.NULL_WATCHMAN);
@@ -799,7 +734,6 @@
           processExecutor,
           androidDirectoryResolver,
           testTempDirOverride);
->>>>>>> 9844a4fd
 
       Cell rootCell = Cell.createCell(
           filesystem,
@@ -832,90 +766,6 @@
                     ImmutableSet.<ProjectFilesystem.PathOrGlobMatcher>of()));
       }
 
-<<<<<<< HEAD
-    FileHashCache fileHashCache = new StackedFileHashCache(allCaches.build());
-
-    Optional<WebServer> webServer = getWebServerIfDaemon(
-        context,
-        rootCell);
-
-    TestConfig testConfig = new TestConfig(buckConfig);
-    ArtifactCacheBuckConfig cacheBuckConfig = new ArtifactCacheBuckConfig(buckConfig);
-
-    ExecutorService diskIoExecutorService = MoreExecutors.newSingleThreadExecutor("Disk I/O");
-    ListeningExecutorService httpWriteExecutorService =
-        getHttpWriteExecutorService(cacheBuckConfig);
-    VersionControlStatsGenerator vcStatsGenerator = null;
-
-    // Eventually, we'll want to get allow websocket and/or nailgun clients to specify locale
-    // when connecting. For now, we'll use the default from the server environment.
-    Locale locale = Locale.getDefault();
-
-    // The order of resources in the try-with-resources block is important: the BuckEventBus must
-    // be the last resource, so that it is closed first and can deliver its queued events to the
-    // other resources before they are closed.
-    try (ConsoleLogLevelOverrider consoleLogLevelOverrider =
-             new ConsoleLogLevelOverrider(buildId.toString(), verbosity);
-         ConsoleHandlerRedirector consoleHandlerRedirector =
-             new ConsoleHandlerRedirector(
-                 buildId.toString(),
-                 console.getStdErr(),
-                 Optional.<OutputStream>of(stdErr));
-         AbstractConsoleEventBusListener consoleListener =
-             createConsoleEventListener(
-                 clock,
-                 console,
-                 testConfig.getResultSummaryVerbosity(),
-                 executionEnvironment,
-                 webServer,
-                 locale);
-         TempDirectoryCreator tempDirectoryCreator =
-             new TempDirectoryCreator(testTempDirOverride);
-         AsyncCloseable asyncCloseable = new AsyncCloseable(diskIoExecutorService);
-         BuckEventBus buildEventBus = new BuckEventBus(clock, buildId)) {
-
-      buildEventBus.register(HANG_MONITOR.getHangMonitor());
-
-      ArtifactCache artifactCache = asyncCloseable.closeAsync(
-          ArtifactCaches.newInstance(
-              cacheBuckConfig,
-              buildEventBus,
-              filesystem,
-              executionEnvironment.getWifiSsid(),
-              httpWriteExecutorService));
-
-      ProgressEstimator progressEstimator = new ProgressEstimator(
-          filesystem.getRootPath(),
-          buildEventBus);
-      consoleListener.setProgressEstimator(progressEstimator);
-
-      eventListeners = addEventListeners(
-          buildEventBus,
-          rootCell.getFilesystem(),
-          buildId,
-          rootCell.getBuckConfig(),
-          webServer,
-          clock,
-          executionEnvironment,
-          console,
-          consoleListener,
-          rootCell.getKnownBuildRuleTypes(),
-          clientEnvironment);
-
-      VersionControlBuckConfig vcBuckConfig = new VersionControlBuckConfig(buckConfig);
-
-      if (vcBuckConfig.shouldGenerateStatistics()) {
-        vcStatsGenerator = new VersionControlStatsGenerator(
-            diskIoExecutorService,
-            new DefaultVersionControlCmdLineInterfaceFactory(
-                rootCell.getFilesystem().getRootPath(),
-                new PrintStreamProcessExecutorFactory(),
-                vcBuckConfig),
-            buildEventBus
-        );
-
-        vcStatsGenerator.generateStatsAsync();
-=======
       // Build up the hash cache, which is a collection of the stateful cell cache and some per-run
       // caches.
 
@@ -941,7 +791,6 @@
         // rules (e.g. /usr/bin/gcc), and only serves to prevent rehashing the same file
         // multiple times in a single run.
         allCaches.add(new DefaultFileHashCache(new ProjectFilesystem(root)));
->>>>>>> 9844a4fd
       }
 
       FileHashCache fileHashCache = new StackedFileHashCache(allCaches.build());
@@ -1029,35 +878,6 @@
           vcStatsGenerator.generateStatsAsync();
         }
 
-<<<<<<< HEAD
-      // Create or get Parser and invalidate cached command parameters.
-      Parser parser = null;
-
-      if (isDaemon && watchman != Watchman.NULL_WATCHMAN) {
-        try {
-          Daemon daemon = getDaemon(rootCell, objectMapper);
-          WatchmanWatcher watchmanWatcher = new WatchmanWatcher(
-             watchman.getWatchRoot().or(canonicalRootPath.toString()),
-             daemon.getFileEventBus(),
-             clock,
-             objectMapper,
-             processExecutor,
-             filesystem.getIgnorePaths(),
-             DEFAULT_IGNORE_GLOBS,
-             watchman,
-             daemon.getWatchmanQueryUUID());
-         parser = getParserFromDaemon(
-              context,
-              rootCell,
-              startedEvent,
-              buildEventBus,
-              watchmanWatcher);
-        } catch (WatchmanWatcherException | IOException e) {
-          buildEventBus.post(
-              ConsoleEvent.warning(
-                  "Watchman threw an exception while parsing file changes.\n%s",
-                  e.getMessage()));
-=======
         ImmutableList<String> remainingArgs = args.length > 1
             ? ImmutableList.copyOf(Arrays.copyOfRange(args, 1, args.length))
             : ImmutableList.<String>of();
@@ -1101,20 +921,9 @@
               new ParserConfig(rootCell.getBuckConfig()),
               typeCoercerFactory,
               new ConstructorArgMarshaller(typeCoercerFactory));
->>>>>>> 9844a4fd
         }
         JavaUtilsLoggingBuildListener.ensureLogFileIsWritten(rootCell.getFilesystem());
 
-<<<<<<< HEAD
-      if (parser == null) {
-        TypeCoercerFactory typeCoercerFactory = new DefaultTypeCoercerFactory();
-        parser = new Parser(
-            new ParserConfig(rootCell.getBuckConfig()),
-            typeCoercerFactory,
-            new ConstructorArgMarshaller(typeCoercerFactory));
-      }
-      JavaUtilsLoggingBuildListener.ensureLogFileIsWritten(rootCell.getFilesystem());
-=======
         Optional<ProcessManager> processManager;
         if (platform == Platform.WINDOWS) {
           processManager = Optional.absent();
@@ -1140,7 +949,6 @@
             buildEventBus.register(listener);
           }
         }
->>>>>>> 9844a4fd
 
         exitCode = command.run(
             new CommandRunnerParams(
@@ -1187,80 +995,10 @@
         context.get().exit(exitCode); // Allow nailgun client to exit while outputting traces.
       }
 
-<<<<<<< HEAD
-      exitCode = command.run(
-          new CommandRunnerParams(
-              console,
-              rootCell,
-              androidPlatformTargetSupplier,
-              artifactCache,
-              buildEventBus,
-              parser,
-              platform,
-              clientEnvironment,
-              rootCell.getBuckConfig().createDefaultJavaPackageFinder(),
-              objectMapper,
-              clock,
-              processManager,
-              webServer,
-              buckConfig,
-              fileHashCache));
-      // Wait for HTTP writes to complete.
-      closeHttpExecutorService(
-          cacheBuckConfig, Optional.of(buildEventBus), httpWriteExecutorService);
-      buildEventBus.post(CommandEvent.finished(startedEvent, exitCode));
-    } catch (Throwable t) {
-      LOG.debug(t, "Failing build on exception.");
-      closeHttpExecutorService(
-          cacheBuckConfig, Optional.<BuckEventBus>absent(), httpWriteExecutorService);
-      closeDiskIoExecutorService(diskIoExecutorService);
-      flushEventListeners(console, buildId, eventListeners);
-      throw t;
-    } finally {
-      if (commandSemaphoreAcquired) {
-        commandSemaphore.release(); // Allow another command to execute while outputting traces.
-      }
-      if (isDaemon && shouldCleanUpTrash) {
-        // Clean up the trash in the background if this was a buckd
-        // read-write command. (We don't bother waiting for it to
-        // complete; the cleaner will ensure subsequent cleans are
-        // serialized with this one.)
-        TRASH_CLEANER.startCleaningDirectory();
-      }
-=======
       closeDiskIoExecutorService(diskIoExecutorService);
       flushEventListeners(console, buildId, eventListeners);
       return exitCode;
->>>>>>> 9844a4fd
-    }
-  }
-
-  private static void closeExecutorService(
-      String executorName,
-      ExecutorService executorService,
-      long timeoutSeconds) throws InterruptedException {
-    executorService.shutdown();
-    LOG.info(
-        "Awaiting termination of %s executor service. Waiting for all jobs to complete, " +
-            "or up to maximum of %s seconds...",
-        executorName,
-        timeoutSeconds);
-    executorService.awaitTermination(timeoutSeconds, TimeUnit.SECONDS);
-    if (!executorService.isShutdown()) {
-      LOG.warn(
-          "%s executor service is still running after shutdown request and " +
-              "%s second timeout. Shutting down forcefully..",
-          executorName,
-          timeoutSeconds);
-      executorService.shutdownNow();
-    }
-<<<<<<< HEAD
-
-    closeDiskIoExecutorService(diskIoExecutorService);
-    flushEventListeners(console, buildId, eventListeners);
-    return exitCode;
-=======
->>>>>>> 9844a4fd
+    }
   }
 
   private static void closeExecutorService(
@@ -1568,12 +1306,8 @@
       TestResultSummaryVerbosity testResultSummaryVerbosity,
       ExecutionEnvironment executionEnvironment,
       Optional<WebServer> webServer,
-<<<<<<< HEAD
-      Locale locale) {
-=======
       Locale locale,
       Path testLogPath) {
->>>>>>> 9844a4fd
     Verbosity verbosity = console.getVerbosity();
 
     if (Platform.WINDOWS != Platform.detect() &&
@@ -1586,12 +1320,8 @@
           testResultSummaryVerbosity,
           executionEnvironment,
           webServer,
-<<<<<<< HEAD
-          locale);
-=======
           locale,
           testLogPath);
->>>>>>> 9844a4fd
       superConsole.startRenderScheduler(SUPER_CONSOLE_REFRESH_RATE.getDuration(),
           SUPER_CONSOLE_REFRESH_RATE.getUnit());
       return superConsole;
@@ -1600,12 +1330,8 @@
         console,
         clock,
         testResultSummaryVerbosity,
-<<<<<<< HEAD
-        locale);
-=======
         locale,
         testLogPath);
->>>>>>> 9844a4fd
   }
 
   @VisibleForTesting
