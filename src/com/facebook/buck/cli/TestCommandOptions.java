/*
 * Copyright 2012-present Facebook, Inc.
 *
 * Licensed under the Apache License, Version 2.0 (the "License"); you may
 * not use this file except in compliance with the License. You may obtain
 * a copy of the License at
 *
 *     http://www.apache.org/licenses/LICENSE-2.0
 *
 * Unless required by applicable law or agreed to in writing, software
 * distributed under the License is distributed on an "AS IS" BASIS, WITHOUT
 * WARRANTIES OR CONDITIONS OF ANY KIND, either express or implied. See the
 * License for the specific language governing permissions and limitations
 * under the License.
 */

package com.facebook.buck.cli;

import com.facebook.buck.test.CoverageReportFormat;
import com.facebook.buck.java.DefaultJavaPackageFinder;
import com.facebook.buck.rules.Label;
import com.facebook.buck.step.TargetDevice;
import com.facebook.buck.test.selectors.TestSelectorList;
import com.facebook.infer.annotation.SuppressFieldNotInitialized;
import com.google.common.base.Optional;

import org.kohsuke.args4j.Option;

import java.util.Set;

import javax.annotation.Nullable;

public class TestCommandOptions extends BuildCommandOptions {

  public static final String USE_RESULTS_CACHE = "use_results_cache";

  @Option(name = "--all",
          usage =
              "Whether all of the tests should be run. " +
              "If no targets are given, --all is implied")
  private boolean all = false;

  @Option(name = "--code-coverage", usage = "Whether code coverage information will be generated.")
  private boolean isCodeCoverageEnabled = false;

  @Option(name = "--code-coverage-format", usage = "Format to be used for coverage")
  private CoverageReportFormat coverageReportFormat = CoverageReportFormat.HTML;

  @Option(name = "--debug",
          usage = "Whether the test will start suspended with a JDWP debug port of 5005")
  private boolean isDebugEnabled = false;

  @Option(name = "--xml", usage = "Where to write test output as XML.")
  @Nullable
  private String pathToXmlTestOutput = null;

  @Option(name = "--no-results-cache", usage = "Whether to use cached test results.")
  private boolean isResultsCacheDisabled = false;

  @Option(
      name = "--ignore-when-dependencies-fail",
      aliases = {"-i"},
      usage =
          "Ignore test failures for libraries if they depend on other libraries " +
          "that aren't passing their tests.  " +
          "For example, if java_library A depends on B, " +
          "and they are tested respectively by T1 and T2 and both of those tests fail, " +
          "only print the error for T2.")
  private boolean isIgnoreFailingDependencies = false;

  @Option(
      name = "--dry-run",
      usage = "Print tests that match the given command line options, but don't run them.")
  private boolean isDryRun;

  @Option(
      name = "--one-time-output",
      usage =
          "Put test-results in a unique, one-time output directory.  " +
          "This allows multiple tests to be run in parallel without interfering with each other, " +
          "but at the expense of being unable to use cached results.  " +
          "WARNING: this is experimental, and only works for Java tests!")
  private boolean isUsingOneTimeOutput;

  @Option(
<<<<<<< HEAD
      name = "--no-run-transitive",
      usage =
          "When true, only the tests listed on the command line are run. When false, all tests " +
          "that are found in the transitive build graph are run.")
  private boolean noRunTransitive;
=======
      name = "--shuffle",
      usage =
          "Randomize the order in which test classes are executed." +
          "WARNING: only works for Java tests!")
  private boolean isShufflingTests;
>>>>>>> 6c325990

  @AdditionalOptions
  @SuppressFieldNotInitialized
  private TargetDeviceOptions targetDeviceOptions;

  @AdditionalOptions
  @SuppressFieldNotInitialized
  private TestSelectorOptions testSelectorOptions;

  @AdditionalOptions
  @SuppressFieldNotInitialized
  private TestLabelOptions testLabelOptions;

  public TestCommandOptions(BuckConfig buckConfig) {
    super(buckConfig);

    setUseResultsCacheFromConfig(buckConfig);
    setRunTransitiveTestsFromConfig(buckConfig);
  }


  public boolean isRunAllTests() {
    return all || getArguments().isEmpty();
  }

  @Nullable
  public String getPathToXmlTestOutput() {
    return pathToXmlTestOutput;
  }

  public Optional<DefaultJavaPackageFinder> getJavaPackageFinder() {
    return Optional.fromNullable(getBuckConfig().createDefaultJavaPackageFinder());
  }

  @Override
  public boolean isCodeCoverageEnabled() {
    return isCodeCoverageEnabled;
  }

  public CoverageReportFormat getCoverageReportFormat() {
    return coverageReportFormat;
  }

  private void setUseResultsCacheFromConfig(BuckConfig buckConfig) {
    // The command line option is a negative one, hence the slightly confusing logic.
    boolean isUseResultsCache = buckConfig.getBooleanValue("test", USE_RESULTS_CACHE, true);
    isResultsCacheDisabled = !isUseResultsCache;
  }

  private void setRunTransitiveTestsFromConfig(BuckConfig buckConfig) {
    noRunTransitive = !buckConfig.getBooleanValue("test", "run_transitive", true);
  }

  public boolean isResultsCacheEnabled() {
    // The option is negative (--no-X) but we prefer to reason about positives, in the code.
    return !isResultsCacheDisabled;
  }

  @Override
  public boolean isDebugEnabled() {
    return isDebugEnabled;
  }

  public boolean isUsingOneTimeOutputDirectories() {
    return isUsingOneTimeOutput;
  }

  public boolean isIgnoreFailingDependencies() {
    return isIgnoreFailingDependencies;
  }

  public Optional<TargetDevice> getTargetDeviceOptional() {
    return targetDeviceOptions.getTargetDeviceOptional();
  }

  public TestSelectorList getTestSelectorList() {
    return testSelectorOptions.getTestSelectorList();
  }

  public boolean shouldExplainTestSelectorList() {
    return testSelectorOptions.shouldExplain();
  }

  public boolean isDryRun() {
    return isDryRun;
  }

  public boolean isMatchedByLabelOptions(Set<Label> labels) {
    return testLabelOptions.isMatchedByLabelOptions(getBuckConfig(), labels);
  }

<<<<<<< HEAD
  public boolean isRunningTransitive() {
    return isRunAllTests() || !noRunTransitive;
=======
  public boolean isShufflingTests() {
    return isShufflingTests;
>>>>>>> 6c325990
  }

  public boolean shouldExcludeWin() {
    return testLabelOptions.shouldExcludeWin();
  }
}<|MERGE_RESOLUTION|>--- conflicted
+++ resolved
@@ -16,10 +16,10 @@
 
 package com.facebook.buck.cli;
 
-import com.facebook.buck.test.CoverageReportFormat;
 import com.facebook.buck.java.DefaultJavaPackageFinder;
 import com.facebook.buck.rules.Label;
 import com.facebook.buck.step.TargetDevice;
+import com.facebook.buck.test.CoverageReportFormat;
 import com.facebook.buck.test.selectors.TestSelectorList;
 import com.facebook.infer.annotation.SuppressFieldNotInitialized;
 import com.google.common.base.Optional;
@@ -83,19 +83,18 @@
   private boolean isUsingOneTimeOutput;
 
   @Option(
-<<<<<<< HEAD
       name = "--no-run-transitive",
       usage =
           "When true, only the tests listed on the command line are run. When false, all tests " +
           "that are found in the transitive build graph are run.")
   private boolean noRunTransitive;
-=======
+
+  @Option(
       name = "--shuffle",
       usage =
           "Randomize the order in which test classes are executed." +
           "WARNING: only works for Java tests!")
   private boolean isShufflingTests;
->>>>>>> 6c325990
 
   @AdditionalOptions
   @SuppressFieldNotInitialized
@@ -187,13 +186,12 @@
     return testLabelOptions.isMatchedByLabelOptions(getBuckConfig(), labels);
   }
 
-<<<<<<< HEAD
   public boolean isRunningTransitive() {
     return isRunAllTests() || !noRunTransitive;
-=======
+  }
+
   public boolean isShufflingTests() {
     return isShufflingTests;
->>>>>>> 6c325990
   }
 
   public boolean shouldExcludeWin() {
