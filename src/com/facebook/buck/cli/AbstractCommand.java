--- conflicted
+++ resolved
@@ -33,14 +33,11 @@
 import com.facebook.buck.util.HumanReadableException;
 import com.facebook.buck.util.PrintStreamProcessExecutorFactory;
 import com.facebook.buck.util.concurrent.ConcurrencyLimit;
-<<<<<<< HEAD
 import com.facebook.buck.util.versioncontrol.BuildStamper;
 import com.facebook.buck.util.versioncontrol.DefaultVersionControlCmdLineInterfaceFactory;
 import com.facebook.buck.util.versioncontrol.VersionControlBuckConfig;
-=======
 import com.facebook.buck.versions.VersionBuckConfig;
 import com.facebook.buck.versions.VersionException;
->>>>>>> 45b0932d
 import com.google.common.base.Splitter;
 import com.google.common.collect.ImmutableList;
 import com.google.common.collect.ImmutableSet;
@@ -272,16 +269,13 @@
         .setJavaPackageFinder(params.getJavaPackageFinder())
         .setObjectMapper(params.getObjectMapper())
         .setExecutors(params.getExecutors())
-<<<<<<< HEAD
         .setBuildStamper(
             new BuildStamper(new DefaultVersionControlCmdLineInterfaceFactory(
                 params.getCell().getRoot(),
                 new PrintStreamProcessExecutorFactory(),
                 new VersionControlBuckConfig(params.getBuckConfig().getRawConfig()),
                 params.getEnvironment())))
-=======
         .setCellPathResolver(params.getCell().getCellPathResolver())
->>>>>>> 45b0932d
         .build();
   }
 
