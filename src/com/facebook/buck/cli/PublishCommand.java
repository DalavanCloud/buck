--- conflicted
+++ resolved
@@ -233,12 +233,7 @@
 
   @Override
   public ImmutableList<TargetNodeSpec> parseArgumentsAsTargetNodeSpecs(
-<<<<<<< HEAD
-      BuckConfig config, Iterable<String> targetsAsArgs) {
-
-=======
       CellPathResolver cellPathResolver, BuckConfig config, Iterable<String> targetsAsArgs) {
->>>>>>> fd15abe8
     ImmutableList<TargetNodeSpec> specs =
         super.parseArgumentsAsTargetNodeSpecs(cellPathResolver, config, targetsAsArgs);
 
