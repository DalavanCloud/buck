--- conflicted
+++ resolved
@@ -623,11 +623,7 @@
       targetGraph = result.getSecond();
 
       if (isShowTargetHash()) {
-<<<<<<< HEAD
-        return doShowTargetHash(params, executor, matchingBuildTargets);
-=======
         return doShowTargetHash(params, executor, matchingBuildTargets, targetGraph);
->>>>>>> 9844a4fd
       }
     } catch (BuildTargetException | BuildFileParseException e) {
       params.getBuckEventBus().post(ConsoleEvent.severe(
@@ -685,32 +681,11 @@
   private int doShowTargetHash(
       CommandRunnerParams params,
       Executor executor,
-<<<<<<< HEAD
-      ImmutableSet<BuildTarget> matchingBuildTargets)
-      throws IOException, InterruptedException {
-    LOG.debug("Getting target hash for %s", matchingBuildTargets);
-
-    ProjectGraphParser projectGraphParser = ProjectGraphParsers.createProjectGraphParser(
-        params.getParser(),
-        params.getCell(),
-        params.getBuckEventBus(),
-        getEnableProfiling()
-    );
-
-    // Parse the BUCK files for the targets passed in from the command line and their deps.
-    TargetGraph projectGraph = projectGraphParser.buildTargetGraphForTargetNodeSpecs(
-        Iterables.transform(matchingBuildTargets, BuildTargetSpec.TO_BUILD_TARGET_SPEC),
-        executor);
-
-    LOG.debug("Built project graph with nodes: %s", projectGraph.getNodes());
-
-=======
       ImmutableSet<BuildTarget> matchingBuildTargets,
       TargetGraph targetGraph)
       throws IOException, InterruptedException, BuildFileParseException {
     LOG.debug("Getting target hash for %s", matchingBuildTargets);
 
->>>>>>> 9844a4fd
     Iterable<BuildTarget> matchingBuildTargetsWithTests;
     final TargetGraph targetGraphWithTests;
     if (isDetectTestChanges()) {
@@ -724,20 +699,12 @@
           Sets.union(matchingBuildTargets, explicitTestTargets);
 
       // Parse the BUCK files for the tests of the targets passed in from the command line.
-<<<<<<< HEAD
-      projectGraphWithTests = projectGraphParser.buildTargetGraphForTargetNodeSpecs(
-          Iterables.transform(
-              matchingBuildTargetsWithTests,
-              BuildTargetSpec.TO_BUILD_TARGET_SPEC),
-          executor);
-=======
       targetGraphWithTests = params.getParser().buildTargetGraph(
           params.getBuckEventBus(),
           params.getCell(),
           getEnableProfiling(),
           executor,
           matchingBuildTargetsWithTests);
->>>>>>> 9844a4fd
     } else {
       matchingBuildTargetsWithTests = matchingBuildTargets;
       targetGraphWithTests = targetGraph;
@@ -760,32 +727,11 @@
           "Invalid value for target hash file mode: " + targetHashFileMode);
     }
 
-    TargetHashFileMode targetHashFileMode = getTargetHashFileMode();
-    FileHashLoader fileHashLoader = null;
-    switch (targetHashFileMode) {
-      case PATHS_AND_CONTENTS:
-        fileHashLoader = params.getFileHashCache();
-        break;
-      case PATHS_ONLY:
-        fileHashLoader = new FilePathHashLoader(
-            params.getCell().getRoot(),
-            getTargetHashModifiedPaths());
-        break;
-    }
-    if (fileHashLoader == null) {
-      throw new IllegalStateException(
-          "Invalid value for target hash file mode: " + targetHashFileMode);
-    }
-
     // Hash each target's rule description and contents of any files.
     ImmutableMap<BuildTarget, HashCode> buildTargetHashes =
         TargetGraphHashing.hashTargetGraph(
             params.getCell().getFilesystem(),
-<<<<<<< HEAD
-            projectGraphWithTests,
-=======
             targetGraphWithTests,
->>>>>>> 9844a4fd
             fileHashLoader,
             matchingBuildTargetsWithTests);
 
