--- conflicted
+++ resolved
@@ -241,16 +241,13 @@
             .setAdbOptions(Optional.of(adbOptions(params.getBuckConfig())))
             .setTargetDeviceOptions(Optional.of(targetDeviceOptions()))
             .setExecutors(params.getExecutors())
-<<<<<<< HEAD
             .setBuildStamper(
                 new BuildStamper(new DefaultVersionControlCmdLineInterfaceFactory(
                     params.getCell().getRoot(),
                     new PrintStreamProcessExecutorFactory(),
                     new VersionControlBuckConfig(params.getBuckConfig().getRawConfig()),
                     params.getEnvironment())))
-=======
             .setCellPathResolver(params.getCell().getCellPathResolver())
->>>>>>> 45b0932d
             .build();
         exitCode = installApk(params, (InstallableApk) buildRule, executionContext);
         if (exitCode != 0) {
