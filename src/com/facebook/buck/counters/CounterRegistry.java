--- conflicted
+++ resolved
@@ -55,13 +55,8 @@
     }
 
     @Override
-<<<<<<< HEAD
-    public String getValueString() {
-      return toString();
-=======
     protected String getValueString() {
       return countersString;
->>>>>>> 79e6c9c5
     }
 
     @Override
