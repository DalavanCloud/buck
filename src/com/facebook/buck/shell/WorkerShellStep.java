/*
 * Copyright 2016-present Facebook, Inc.
 *
 * Licensed under the Apache License, Version 2.0 (the "License"); you may
 * not use this file except in compliance with the License. You may obtain
 * a copy of the License at
 *
 *     http://www.apache.org/licenses/LICENSE-2.0
 *
 * Unless required by applicable law or agreed to in writing, software
 * distributed under the License is distributed on an "AS IS" BASIS, WITHOUT
 * WARRANTIES OR CONDITIONS OF ANY KIND, either express or implied. See the
 * License for the specific language governing permissions and limitations
 * under the License.
 */

package com.facebook.buck.shell;

import com.facebook.buck.event.ConsoleEvent;
import com.facebook.buck.io.ProjectFilesystem;
import com.facebook.buck.step.ExecutionContext;
import com.facebook.buck.step.Step;
import com.facebook.buck.step.StepExecutionResult;
import com.facebook.buck.util.Escaper;
import com.facebook.buck.util.HumanReadableException;
import com.facebook.buck.util.ProcessExecutorParams;
import com.facebook.buck.util.Verbosity;
import com.facebook.buck.util.environment.Platform;
import com.google.common.annotations.VisibleForTesting;
import com.google.common.base.Joiner;
import com.google.common.base.Optional;
import com.google.common.collect.FluentIterable;
import com.google.common.collect.ImmutableList;
import com.google.common.collect.ImmutableMap;
import com.google.common.collect.Maps;

import java.io.IOException;
import java.nio.file.Path;
import java.util.Map;
import java.util.concurrent.ConcurrentMap;

public class WorkerShellStep implements Step {

  private ProjectFilesystem filesystem;
  private Optional<WorkerJobParams> cmdParams;
  private Optional<WorkerJobParams> bashParams;
  private Optional<WorkerJobParams> cmdExeParams;

  public WorkerShellStep(
      ProjectFilesystem filesystem,
      Optional<WorkerJobParams> cmdParams,
      Optional<WorkerJobParams> bashParams,
      Optional<WorkerJobParams> cmdExeParams) {
    this.filesystem = filesystem;
    this.cmdParams = cmdParams;
    this.bashParams = bashParams;
    this.cmdExeParams = cmdExeParams;
  }

  @Override
  public StepExecutionResult execute(final ExecutionContext context) throws InterruptedException {
    try {
      // Use the process's startup command as the key.
      String key = Joiner.on(' ').join(getCommand(context.getPlatform()));
      WorkerProcess process = getWorkerProcessForKey(key, context);
      process.ensureLaunchAndHandshake();
      WorkerJobResult result = process.submitAndWaitForJob(getExpandedJobArgs(context));
      Verbosity verbosity = context.getVerbosity();
      if (result.getStdout().isPresent() && !result.getStdout().get().isEmpty() &&
          verbosity.shouldPrintOutput()) {
        context.postEvent(ConsoleEvent.info("%s", result.getStdout().get()));
      }
      if (result.getStderr().isPresent() && !result.getStderr().get().isEmpty() &&
          verbosity.shouldPrintStandardInformation()) {
        context.postEvent(ConsoleEvent.warning("%s", result.getStderr().get()));
      }
      return StepExecutionResult.of(result.getExitCode());
    } catch (IOException e) {
      throw new HumanReadableException(e, "Error communicating with external process.");
    }
  }

  /**
   * Returns an existing WorkerProcess for the given key if one exists, else creates a new one.
   */
  private WorkerProcess getWorkerProcessForKey(
      String key,
      ExecutionContext context) throws IOException {
    ConcurrentMap<String, WorkerProcess> processMap = context.getWorkerProcesses();
    WorkerProcess process = processMap.get(key);
    if (process != null) {
      return process;
    }

    Path tmpDir = getWorkerJobParamsToUse(context.getPlatform()).getTempDir();
    filesystem.mkdirs(tmpDir);

    ProcessExecutorParams processParams = ProcessExecutorParams.builder()
        .setCommand(getCommand(context.getPlatform()))
        .setEnvironment(getEnvironmentForProcess(context))
<<<<<<< HEAD
        .setDirectory(workingDir)
=======
        .setDirectory(filesystem.getRootPath().toFile())
>>>>>>> 2d937846
        .build();
    WorkerProcess newProcess = new WorkerProcess(
        context.getProcessExecutor(),
        processParams,
        filesystem,
        tmpDir);

    WorkerProcess previousValue = processMap.putIfAbsent(key, newProcess);
    // If putIfAbsent does not return null, then that means another thread beat this thread
    // into putting an WorkerProcess in the map for this key. If that's the case, then we should
    // ignore newProcess and return the existing one.
    return previousValue == null ? newProcess : previousValue;
  }

  @VisibleForTesting
  ImmutableList<String> getCommand(Platform platform) {
    ImmutableList<String> executionArgs = platform == Platform.WINDOWS ?
        ImmutableList.of("cmd.exe", "/c") :
        ImmutableList.of("/bin/bash", "-e", "-c");

    WorkerJobParams paramsToUse = this.getWorkerJobParamsToUse(platform);
    return ImmutableList.<String>builder()
        .addAll(executionArgs)
        .add(FluentIterable.from(paramsToUse.getStartupCommand())
              .transform(Escaper.SHELL_ESCAPER)
              .append(paramsToUse.getStartupArgs())
              .join(Joiner.on(' ')))
        .build();
  }

  @VisibleForTesting
  String getExpandedJobArgs(ExecutionContext context) {
    return expandEnvironmentVariables(
        this.getWorkerJobParamsToUse(context.getPlatform()).getJobArgs(),
        getEnvironmentVariables(context));
  }

  @VisibleForTesting
  String expandEnvironmentVariables(
      String string,
      ImmutableMap<String, String> variablesToExpand) {
    for (Map.Entry<String, String> variable : variablesToExpand.entrySet()) {
      string = string
          .replace("$" + variable.getKey(), variable.getValue())
          .replace("${" + variable.getKey() + "}", variable.getValue());
    }
    return string;
  }

  @VisibleForTesting
  WorkerJobParams getWorkerJobParamsToUse(Platform platform) {
    if (platform == Platform.WINDOWS) {
      if (cmdExeParams.isPresent()) {
        return cmdExeParams.get();
      } else if (cmdParams.isPresent()) {
        return cmdParams.get();
      } else {
        throw new HumanReadableException("You must specify either \"cmd_exe\" or \"cmd\" for " +
            "this build rule.");
      }
    } else {
      if (bashParams.isPresent()) {
        return bashParams.get();
      } else if (cmdParams.isPresent()) {
        return cmdParams.get();
      } else {
        throw new HumanReadableException("You must specify either \"bash\" or \"cmd\" for " +
            "this build rule.");
      }
    }
  }

  /**
   * Returns the environment variables to use when expanding the job arguments that get
   * sent to the process.
   * <p>
   * By default, this method returns an empty map.
   * @param context that may be useful when determining environment variables to include.
   */
  protected ImmutableMap<String, String> getEnvironmentVariables(ExecutionContext context) {
    return ImmutableMap.of();
  }

  @VisibleForTesting
  ImmutableMap<String, String> getEnvironmentForProcess(ExecutionContext context) {
    Path tmpDir = getWorkerJobParamsToUse(context.getPlatform()).getTempDir();

    Map<String, String> envVars = Maps.newHashMap(context.getEnvironment());
    envVars.put("TMP", filesystem.resolve(tmpDir).toString());
    envVars.putAll(getWorkerJobParamsToUse(context.getPlatform()).getStartupEnvironment());
    return ImmutableMap.copyOf(envVars);
  }

  @Override
  public String getShortName() {
    return "worker";
  }

  @Override
  public final String getDescription(ExecutionContext context) {
    return String.format("Sending job with args \'%s\' to the process started with \'%s\'",
        getExpandedJobArgs(context),
        FluentIterable.from(getCommand(context.getPlatform()))
            .transform(Escaper.SHELL_ESCAPER)
            .join(Joiner.on(' ')));
  }
}<|MERGE_RESOLUTION|>--- conflicted
+++ resolved
@@ -98,11 +98,7 @@
     ProcessExecutorParams processParams = ProcessExecutorParams.builder()
         .setCommand(getCommand(context.getPlatform()))
         .setEnvironment(getEnvironmentForProcess(context))
-<<<<<<< HEAD
-        .setDirectory(workingDir)
-=======
-        .setDirectory(filesystem.getRootPath().toFile())
->>>>>>> 2d937846
+        .setDirectory(filesystem.getRootPath())
         .build();
     WorkerProcess newProcess = new WorkerProcess(
         context.getProcessExecutor(),
