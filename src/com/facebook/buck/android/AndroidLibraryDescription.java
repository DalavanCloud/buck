--- conflicted
+++ resolved
@@ -23,10 +23,7 @@
 import com.facebook.buck.jvm.java.JavaSourceJar;
 import com.facebook.buck.jvm.java.JavacOptions;
 import com.facebook.buck.jvm.java.JavacOptionsFactory;
-<<<<<<< HEAD
 import com.facebook.buck.jvm.java.RuleGatherer;
-=======
->>>>>>> 70a13c0d
 import com.facebook.buck.model.BuildTarget;
 import com.facebook.buck.model.Flavor;
 import com.facebook.buck.model.Flavored;
@@ -95,9 +92,7 @@
       BuildRuleResolver resolver,
       A args) {
     SourcePathResolver pathResolver = new SourcePathResolver(resolver);
-
     if (params.getBuildTarget().getFlavors().contains(JavaLibrary.SRC_JAR)) {
-<<<<<<< HEAD
       BuildTarget unflavored = BuildTarget.of(params.getBuildTarget().getUnflavoredBuildTarget());
       Optional<BuildRule> optionalBaseLibrary = resolver.getRuleOptional(unflavored);
       BuildRule baseLibrary;
@@ -117,11 +112,8 @@
           pathResolver,
           baseLibrary,
           RuleGatherer.SINGLE_JAR,
-          args.mavenPomTemplate.transform(pathResolver.getAbsolutePathFunction()),
+          args.mavenPomTemplate.map(pathResolver::getAbsolutePath),
           args.mavenCoords);
-=======
-      return new JavaSourceJar(params, pathResolver, args.srcs, args.mavenCoords);
->>>>>>> 70a13c0d
     }
 
     JavacOptions javacOptions = JavacOptionsFactory.create(
