--- conflicted
+++ resolved
@@ -547,7 +547,9 @@
     builder.register(new XcodePrebuildScriptDescription());
     builder.register(new XcodeWorkspaceConfigDescription());
 
-<<<<<<< HEAD
+    builder.setCxxPlatforms(cxxPlatforms);
+    builder.setDefaultCxxPlatform(defaultCxxPlatform);
+
     // TODO(simons): Added for selenium. Move to that project once the plugin API works.
     JavascriptConfig jsConfig = new JavascriptConfig(config);
     builder.register(new FolderDescription());
@@ -557,10 +559,6 @@
     builder.register(new XpiDescription());
     builder.register(new XptDescription());
     builder.register(new ZipDescription());
-=======
-    builder.setCxxPlatforms(cxxPlatforms);
-    builder.setDefaultCxxPlatform(defaultCxxPlatform);
->>>>>>> ebb89ef1
 
     return builder;
   }
