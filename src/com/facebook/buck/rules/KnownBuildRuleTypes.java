/*
 * Copyright 2012-present Facebook, Inc.
 *
 * Licensed under the Apache License, Version 2.0 (the "License"); you may
 * not use this file except in compliance with the License. You may obtain
 * a copy of the License at
 *
 *     http://www.apache.org/licenses/LICENSE-2.0
 *
 * Unless required by applicable law or agreed to in writing, software
 * distributed under the License is distributed on an "AS IS" BASIS, WITHOUT
 * WARRANTIES OR CONDITIONS OF ANY KIND, either express or implied. See the
 * License for the specific language governing permissions and limitations
 * under the License.
 */

package com.facebook.buck.rules;

import com.facebook.buck.android.AndroidBinaryBuildRuleFactory;
import com.facebook.buck.android.AndroidInstrumentationApkRuleFactory;
import com.facebook.buck.android.AndroidLibraryBuildRuleFactory;
import com.facebook.buck.android.AndroidManifestDescription;
import com.facebook.buck.android.AndroidResourceBuildRuleFactory;
import com.facebook.buck.android.ApkGenruleBuildRuleFactory;
import com.facebook.buck.android.GenAidlDescription;
import com.facebook.buck.android.NdkLibraryBuildRuleFactory;
import com.facebook.buck.android.PrebuiltNativeLibraryBuildRuleFactory;
import com.facebook.buck.android.RobolectricTestBuildRuleFactory;
import com.facebook.buck.java.JavaBinaryBuildRuleFactory;
import com.facebook.buck.java.JavaLibraryBuildRuleFactory;
import com.facebook.buck.java.JavaTestBuildRuleFactory;
import com.facebook.buck.java.KeystoreBuildRuleFactory;
import com.facebook.buck.java.PrebuiltJarBuildRuleFactory;
import com.facebook.buck.parcelable.GenParcelableBuildRuleFactory;
import com.facebook.buck.parser.ProjectConfigRuleFactory;
import com.facebook.buck.python.PythonBinaryBuildRuleFactory;
import com.facebook.buck.python.PythonLibraryDescription;
import com.facebook.buck.shell.ExportFileDescription;
import com.facebook.buck.shell.GenruleBuildRuleFactory;
import com.facebook.buck.shell.ShBinaryBuildRuleFactory;
import com.facebook.buck.shell.ShTestBuildRuleFactory;
import com.facebook.buck.util.HumanReadableException;
import com.google.common.base.Preconditions;
import com.google.common.collect.ImmutableMap;
import com.google.common.collect.ImmutableSet;
import com.google.common.collect.Maps;
import com.google.common.collect.Sets;

import org.openqa.selenium.buck.mozilla.XptBuildRuleFactory;

import java.util.Map;
import java.util.Set;

/**
 * A registry of all the build rules types understood by Buck.
 */
public class KnownBuildRuleTypes {

  private final ImmutableSet<Description<?>> descriptions;
  private final ImmutableMap<BuildRuleType, BuildRuleFactory<?>> factories;
  private final ImmutableMap<String, BuildRuleType> types;
  private static final KnownBuildRuleTypes DEFAULT = createDefaultBuilder().build();

<<<<<<< HEAD
  public KnownBuildRuleTypes() {
    // TODO(simons): Added for selenium. Move to that project once the plugin API works.
    register(XptBuildRuleFactory.XPT, new XptBuildRuleFactory());

    // TODO(simons): Consider whether we actually want to have default rules.
    register(new AndroidManifestDescription());
    register(new ExportFileDescription());
    register(new GenAidlDescription());
    register(new PythonLibraryDescription());
=======
>>>>>>> 8d518860

  private KnownBuildRuleTypes(Set<Description<?>> descriptions,
      Map<BuildRuleType, BuildRuleFactory<?>> factories,
      Map<String, BuildRuleType> types) {
    this.descriptions = ImmutableSet.copyOf(descriptions);
    this.factories = ImmutableMap.copyOf(factories);
    this.types = ImmutableMap.copyOf(types);
  }

  public BuildRuleType getBuildRuleType(String named) {
    BuildRuleType type = types.get(named);
    if (type == null) {
      throw new HumanReadableException("Unable to find build rule type: " + named);
    }
    return type;
  }

  public BuildRuleFactory<?> getFactory(BuildRuleType buildRuleType) {
    BuildRuleFactory<?> factory = factories.get(buildRuleType);
    if (factory == null) {
      throw new HumanReadableException(
          "Unable to find factory for build rule type: " + buildRuleType);
    }
    return factory;
  }

  public ImmutableSet<Description<?>> getAllDescriptions() {
    return ImmutableSet.copyOf(descriptions);
  }

  public static Builder builder() {
    return new Builder();
  }

  public static KnownBuildRuleTypes getDefault() {
    return DEFAULT;
  }

  public static Builder createDefaultBuilder() {
    Builder builder = builder();

    builder.register(new AndroidManifestDescription());
    builder.register(new ExportFileDescription());
    builder.register(new GenAidlDescription());
    builder.register(new PythonLibraryDescription());

    // TODO(simons): Consider whether we actually want to have default rules
    builder.register(BuildRuleType.ANDROID_BINARY, new AndroidBinaryBuildRuleFactory());
    builder.register(BuildRuleType.ANDROID_INSTRUMENTATION_APK,
        new AndroidInstrumentationApkRuleFactory());
    builder.register(BuildRuleType.ANDROID_LIBRARY, new AndroidLibraryBuildRuleFactory());
    builder.register(BuildRuleType.ANDROID_RESOURCE, new AndroidResourceBuildRuleFactory());
    builder.register(BuildRuleType.APK_GENRULE, new ApkGenruleBuildRuleFactory());
    builder.register(BuildRuleType.GENRULE, new GenruleBuildRuleFactory());
    builder.register(BuildRuleType.JAVA_LIBRARY, new JavaLibraryBuildRuleFactory());
    builder.register(BuildRuleType.JAVA_TEST, new JavaTestBuildRuleFactory());
    builder.register(BuildRuleType.JAVA_BINARY, new JavaBinaryBuildRuleFactory());
    builder.register(BuildRuleType.KEYSTORE, new KeystoreBuildRuleFactory());
    builder.register(BuildRuleType.GEN_PARCELABLE, new GenParcelableBuildRuleFactory());
    builder.register(BuildRuleType.NDK_LIBRARY, new NdkLibraryBuildRuleFactory());
    builder.register(BuildRuleType.PREBUILT_JAR, new PrebuiltJarBuildRuleFactory());
    builder.register(BuildRuleType.PREBUILT_NATIVE_LIBRARY,
        new PrebuiltNativeLibraryBuildRuleFactory());
    builder.register(BuildRuleType.PROJECT_CONFIG, new ProjectConfigRuleFactory());
    builder.register(BuildRuleType.PYTHON_BINARY, new PythonBinaryBuildRuleFactory());
    builder.register(BuildRuleType.ROBOLECTRIC_TEST, new RobolectricTestBuildRuleFactory());
    builder.register(BuildRuleType.SH_BINARY, new ShBinaryBuildRuleFactory());
    builder.register(BuildRuleType.SH_TEST, new ShTestBuildRuleFactory());

    return builder;
  }

  public static class Builder {
    private final Set<Description<?>> descriptions;
    private final Map<BuildRuleType, BuildRuleFactory<?>> factories;
    private final Map<String, BuildRuleType> types;

    protected Builder() {
      this.descriptions = Sets.newConcurrentHashSet();
      this.factories = Maps.newConcurrentMap();
      this.types = Maps.newConcurrentMap();
    }

    public void register(BuildRuleType type, BuildRuleFactory<?> factory) {
      Preconditions.checkNotNull(type);
      Preconditions.checkNotNull(factory);
      types.put(type.getName(), type);
      factories.put(type, factory);
    }

    public void register(Description<?> description) {
      Preconditions.checkNotNull(description);
      BuildRuleType type = description.getBuildRuleType();
      types.put(type.getName(), type);
      factories.put(type, new DescribedRuleFactory<>(description));
      descriptions.add(description);
    }

    public KnownBuildRuleTypes build() {
      return new KnownBuildRuleTypes(descriptions, factories, types);
    }
  }
}<|MERGE_RESOLUTION|>--- conflicted
+++ resolved
@@ -61,18 +61,6 @@
   private final ImmutableMap<String, BuildRuleType> types;
   private static final KnownBuildRuleTypes DEFAULT = createDefaultBuilder().build();
 
-<<<<<<< HEAD
-  public KnownBuildRuleTypes() {
-    // TODO(simons): Added for selenium. Move to that project once the plugin API works.
-    register(XptBuildRuleFactory.XPT, new XptBuildRuleFactory());
-
-    // TODO(simons): Consider whether we actually want to have default rules.
-    register(new AndroidManifestDescription());
-    register(new ExportFileDescription());
-    register(new GenAidlDescription());
-    register(new PythonLibraryDescription());
-=======
->>>>>>> 8d518860
 
   private KnownBuildRuleTypes(Set<Description<?>> descriptions,
       Map<BuildRuleType, BuildRuleFactory<?>> factories,
@@ -113,6 +101,9 @@
 
   public static Builder createDefaultBuilder() {
     Builder builder = builder();
+
+    // TODO(simons): Added for selenium. Move to that project once the plugin API works.
+    builder.register(XptBuildRuleFactory.XPT, new XptBuildRuleFactory());
 
     builder.register(new AndroidManifestDescription());
     builder.register(new ExportFileDescription());
