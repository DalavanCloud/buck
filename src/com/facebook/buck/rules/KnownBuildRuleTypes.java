--- conflicted
+++ resolved
@@ -637,7 +637,6 @@
 
     builder.register(VersionedAliasDescription.of());
 
-<<<<<<< HEAD
     // Selenium-specific targets
     JavascriptConfig jsConfig = new JavascriptConfig(config);
 
@@ -649,10 +648,7 @@
     builder.register(new MozillaExtensionDescription());
     builder.register(new MozillaXptDescription());
 
-    return builder;
-=======
     return builder.build();
->>>>>>> d9b9bc1f
   }
 
   public static class Builder {
