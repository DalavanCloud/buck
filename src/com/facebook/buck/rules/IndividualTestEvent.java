--- conflicted
+++ resolved
@@ -75,14 +75,9 @@
     }
 
     @Override
-<<<<<<< HEAD
     public String getValueString() {
-      return String.format("%s (%d failed in %d test cases)",
-=======
-    protected String getValueString() {
       return String.format(
           "%s (%d failed in %d test cases)",
->>>>>>> 7b2b3a62
           results.isSuccess() ? "PASS" : "FAIL",
           results.getFailureCount(),
           results.getTestCases().size());
