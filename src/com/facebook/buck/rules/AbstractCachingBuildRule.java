/*
 * Copyright 2012-present Facebook, Inc.
 *
 * Licensed under the Apache License, Version 2.0 (the "License"); you may
 * not use this file except in compliance with the License. You may obtain
 * a copy of the License at
 *
 *     http://www.apache.org/licenses/LICENSE-2.0
 *
 * Unless required by applicable law or agreed to in writing, software
 * distributed under the License is distributed on an "AS IS" BASIS, WITHOUT
 * WARRANTIES OR CONDITIONS OF ANY KIND, either express or implied. See the
 * License for the specific language governing permissions and limitations
 * under the License.
 */

package com.facebook.buck.rules;

import com.facebook.buck.event.BuckEventBus;
import com.facebook.buck.event.LogEvent;
import com.facebook.buck.step.Step;
import com.facebook.buck.step.StepRunner;
import com.facebook.buck.util.concurrent.MoreFutures;
import com.facebook.buck.zip.Unzip;
import com.google.common.annotations.Beta;
import com.google.common.annotations.VisibleForTesting;
import com.google.common.base.Optional;
import com.google.common.base.Preconditions;
import com.google.common.base.Supplier;
import com.google.common.base.Suppliers;
import com.google.common.base.Throwables;
import com.google.common.collect.Lists;
import com.google.common.util.concurrent.FutureCallback;
import com.google.common.util.concurrent.Futures;
import com.google.common.util.concurrent.ListenableFuture;
import com.google.common.util.concurrent.SettableFuture;

import java.io.File;
import java.io.IOException;
import java.nio.file.Path;
import java.util.List;
import java.util.concurrent.ExecutionException;
import java.util.concurrent.atomic.AtomicBoolean;


/**
 * Abstract implementation of a {@link BuildRule} that can be cached. If its current {@link RuleKey}
 * matches the one on disk, then it has no work to do. It should also try to fetch its output from
 * an {@link ArtifactCache} to avoid doing any computation.
 */
@Beta
public abstract class AbstractCachingBuildRule extends AbstractBuildRule implements BuildRule {

  /**
   * Key for {@link com.facebook.buck.rules.OnDiskBuildInfo} to identify
   * the ABI key for the deps of a build rule.
   */
  @VisibleForTesting
  public static final String ABI_KEY_FOR_DEPS_ON_DISK_METADATA = "ABI_KEY_FOR_DEPS";

  private final Buildable buildable;

  /**
   * Lock used to ensure that the logic to kick off a build is performed at most once.
   */
  private final AtomicBoolean hasBuildStarted;

  /**
   * This is the value returned by {@link #build(BuildContext)}.
   * This is initialized by the constructor and marked as final because {@link #build(BuildContext)}
   * must always return the same value.
   */
  private final SettableFuture<BuildRuleSuccess> buildRuleResult;

  /** @see Buildable#getInputsToCompareToOutput()  */
  private Iterable<Path> inputsToCompareToOutputs;

  protected AbstractCachingBuildRule(Buildable buildable, BuildRuleParams params) {
    super(params);
    this.buildable = Preconditions.checkNotNull(buildable);
    this.hasBuildStarted = new AtomicBoolean(false);
    this.buildRuleResult = SettableFuture.create();
  }

  protected AbstractCachingBuildRule(BuildRuleParams buildRuleParams) {
    super(buildRuleParams);
    this.hasBuildStarted = new AtomicBoolean(false);
    this.buildRuleResult = SettableFuture.create();
    this.buildable = Preconditions.checkNotNull(getBuildable());
  }

  /**
   * This rule is designed to be used for precondition checks in subclasses. For example, before
   * running the tests associated with a build rule, it is reasonable to do a sanity check to
   * ensure that the rule has been built.
   */
  protected final synchronized boolean isRuleBuilt() {
    return MoreFutures.isSuccess(buildRuleResult);
  }

  @Override
  public BuildRuleSuccess.Type getBuildResultType() {
    Preconditions.checkState(isRuleBuilt());
    try {
      return buildRuleResult.get().getType();
    } catch (InterruptedException | ExecutionException e) {
      throw new RuntimeException(e);
    }
  }

  @Override
  public Iterable<Path> getInputs() {
    if (inputsToCompareToOutputs == null) {
      inputsToCompareToOutputs = buildable.getInputsToCompareToOutput();
    }
    return inputsToCompareToOutputs;
  }

  @Override
  public RuleKey.Builder appendToRuleKey(RuleKey.Builder builder) throws IOException {
    // For a rule that lists its inputs via a "srcs" argument, this may seem redundant, but it is
    // not. Here, the inputs are specified as InputRules, which means that the _contents_ of the
    // files will be hashed. In the case of .set("srcs", srcs), the list of strings itself will be
    // hashed. It turns out that we need both of these in order to construct a RuleKey correctly.
    // Note: appendToRuleKey() should not set("srcs", srcs) if the inputs are order-independent.
    Iterable<Path> inputs = getInputs();
    builder = super.appendToRuleKey(builder)
        .setInputs("buck.inputs", inputs.iterator())
        .setSourcePaths("buck.sourcepaths", SourcePaths.toSourcePathsSortedByNaturalOrder(inputs));
    // TODO(simons): Rename this when no Buildables extend this class.
    return buildable.appendDetailsToRuleKey(builder);
  }

  @Override
  public final ListenableFuture<BuildRuleSuccess> build(final BuildContext context) {
    // We use hasBuildStarted as a lock so that we can minimize how much we need to synchronize.
    synchronized(hasBuildStarted) {
      if (hasBuildStarted.get()) {
        return buildRuleResult;
      } else {
        hasBuildStarted.set(true);
      }
    }

    // Build all of the deps first and then schedule a callback for this rule to build itself once
    // all of those rules are done building.
    try {
      // Invoke every dep's build() method and create an uber-ListenableFuture that represents the
      // successful completion of all deps.
      List<ListenableFuture<BuildRuleSuccess>> builtDeps =
          Lists.newArrayListWithCapacity(getDeps().size());
      for (BuildRule dep : getDeps()) {
        builtDeps.add(dep.build(context));
      }
      ListenableFuture<List<BuildRuleSuccess>> allBuiltDeps = Futures.allAsList(builtDeps);

      // Schedule this rule to build itself once all of the deps are built.
      Futures.addCallback(allBuiltDeps,
          new FutureCallback<List<BuildRuleSuccess>>() {

            private final BuckEventBus eventBus = context.getEventBus();

            private final OnDiskBuildInfo onDiskBuildInfo = context.createOnDiskBuildInfoFor(
                getBuildTarget());

            /**
             * It is imperative that:
             * <ol>
             *   <li>The {@link BuildInfoRecorder} is not constructed until all of the
             *       {@link Buildable}'s {@code deps} are guaranteed to be built. This ensures that
             *       the {@link RuleKey} will be available before the {@link BuildInfoRecorder} is
             *       constructed.
             *       <p>
             *       This is why a {@link Supplier} is used.
             *   <li>Only one {@link BuildInfoRecorder} is created per {@link Buildable}. This
             *       ensures that all build-related information for a {@link Buildable} goes though
             *       a single recorder, whose data will be persisted in {@link #onSuccess(List)}.
             *       <p>
             *       This is why {@link Suppliers#memoize(Supplier)} is used.
             * </ol>
             */
            private final Supplier<BuildInfoRecorder> buildInfoRecorder = Suppliers.memoize(
                new Supplier<BuildInfoRecorder>() {
                  @Override
                  public BuildInfoRecorder get() {
                    AbstractBuildRule buildRule = AbstractCachingBuildRule.this;
                    RuleKey ruleKey;
                    RuleKey ruleKeyWithoutDeps;
                    try {
                      ruleKey = buildRule.getRuleKey();
                      ruleKeyWithoutDeps = buildRule.getRuleKeyWithoutDeps();
                    } catch (IOException e) {
                      throw new RuntimeException(e);
                    }

                    return context.createBuildInfoRecorder(
                        buildRule.getBuildTarget(), ruleKey, ruleKeyWithoutDeps);
                  }
                });

            private boolean startOfBuildWasRecordedOnTheEventBus = false;

            @Override
            public void onSuccess(List<BuildRuleSuccess> deps) {
              // Record the start of the build.
              eventBus.post(BuildRuleEvent.started(AbstractCachingBuildRule.this));
              startOfBuildWasRecordedOnTheEventBus = true;

              try {
                BuildResult result = buildOnceDepsAreBuilt(context,
                    onDiskBuildInfo,
                    buildInfoRecorder.get(),
                    shouldTryToFetchFromCache(deps));
                if (result.getStatus() == BuildRuleStatus.SUCCESS) {
                  recordBuildRuleSuccess(result);
                } else {
                  recordBuildRuleFailure(result);
                }
              } catch (IOException e) {
                onFailure(e);
              }
            }

            private void recordBuildRuleSuccess(BuildResult result) {
              // Make sure that all of the local files have the same values they would as if the
              // rule had been built locally.
              BuildRuleSuccess.Type success = result.getSuccess();
              if (success.shouldWriteRecordedMetadataToDiskAfterBuilding()) {
                try {
                  boolean clearExistingMetadata = success.shouldClearAndOverwriteMetadataOnDisk();
                  buildInfoRecorder.get().writeMetadataToDisk(clearExistingMetadata);
                } catch (IOException e) {
                  onFailure(e);
                }
              }

              doHydrationAfterBuildStepsFinish(result, onDiskBuildInfo);

              // Do the post to the event bus immediately after the future is set so that the
              // build time measurement is as accurate as possible.
              logBuildRuleFinished(result);

              // Finally, upload to the artifact cache.
              if (result.getSuccess().shouldUploadResultingArtifact()) {
                buildInfoRecorder.get().performUploadToArtifactCache(context.getArtifactCache(),
                    eventBus);
              }
            }

            @Override
            public void onFailure(Throwable failure) {
              recordBuildRuleFailure(new BuildResult(failure));
            }

            private void recordBuildRuleFailure(BuildResult result) {
              // TODO(mbolin): Delete all genfiles and metadata, as they are not guaranteed to be
              // valid at this point?

              // Note that startOfBuildWasRecordedOnTheEventBus will be false if onSuccess() was
              // never invoked.
              if (startOfBuildWasRecordedOnTheEventBus) {
                logBuildRuleFinished(result);
              }

              // It seems possible (albeit unlikely) that something could go wrong in
              // recordBuildRuleSuccess() after buildRuleResult has been resolved such that Buck
              // would attempt to resolve the future again, which would fail.
              buildRuleResult.setException(result.getFailure());
            }

            private void logBuildRuleFinished(BuildResult result) {
              eventBus.post(BuildRuleEvent.finished(AbstractCachingBuildRule.this,
                  result.getStatus(),
                  result.getCacheResult(),
                  Optional.fromNullable(result.getSuccess())));
            }
          },
          context.getExecutor());
    } catch (Throwable failure) {
      // This is a defensive catch block: if buildRuleResult is never satisfied, then Buck will
      // hang because a callback that is waiting for this rule's future to complete will never be
      // executed.
      buildRuleResult.setException(failure);
    }

    return buildRuleResult;
  }

  /**
   * Returns {@code true} if none of the {@link BuildRuleSuccess} objects are built locally.
   */
  private static boolean shouldTryToFetchFromCache(List<BuildRuleSuccess> ruleSuccesses) {
    for (BuildRuleSuccess success : ruleSuccesses) {
      if (success.getType() == BuildRuleSuccess.Type.BUILT_LOCALLY) {
        return false;
      }
    }
    return true;
  }

  @VisibleForTesting
  public void doHydrationAfterBuildStepsFinish(BuildResult result,
      OnDiskBuildInfo onDiskBuildInfo) {
    // Give the rule a chance to populate its internal data structures now that all of the
    // files should be in a valid state.
    if (this instanceof InitializableFromDisk) {
      InitializableFromDisk<?> initializable = (InitializableFromDisk<?>) this;
      doInitializeFromDisk(initializable, onDiskBuildInfo);
    }

    // We're moving to a world where BuildRule becomes Buildable. In many cases, that
    // refactoring hasn't happened yet, and in that case "self" and self's Buildable are
    // the same instance. We don't want to call initializeFromDisk more than once, so
    // handle this case gracefully-ish.
    if (this.getBuildable() instanceof InitializableFromDisk && this != this.getBuildable()) {
      InitializableFromDisk<?> initializable = (InitializableFromDisk<?>) this.getBuildable();
      doInitializeFromDisk(initializable, onDiskBuildInfo);
    }

    // Only now that the rule should be in a completely valid state, resolve the future.
    BuildRuleSuccess buildRuleSuccess = new BuildRuleSuccess(this, result.getSuccess());
    buildRuleResult.set(buildRuleSuccess);
  }

  private <T> void doInitializeFromDisk(InitializableFromDisk<T> initializable,
      OnDiskBuildInfo onDiskBuildInfo) {
    T buildOutput = initializable.initializeFromDisk(onDiskBuildInfo);
    initializable.setBuildOutput(buildOutput);
  }

  /**
   * This method is invoked once all of this rule's dependencies are built.
   * <p>
   * This method should be executed on a fresh Runnable in BuildContext's ListeningExecutorService,
   * so there is no reason to schedule new work in a new Runnable.
   * <p>
   * All exit paths through this method should resolve {@link #buildRuleResult} before exiting. To
   * that end, this method should never throw an exception, or else Buck will hang waiting for
   * {@link #buildRuleResult} to be resolved.
   *
   * @param shouldTryToFetchFromCache Making requests to Cassandra can be expensive, so we do not
   *      attempt to fetch from the cache if any of the transitive dependencies gets rebuilt.
   */
  private BuildResult buildOnceDepsAreBuilt(final BuildContext context,
      OnDiskBuildInfo onDiskBuildInfo,
      BuildInfoRecorder buildInfoRecorder,
      boolean shouldTryToFetchFromCache) throws IOException {
    // Compute the current RuleKey and compare it to the one stored on disk.
    RuleKey ruleKey = getRuleKey();
    Optional<RuleKey> cachedRuleKey = onDiskBuildInfo.getRuleKey();

    // If the RuleKeys match, then there is nothing to build.
    if (ruleKey.equals(cachedRuleKey.orNull())) {
      context.logBuildInfo("[UNCHANGED %s]", getFullyQualifiedName());
      return new BuildResult(BuildRuleSuccess.Type.MATCHING_RULE_KEY,
          CacheResult.LOCAL_KEY_UNCHANGED_HIT);
    }

    // Deciding whether we need to rebuild is tricky business. We want to rebuild as little as
    // possible while always being sound.
    //
    // For java_library rules that depend only on their first-order deps,
    // they only need to rebuild themselves if any of the following conditions hold:
    // (1) The definition of the build rule has changed.
    // (2) Any of the input files (which includes resources as well as .java files) have changed.
    // (3) The ABI of any of its dependent java_library rules has changed.
    //
    // For other types of build rules, we have to be more conservative when rebuilding. In those
    // cases, we rebuild if any of the following conditions hold:
    // (1) The definition of the build rule has changed.
    // (2) Any of the input files have changed.
    // (3) Any of the RuleKeys of this rule's deps have changed.
    //
    // Because a RuleKey for a rule will change if any of its transitive deps have changed, that
    // means a change in one of the leaves can result in almost all rules being rebuilt, which is
    // slow. Fortunately, we limit the effects of this when building Java code when checking the ABI
    // of deps instead of the RuleKey for deps.
    if (this instanceof AbiRule) {
      AbiRule abiRule = (AbiRule)this;

      RuleKey ruleKeyNoDeps = getRuleKeyWithoutDeps();
      Optional<RuleKey> cachedRuleKeyNoDeps = onDiskBuildInfo.getRuleKeyWithoutDeps();
      if (ruleKeyNoDeps.equals(cachedRuleKeyNoDeps.orNull())) {
        // The RuleKey for the definition of this build rule and its input files has not changed.
        // Therefore, if the ABI of its deps has not changed, there is nothing to rebuild.
        Sha1HashCode abiKeyForDeps = abiRule.getAbiKeyForDeps();
        Optional<Sha1HashCode> cachedAbiKeyForDeps = onDiskBuildInfo.getHash(
            ABI_KEY_FOR_DEPS_ON_DISK_METADATA);
        if (abiKeyForDeps.equals(cachedAbiKeyForDeps.orNull())) {
          return new BuildResult(BuildRuleSuccess.Type.MATCHING_DEPS_ABI_AND_RULE_KEY_NO_DEPS,
              CacheResult.LOCAL_KEY_UNCHANGED_HIT);
        }
      }
    }

    CacheResult cacheResult;
    if (shouldTryToFetchFromCache) {
      // Before deciding to build, check the ArtifactCache.
      // The fetched file is now a ZIP file, so it needs to be unzipped.
      cacheResult = tryToFetchArtifactFromBuildCacheAndOverlayOnTopOfProjectFilesystem(
          buildInfoRecorder,
          context.getArtifactCache(),
          context.getProjectRoot(),
          context);
    } else {
      cacheResult = CacheResult.SKIP;
    }

    // Run the steps to build this rule since it was not found in the cache.
    if (cacheResult.isSuccess()) {
      return new BuildResult(BuildRuleSuccess.Type.FETCHED_FROM_CACHE, cacheResult);
    }

    // The only remaining option is to build locally.
    try {
      executeCommandsNowThatDepsAreBuilt(context, onDiskBuildInfo, buildInfoRecorder);
    } catch (Exception e) {
      return new BuildResult(e);
    }

    return new BuildResult(BuildRuleSuccess.Type.BUILT_LOCALLY, cacheResult);
  }

  private CacheResult tryToFetchArtifactFromBuildCacheAndOverlayOnTopOfProjectFilesystem(
      BuildInfoRecorder buildInfoRecorder,
      ArtifactCache artifactCache,
      Path projectRoot,
      BuildContext buildContext) {
    // Create a temp file whose extension must be ".zip" for Filesystems.newFileSystem() to infer
    // that we are creating a zip-based FileSystem.
    File zipFile;
    try {
      zipFile = File.createTempFile(getFullyQualifiedName().replace('/', '_'), ".zip");
    } catch (IOException e) {
      throw new RuntimeException(e);
    }

    // TODO(mbolin): Change ArtifactCache.fetch() so that it returns a File instead of takes one.
    // Then we could download directly from Cassandra into the on-disk cache and unzip it from
    // there.
    CacheResult cacheResult = buildInfoRecorder.fetchArtifactForBuildable(zipFile, artifactCache);
    if (!cacheResult.isSuccess()) {
      zipFile.delete();
      return cacheResult;
    }

    // We unzip the file in the root of the project directory.
    // Ideally, the following would work:
    //
    // Path pathToZip = Paths.get(zipFile.getAbsolutePath());
    // FileSystem fs = FileSystems.newFileSystem(pathToZip, /* loader */ null);
    // Path root = Iterables.getOnlyElement(fs.getRootDirectories());
    // MoreFiles.copyRecursively(root, projectRoot);
    //
    // Unfortunately, this does not appear to work, in practice, because MoreFiles fails when trying
    // to resolve a Path for a zip entry against a file Path on disk.

    try {
      Unzip.extractZipFile(zipFile.getAbsolutePath(),
          projectRoot.toAbsolutePath().toString(),
          /* overwriteExistingFiles */ true);
    } catch (IOException e) {
      // In the wild, we have seen some inexplicable failures during this step. For now, we try to
      // give the user as much information as we can to debug the issue, but return CacheResult.MISS
      // so that Buck will fall back on doing a local build.
      buildContext.getEventBus().post(LogEvent.warning(
          "Failed to unzip the artifact for %s at %s.\n" +
          "The rule will be built locally, but here is the stacktrace of the failed unzip call:\n" +
          getBuildTarget(),
          zipFile.getAbsolutePath(),
          Throwables.getStackTraceAsString(e)));
      return CacheResult.MISS;
    }

    // We only delete the ZIP file when it has been unzipped successfully. Otherwise, we leave it
    // around for debugging purposes.
    zipFile.delete();
    return cacheResult;
  }

  /**
   * Execute the commands for this build rule. Requires all dependent rules are already built
   * successfully.
   */
  private void executeCommandsNowThatDepsAreBuilt(BuildContext context,
      OnDiskBuildInfo onDiskBuildInfo,
      BuildInfoRecorder buildInfoRecorder)
      throws Exception {
    context.logBuildInfo("[BUILDING %s]", getFullyQualifiedName());

    // Get and run all of the commands.
    BuildableContext buildableContext = new DefaultBuildableContext(onDiskBuildInfo,
        buildInfoRecorder);
<<<<<<< HEAD
      List<Step> steps = buildable.getBuildSteps(context, buildableContext);
      StepRunner stepRunner = context.getStepRunner();
      for (Step step : steps) {
        stepRunner.runStepForBuildTarget(step, getBuildTarget());
      }
=======
    List<Step> steps = buildable.getBuildSteps(context, buildableContext);

    if (this instanceof AbiRule) {
      buildableContext.addMetadata(
          ABI_KEY_FOR_DEPS_ON_DISK_METADATA,
          ((AbiRule)this).getAbiKeyForDeps().getHash());
    }

    StepRunner stepRunner = context.getStepRunner();
    for (Step step : steps) {
      stepRunner.runStepForBuildTarget(step, getBuildTarget());
    }
>>>>>>> 49e54bd7
  }
}<|MERGE_RESOLUTION|>--- conflicted
+++ resolved
@@ -491,13 +491,6 @@
     // Get and run all of the commands.
     BuildableContext buildableContext = new DefaultBuildableContext(onDiskBuildInfo,
         buildInfoRecorder);
-<<<<<<< HEAD
-      List<Step> steps = buildable.getBuildSteps(context, buildableContext);
-      StepRunner stepRunner = context.getStepRunner();
-      for (Step step : steps) {
-        stepRunner.runStepForBuildTarget(step, getBuildTarget());
-      }
-=======
     List<Step> steps = buildable.getBuildSteps(context, buildableContext);
 
     if (this instanceof AbiRule) {
@@ -510,6 +503,5 @@
     for (Step step : steps) {
       stepRunner.runStepForBuildTarget(step, getBuildTarget());
     }
->>>>>>> 49e54bd7
   }
 }