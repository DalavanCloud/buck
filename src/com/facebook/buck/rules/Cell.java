/*
 * Copyright 2014-present Facebook, Inc.
 *
 * Licensed under the Apache License, Version 2.0 (the "License"); you may
 * not use this file except in compliance with the License. You may obtain
 * a copy of the License at
 *
 *     http://www.apache.org/licenses/LICENSE-2.0
 *
 * Unless required by applicable law or agreed to in writing, software
 * distributed under the License is distributed on an "AS IS" BASIS, WITHOUT
 * WARRANTIES OR CONDITIONS OF ANY KIND, either express or implied. See the
 * License for the specific language governing permissions and limitations
 * under the License.
 */

package com.facebook.buck.rules;

import com.facebook.buck.cli.BuckConfig;
import com.facebook.buck.event.BuckEventBus;
import com.facebook.buck.io.ExecutableFinder;
import com.facebook.buck.io.ProjectFilesystem;
import com.facebook.buck.io.Watchman;
import com.facebook.buck.json.DefaultProjectBuildFileParserFactory;
import com.facebook.buck.json.ProjectBuildFileParser;
import com.facebook.buck.json.ProjectBuildFileParserFactory;
import com.facebook.buck.json.ProjectBuildFileParserOptions;
import com.facebook.buck.model.BuildTarget;
import com.facebook.buck.model.BuildTargetException;
import com.facebook.buck.parser.ParserConfig;
import com.facebook.buck.util.Console;
import com.facebook.buck.util.HumanReadableException;
import com.google.common.base.Joiner;
import com.google.common.base.Supplier;
import com.google.common.base.Suppliers;
import com.google.common.collect.ImmutableMap;
import com.google.common.collect.ImmutableSet;

import java.io.IOException;
import java.nio.file.Path;
import java.util.Objects;
import java.util.Optional;
import java.util.regex.Pattern;

/**
 * Represents a single checkout of a code base. Two cells model the same code base if their
 * underlying {@link ProjectFilesystem}s are equal.
 */
public class Cell {

  private final ImmutableSet<Path> knownRoots;
  private final ProjectFilesystem filesystem;
  private final Watchman watchman;
  private final BuckConfig config;
  private final CellProvider cellProvider;
  private final Supplier<KnownBuildRuleTypes> knownBuildRuleTypesSupplier;

  private final Supplier<Integer> hashCodeSupplier = Suppliers.memoize(
      new Supplier<Integer>() {
        @Override
        public Integer get() {
          return Objects.hash(filesystem, config);
        }
      });

  /**
   * Should only be constructed by {@link CellProvider}.
   */
  Cell(
      final ImmutableSet<Path> knownRoots,
      final ProjectFilesystem filesystem,
      final Watchman watchman,
      final BuckConfig config,
      final KnownBuildRuleTypesFactory knownBuildRuleTypesFactory,
      final CellProvider cellProvider) throws IOException, InterruptedException {

    this.knownRoots = knownRoots;
    this.filesystem = filesystem;
    this.watchman = watchman;
    this.config = config;

    // Stampede needs the Cell before it can materialize all the files required by
    // knownBuildRuleTypesFactory (specifically java/javac), and as such we need to load this
    // lazily when getKnownBuildRuleTypes() is called.
    knownBuildRuleTypesSupplier = Suppliers.memoize(() -> {
      try {
        return knownBuildRuleTypesFactory.create(config, filesystem);
      } catch (IOException e) {
        throw new RuntimeException(String.format(
            "Creation of KnownBuildRuleTypes failed for Cell rooted at [%s].",
            filesystem.getRootPath()), e);
      } catch (InterruptedException e) {
        Thread.currentThread().interrupt();
        throw new RuntimeException(String.format(
            "Creation of KnownBuildRuleTypes failed for Cell rooted at [%s].",
            filesystem.getRootPath()), e);
      }
    });

    this.cellProvider = cellProvider;
  }

  public ProjectFilesystem getFilesystem() {
    return filesystem;
  }

  public Path getRoot() {
    return getFilesystem().getRootPath();
  }

  public KnownBuildRuleTypes getKnownBuildRuleTypes() {
    return knownBuildRuleTypesSupplier.get();
  }

  public BuckConfig getBuckConfig() {
    return config;
  }

  public String getBuildFileName() {
    return config.getView(ParserConfig.class).getBuildFileName();
  }

  public boolean isEnforcingBuckPackageBoundaries() {
    return config.getView(ParserConfig.class).getEnforceBuckPackageBoundary();
  }

  public Cell getCellIgnoringVisibilityCheck(Path cellPath) {
      return cellProvider.getCellByPath(cellPath);
  }

  public Cell getCell(Path cellPath) {
    if (!knownRoots.contains(cellPath)) {
      throw new HumanReadableException(
          "Unable to find repository rooted at %s. Known roots are:\n  %s",
          cellPath,
          Joiner.on(",\n  ").join(knownRoots));
    }
    return getCellIgnoringVisibilityCheck(cellPath);
  }

  public Cell getCell(BuildTarget target) {
    return getCell(target.getCellPath());
  }

  public Optional<Cell> getCellIfKnown(BuildTarget target) {
    if (knownRoots.contains(target.getCellPath())) {
      return Optional.of(getCell(target));
    }
    return Optional.empty();
  }

  /**
   * @return all loaded {@link Cell}s that are children of this {@link Cell}.
   */
  public ImmutableMap<Path, Cell> getLoadedCells() {
    return cellProvider.getLoadedCells();
  }

  public Description<?> getDescription(BuildRuleType type) {
    return getKnownBuildRuleTypes().getDescription(type);
  }

  public BuildRuleType getBuildRuleType(String rawType) {
    return getKnownBuildRuleTypes().getBuildRuleType(rawType);
  }

  public ImmutableSet<Description<?>> getAllDescriptions() {
    return getKnownBuildRuleTypes().getAllDescriptions();
  }

  /**
   * For use in performance-sensitive code or if you don't care if the build file actually exists,
   * otherwise prefer {@link #getAbsolutePathToBuildFile(BuildTarget)}.
   *
   * @param target target to look up
   * @return path which may or may not exist.
   */
  public Path getAbsolutePathToBuildFileUnsafe(BuildTarget target) {
    Cell targetCell = getCell(target);

    ProjectFilesystem targetFilesystem = targetCell.getFilesystem();

    Path buildFile = targetFilesystem
        .resolve(target.getBasePath())
        .resolve(targetCell.getBuildFileName());
    return buildFile;
  }

  public Path getAbsolutePathToBuildFile(BuildTarget target)
      throws MissingBuildFileException {
    Path buildFile = getAbsolutePathToBuildFileUnsafe(target);
    Cell cell = getCell(target);
    if (!cell.getFilesystem().isFile(buildFile)) {
      throw new MissingBuildFileException(target, cell.getBuckConfig());
    }
    return buildFile;
  }

  public Watchman getWatchman() {
    return watchman;
  }

  /**
   * Callers are responsible for managing the life-cycle of the created {@link
   * ProjectBuildFileParser}.
   */
  public ProjectBuildFileParser createBuildFileParser(
      ConstructorArgMarshaller marshaller,
      Console console,
      BuckEventBus eventBus,
      boolean ignoreBuckAutodepsFiles) {
    ProjectBuildFileParserFactory factory = createBuildFileParserFactory();
    return factory.createParser(
        marshaller,
        console,
        config.getEnvironment(),
        eventBus,
<<<<<<< HEAD
        filesystem,
        ignoreBuckAutodepsFiles,
        watchmanDiagnosticCache);
=======
        ignoreBuckAutodepsFiles);
>>>>>>> 8c81d024
  }

  private ProjectBuildFileParserFactory createBuildFileParserFactory() {
    ParserConfig parserConfig = getBuckConfig().getView(ParserConfig.class);

    boolean useWatchmanGlob =
        parserConfig.getGlobHandler() == ParserConfig.GlobHandler.WATCHMAN &&
            watchman.hasWildmatchGlob();
    boolean watchmanGlobStatResults =
        parserConfig.getWatchmanGlobSanityCheck() == ParserConfig.WatchmanGlobSanityCheck.STAT;
    boolean watchmanUseGlobGenerator = watchman.getCapabilities().contains(
        Watchman.Capability.GLOB_GENERATOR);
    boolean useMercurialGlob =
        parserConfig.getGlobHandler() == ParserConfig.GlobHandler.MERCURIAL;
    String pythonInterpreter = parserConfig.getPythonInterpreter(new ExecutableFinder());
    Optional<String> pythonModuleSearchPath = parserConfig.getPythonModuleSearchPath();

    return new DefaultProjectBuildFileParserFactory(
        ProjectBuildFileParserOptions.builder()
            .setProjectRoot(getFilesystem().getRootPath())
            .setCellRoots(getCellPathResolver().getCellPaths())
            .setPythonInterpreter(pythonInterpreter)
            .setPythonModuleSearchPath(pythonModuleSearchPath)
            .setAllowEmptyGlobs(parserConfig.getAllowEmptyGlobs())
            .setIgnorePaths(filesystem.getIgnorePaths())
            .setBuildFileName(getBuildFileName())
            .setAutodepsFilesHaveSignatures(config.getIncludeAutodepsSignature())
            .setDefaultIncludes(parserConfig.getDefaultIncludes())
            .setDescriptions(getAllDescriptions())
            .setUseWatchmanGlob(useWatchmanGlob)
            .setWatchmanGlobStatResults(watchmanGlobStatResults)
            .setWatchmanUseGlobGenerator(watchmanUseGlobGenerator)
            .setWatchman(watchman)
            .setWatchmanQueryTimeoutMs(parserConfig.getWatchmanQueryTimeoutMs())
            .setUseMercurialGlob(useMercurialGlob)
            .setRawConfig(getBuckConfig().getRawConfigForParser())
            .setEnableBuildFileSandboxing(parserConfig.getEnableBuildFileSandboxing())
            .setBuildFileImportWhitelist(parserConfig.getBuildFileImportWhitelist())
            .build());
  }

  @Override
  public boolean equals(Object o) {
    if (o == null || getClass() != o.getClass()) {
      return false;
    }
    Cell that = (Cell) o;
    return Objects.equals(filesystem, that.filesystem) &&
        config.equalsForDaemonRestart(that.config);
  }

  @Override
  public String toString() {
    return String.format(
        "%s filesystem=%s config=%s",
        super.toString(),
        filesystem,
        config);
  }

  @Override
  public int hashCode() {
    return hashCodeSupplier.get();
  }

  public Iterable<Pattern> getTempFilePatterns() {
    return config.getView(ParserConfig.class).getTempFilePatterns();
  }

  public CellPathResolver getCellPathResolver() {
    return config.getCellPathResolver();
  }

  public ImmutableSet<Path> getKnownRoots() {
    return knownRoots;
  }

  @SuppressWarnings("serial")
  public static class MissingBuildFileException extends BuildTargetException {
    public MissingBuildFileException(BuildTarget buildTarget, BuckConfig buckConfig) {
      super(String.format("No build file at %s when resolving target %s.",
          buildTarget.getBasePath().resolve(
              buckConfig.getView(ParserConfig.class).getBuildFileName()),
          buildTarget.getFullyQualifiedName()));
    }

    @Override
    public String getHumanReadableErrorMessage() {
      return getMessage();
    }
  }
}<|MERGE_RESOLUTION|>--- conflicted
+++ resolved
@@ -215,13 +215,8 @@
         console,
         config.getEnvironment(),
         eventBus,
-<<<<<<< HEAD
         filesystem,
-        ignoreBuckAutodepsFiles,
-        watchmanDiagnosticCache);
-=======
         ignoreBuckAutodepsFiles);
->>>>>>> 8c81d024
   }
 
   private ProjectBuildFileParserFactory createBuildFileParserFactory() {
