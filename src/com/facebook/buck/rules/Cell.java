/*
 * Copyright 2014-present Facebook, Inc.
 *
 * Licensed under the Apache License, Version 2.0 (the "License"); you may
 * not use this file except in compliance with the License. You may obtain
 * a copy of the License at
 *
 *     http://www.apache.org/licenses/LICENSE-2.0
 *
 * Unless required by applicable law or agreed to in writing, software
 * distributed under the License is distributed on an "AS IS" BASIS, WITHOUT
 * WARRANTIES OR CONDITIONS OF ANY KIND, either express or implied. See the
 * License for the specific language governing permissions and limitations
 * under the License.
 */

package com.facebook.buck.rules;

import com.facebook.buck.android.AndroidDirectoryResolver;
import com.facebook.buck.cli.BuckConfig;
import com.facebook.buck.config.CellConfig;
import com.facebook.buck.config.Config;
import com.facebook.buck.config.Configs;
import com.facebook.buck.config.RawConfig;
import com.facebook.buck.event.BuckEventBus;
import com.facebook.buck.io.ExecutableFinder;
import com.facebook.buck.io.ProjectFilesystem;
import com.facebook.buck.io.Watchman;
import com.facebook.buck.io.WatchmanDiagnosticCache;
import com.facebook.buck.json.DefaultProjectBuildFileParserFactory;
import com.facebook.buck.json.ProjectBuildFileParser;
import com.facebook.buck.json.ProjectBuildFileParserFactory;
import com.facebook.buck.json.ProjectBuildFileParserOptions;
import com.facebook.buck.model.BuildTarget;
import com.facebook.buck.model.BuildTargetException;
import com.facebook.buck.parser.ParserConfig;
import com.facebook.buck.python.PythonBuckConfig;
import com.facebook.buck.timing.Clock;
import com.facebook.buck.util.Console;
import com.facebook.buck.util.HumanReadableException;
import com.google.common.annotations.VisibleForTesting;
import com.google.common.base.Joiner;
import com.google.common.base.Optional;
import com.google.common.base.Preconditions;
import com.google.common.base.Supplier;
import com.google.common.base.Suppliers;
import com.google.common.base.Throwables;
import com.google.common.cache.CacheBuilder;
import com.google.common.cache.CacheLoader;
import com.google.common.cache.LoadingCache;
import com.google.common.collect.ImmutableMap;
import com.google.common.collect.ImmutableSet;
import com.google.common.util.concurrent.UncheckedExecutionException;

import java.io.IOException;
import java.nio.file.Path;
import java.util.Objects;
import java.util.concurrent.ExecutionException;
import java.util.concurrent.atomic.AtomicReference;
import java.util.regex.Pattern;

/**
 * Represents a single checkout of a code base. Two cells model the same code base if their
 * underlying {@link ProjectFilesystem}s are equal.
 */
public class Cell {

  private final ImmutableSet<Path> knownRoots;
  private final ProjectFilesystem filesystem;
  private final Watchman watchman;
  private final BuckConfig config;
  private final KnownBuildRuleTypes knownBuildRuleTypes;
  private final KnownBuildRuleTypesFactory knownBuildRuleTypesFactory;
  private final AndroidDirectoryResolver directoryResolver;
  private final String pythonInterpreter;
  private final String buildFileName;
  private final boolean enforceBuckPackageBoundaries;
  private final ImmutableSet<Pattern> tempFilePatterns;
  private final LoadingCache<Path, Cell> cellLoader;
  private final WatchmanDiagnosticCache watchmanDiagnosticCache;

  private final Supplier<Integer> hashCodeSupplier = Suppliers.memoize(
      new Supplier<Integer>() {
        @Override
        public Integer get() {
          return Objects.hash(filesystem, config, directoryResolver);
        }
      });

  private Cell(
      final ImmutableSet<Path> knownRoots,
      final ProjectFilesystem filesystem,
      final Watchman watchman,
      final BuckConfig config,
      final KnownBuildRuleTypesFactory knownBuildRuleTypesFactory,
      final AndroidDirectoryResolver directoryResolver,
      final LoadingCache<Path, Cell> cellLoader,
      WatchmanDiagnosticCache watchmanDiagnosticCache) throws IOException, InterruptedException {

    this.knownRoots = knownRoots;
    this.filesystem = filesystem;
    this.watchman = watchman;
    this.config = config;
    this.directoryResolver = directoryResolver;

    ParserConfig parserConfig = new ParserConfig(config);
    this.buildFileName = parserConfig.getBuildFileName();
    this.enforceBuckPackageBoundaries = parserConfig.getEnforceBuckPackageBoundary();
    this.tempFilePatterns = parserConfig.getTempFilePatterns();

    PythonBuckConfig pythonConfig = new PythonBuckConfig(config, new ExecutableFinder());
    this.pythonInterpreter = pythonConfig.getPythonInterpreter();

    this.knownBuildRuleTypesFactory = knownBuildRuleTypesFactory;
    this.knownBuildRuleTypes = knownBuildRuleTypesFactory.create(config);
    this.cellLoader = cellLoader;
    this.watchmanDiagnosticCache = watchmanDiagnosticCache;
  }

  public static Cell createCell(
      ProjectFilesystem filesystem,
      final Console console,
      final Watchman watchman,
      final BuckConfig rootConfig,
      CellConfig rootCellConfigOverrides,
      final KnownBuildRuleTypesFactory knownBuildRuleTypesFactory,
      final AndroidDirectoryResolver directoryResolver,
      final Clock clock,
      WatchmanDiagnosticCache watchmanDiagnosticCache) throws IOException, InterruptedException {

    DefaultCellPathResolver rootCellCellPathResolver = new DefaultCellPathResolver(
        filesystem.getRootPath(),
        rootConfig.getEntriesForSection(DefaultCellPathResolver.REPOSITORIES_SECTION));

    ImmutableMap<RelativeCellName, Path> transitiveCellPathMapping =
        rootCellCellPathResolver.getTransitivePathMapping();
    ImmutableMap<Path, RawConfig> pathToConfigOverrides;
    try {
      pathToConfigOverrides =
          rootCellConfigOverrides.getOverridesByPath(transitiveCellPathMapping);
    } catch (CellConfig.MalformedOverridesException e) {
      throw new HumanReadableException(e.getMessage());
    }

    LoadingCache<Path, Cell> cellLoader = createCellLoader(
        console,
        watchman,
        rootConfig,
        knownBuildRuleTypesFactory,
        directoryResolver,
        clock,
        transitiveCellPathMapping,
        pathToConfigOverrides,
        watchmanDiagnosticCache);

    // We would like to go through the cellLoader, however that would mean recreating the Filesystem
    // and BuckConfig. These are being provided from Main.java, so using different values in the
    // Cell could result in inconsistencies.
    Cell rootCell = new Cell(
        rootCellCellPathResolver.getKnownRoots(),
        filesystem,
        watchman,
        rootConfig,
        knownBuildRuleTypesFactory,
        directoryResolver,
        cellLoader,
        watchmanDiagnosticCache);
    cellLoader.put(filesystem.getRootPath(), rootCell);
    return rootCell;
  }

  private static LoadingCache<Path, Cell> createCellLoader(
      final Console console,
      final Watchman watchman,
      final BuckConfig rootConfig,
      final KnownBuildRuleTypesFactory knownBuildRuleTypesFactory,
      final AndroidDirectoryResolver directoryResolver,
      final Clock clock,
      final ImmutableMap<RelativeCellName, Path> transitiveCellPathMapping,
      final ImmutableMap<Path, RawConfig> pathToConfigOverrides,
      final WatchmanDiagnosticCache watchmanDiagnosticCache) {

    final ImmutableSet<Path> allPossibleRoots =
        ImmutableSet.copyOf(transitiveCellPathMapping.values());

    final AtomicReference<LoadingCache<Path, Cell>> loaderReference = new AtomicReference<>();
    CacheLoader<Path, Cell> loader = new CacheLoader<Path, Cell>() {
      @Override
      public Cell load(Path cellPath) throws Exception {
        cellPath = cellPath.toRealPath().normalize();

        Preconditions.checkState(
            allPossibleRoots.contains(cellPath),
            "Cell %s outside of transitive closure of root cell (%s).",
            cellPath,
            allPossibleRoots);

        RawConfig configOverrides = Optional.fromNullable(pathToConfigOverrides.get(cellPath))
            .or(RawConfig.of(ImmutableMap.<String, ImmutableMap<String, String>>of()));
        Config config = Configs.createDefaultConfig(
            cellPath,
            configOverrides);
        DefaultCellPathResolver cellPathResolver =
            new DefaultCellPathResolver(cellPath, config);

        ProjectFilesystem cellFilesystem = new ProjectFilesystem(cellPath, config);

        BuckConfig buckConfig = new BuckConfig(
            config,
            cellFilesystem,
            rootConfig.getArchitecture(),
            rootConfig.getPlatform(),
            rootConfig.getEnvironment(),
            cellPathResolver);

        Watchman.build(cellPath, rootConfig.getEnvironment(), console, clock).close();

        return new Cell(
            cellPathResolver.getKnownRoots(),
            cellFilesystem,
            watchman,
            buckConfig,
            knownBuildRuleTypesFactory,
            directoryResolver,
            loaderReference.get(),
            watchmanDiagnosticCache);
      }
    };

    loaderReference.set(CacheBuilder.newBuilder().build(loader));
    return loaderReference.get();
  }

  public LoadingCache<Path, Cell> createCellLoaderForDistributedBuild(
      final ImmutableMap<Path, BuckConfig> cellConfigs,
      final ImmutableMap<Path, ProjectFilesystem> cellFilesystems,
      final WatchmanDiagnosticCache watchmanDiagnosticCache
  ) throws InterruptedException, IOException {

    final AtomicReference<LoadingCache<Path, Cell>> cacheReference = new AtomicReference<>();
    CacheLoader<Path, Cell> loader = new CacheLoader<Path, Cell>() {
      @Override
      public Cell load(Path cellPath) throws Exception {
        ProjectFilesystem cellFilesystem =
            Preconditions.checkNotNull(cellFilesystems.get(cellPath));
        BuckConfig buckConfig = Preconditions.checkNotNull(cellConfigs.get(cellPath));

        return new Cell(
            cellConfigs.keySet(),
            cellFilesystem,
            Watchman.NULL_WATCHMAN,
            buckConfig,
            knownBuildRuleTypesFactory,
            directoryResolver,
            cacheReference.get(),
            watchmanDiagnosticCache
        );
      }
    };

    LoadingCache<Path, Cell> cache = CacheBuilder.newBuilder().build(loader);
    cacheReference.set(cache);
    return cache;
  }

  public ProjectFilesystem getFilesystem() {
    return filesystem;
  }

  public Path getRoot() {
    return getFilesystem().getRootPath();
  }

  public KnownBuildRuleTypes getKnownBuildRuleTypes() {
    return knownBuildRuleTypes;
  }

  public BuckConfig getBuckConfig() {
    return config;
  }

  public String getBuildFileName() {
    return buildFileName;
  }

  public boolean isEnforcingBuckPackageBoundaries() {
    return enforceBuckPackageBoundaries;
  }

  public Cell getCellIgnoringVisibilityCheck(Path cellPath) {
    try {
      return cellLoader.get(cellPath);
    } catch (ExecutionException | UncheckedExecutionException e) {
      Throwables.propagateIfInstanceOf(e.getCause(), HumanReadableException.class);
      throw Throwables.propagate(e);
    }
  }

  public Cell getCell(Path cellPath) {
    if (!knownRoots.contains(cellPath)) {
      throw new HumanReadableException(
          "Unable to find repository rooted at %s. Known roots are:\n  %s",
          cellPath,
          Joiner.on(",\n  ").join(knownRoots));
    }
    return getCellIgnoringVisibilityCheck(cellPath);
  }

  public Cell getCell(BuildTarget target) {
    return getCell(target.getCellPath());
  }

  public Optional<Cell> getCellIfKnown(BuildTarget target) {
    if (knownRoots.contains(target.getCellPath())) {
      return Optional.of(getCell(target));
    }
    return Optional.absent();
  }

  /**
   * @return all loaded {@link Cell}s that are children of this {@link Cell}.
   */
  public ImmutableMap<Path, Cell> getLoadedCells() {
    return ImmutableMap.copyOf(cellLoader.asMap());
  }

  public Description<?> getDescription(BuildRuleType type) {
    return getKnownBuildRuleTypes().getDescription(type);
  }

  public BuildRuleType getBuildRuleType(String rawType) {
    return getKnownBuildRuleTypes().getBuildRuleType(rawType);
  }

  public ImmutableSet<Description<?>> getAllDescriptions() {
    return getKnownBuildRuleTypes().getAllDescriptions();
  }

  public Path getAbsolutePathToBuildFile(BuildTarget target)
      throws MissingBuildFileException {
    Cell targetCell = getCell(target);

    ProjectFilesystem targetFilesystem = targetCell.getFilesystem();

    Path buildFile = targetFilesystem
        .resolve(target.getBasePath())
        .resolve(targetCell.getBuildFileName());

    if (!targetFilesystem.isFile(buildFile)) {
      throw new MissingBuildFileException(target, targetCell.getBuckConfig());
    }
    return buildFile;
  }

  public Watchman getWatchman() {
    return watchman;
  }

  public WatchmanDiagnosticCache getWatchmanDiagnosticCache() {
    return watchmanDiagnosticCache;
  }

  /**
   * Callers are responsible for managing the life-cycle of the created {@link
   * ProjectBuildFileParser}.
   */
  public ProjectBuildFileParser createBuildFileParser(
      ConstructorArgMarshaller marshaller,
      Console console,
      BuckEventBus eventBus,
      boolean ignoreBuckAutodepsFiles) {
    ParserConfig parserConfig = new ParserConfig(getBuckConfig());
    boolean useWatchmanGlob =
        parserConfig.getGlobHandler() == ParserConfig.GlobHandler.WATCHMAN &&
        watchman.hasWildmatchGlob();
    boolean watchmanGlobStatResults =
        parserConfig.getWatchmanGlobSanityCheck() == ParserConfig.WatchmanGlobSanityCheck.STAT;
    ProjectBuildFileParserFactory factory = createBuildFileParserFactory(
        useWatchmanGlob,
        watchmanGlobStatResults);
    return factory.createParser(
        marshaller,
        console,
        config.getEnvironment(),
        eventBus,
<<<<<<< HEAD
        getFilesystem(),
        ignoreBuckAutodepsFiles);
=======
        ignoreBuckAutodepsFiles,
        watchmanDiagnosticCache);
>>>>>>> b2505333
  }

  @VisibleForTesting
  protected ProjectBuildFileParserFactory createBuildFileParserFactory(
      boolean useWatchmanGlob,
      boolean watchmanGlobStatResults) {
    ParserConfig parserConfig = new ParserConfig(getBuckConfig());

    return new DefaultProjectBuildFileParserFactory(
        ProjectBuildFileParserOptions.builder()
            .setProjectRoot(getFilesystem().getRootPath())
            .setPythonInterpreter(pythonInterpreter)
            .setAllowEmptyGlobs(parserConfig.getAllowEmptyGlobs())
            .setIgnorePaths(filesystem.getIgnorePaths())
            .setBuildFileName(getBuildFileName())
            .setDefaultIncludes(parserConfig.getDefaultIncludes())
            .setDescriptions(getAllDescriptions())
            .setUseWatchmanGlob(useWatchmanGlob)
            .setWatchmanGlobStatResults(watchmanGlobStatResults)
            .setWatchman(watchman)
            .setWatchmanQueryTimeoutMs(parserConfig.getWatchmanQueryTimeoutMs())
            .setRawConfig(getBuckConfig().getRawConfigForParser())
            .setEnableBuildFileSandboxing(parserConfig.getEnableBuildFileSandboxing())
            .build());
  }

  @Override
  public boolean equals(Object o) {
    if (o == null || getClass() != o.getClass()) {
      return false;
    }
    Cell that = (Cell) o;
    return Objects.equals(filesystem, that.filesystem) &&
        config.equalsForDaemonRestart(that.config) &&
        Objects.equals(directoryResolver, that.directoryResolver);
  }

  @Override
  public String toString() {
    return String.format(
        "%s filesystem=%s config=%s directoryResolver=%s",
        super.toString(),
        filesystem,
        config,
        directoryResolver);
  }

  @Override
  public int hashCode() {
    return hashCodeSupplier.get();
  }

  public Iterable<Pattern> getTempFilePatterns() {
    return tempFilePatterns;
  }

  public CellPathResolver getCellRoots() {
    return config.getCellRoots();
  }

  public ImmutableSet<Path> getKnownRoots() {
    return knownRoots;
  }

  @SuppressWarnings("serial")
  public static class MissingBuildFileException extends BuildTargetException {
    public MissingBuildFileException(BuildTarget buildTarget, BuckConfig buckConfig) {
      super(String.format("No build file at %s when resolving target %s.",
          buildTarget.getBasePathWithSlash() + new ParserConfig(buckConfig).getBuildFileName(),
          buildTarget.getFullyQualifiedName()));
    }

    @Override
    public String getHumanReadableErrorMessage() {
      return getMessage();
    }
  }
}<|MERGE_RESOLUTION|>--- conflicted
+++ resolved
@@ -383,13 +383,8 @@
         console,
         config.getEnvironment(),
         eventBus,
-<<<<<<< HEAD
-        getFilesystem(),
-        ignoreBuckAutodepsFiles);
-=======
         ignoreBuckAutodepsFiles,
         watchmanDiagnosticCache);
->>>>>>> b2505333
   }
 
   @VisibleForTesting
