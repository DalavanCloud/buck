--- conflicted
+++ resolved
@@ -151,11 +151,7 @@
             parentConfig.getPlatform(),
             parentConfig.getEnvironment());
 
-<<<<<<< HEAD
-        Watchman.build(cellPath, parentConfig.getEnvironment(), console, clock);
-=======
         Watchman.build(cellPath, parentConfig.getEnvironment(), console, clock).close();
->>>>>>> 9844a4fd
 
         return new Cell(
             cellFilesystem,
