--- conflicted
+++ resolved
@@ -1,8 +1,4 @@
-<<<<<<< HEAD
-#@# GENERATED FILE: DO NOT MODIFY 1ab1b4444951b63ea7976156c36941ea6fb4e2fd #@#
-=======
-#@# GENERATED FILE: DO NOT MODIFY 7a12d150891cc16bd24f1a2636041429d9eddf78 #@#
->>>>>>> 1d837f68
+#@# GENERATED FILE: DO NOT MODIFY ad502d0c43b9aea5cd8298a97644b8fd5389ac3d #@#
 {
   "build_event" : [
     "//src/com/facebook/buck/event:event",
