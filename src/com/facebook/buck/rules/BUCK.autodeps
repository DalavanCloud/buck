<<<<<<< HEAD
#@# GENERATED FILE: DO NOT MODIFY 7ee364d94223c6c774a3050b5f31b772dabf6cff #@#
=======
#@# GENERATED FILE: DO NOT MODIFY 523d543adef098933595342fbacfcf4b6b0f63c4 #@#
>>>>>>> fad49d97
{
  "action_graph_cache" : {
    "deps" : [
      "//src/com/facebook/buck/graph:graph",
      "//src/com/facebook/buck/log:api",
      "//src/com/facebook/buck/model:model",
      "//src/com/facebook/buck/parser:rule_pattern",
      "//src/com/facebook/buck/rules:rule_key",
      "//src/com/facebook/buck/rules/keys:keys",
      "//src/com/facebook/buck/util:exceptions",
      "//third-party/java/jsr:jsr305"
    ],
    "exported_deps" : [
      "//src/com/facebook/buck/event:event",
      "//src/com/facebook/buck/event/listener:BroadcastEventListener",
      "//src/com/facebook/buck/rules:build_rule",
      "//third-party/java/guava:guava"
    ]
  },
  "build_event" : {
    "deps" : [ ],
    "exported_deps" : [
      "//src/com/facebook/buck/event:event",
      "//src/com/facebook/buck/model:model",
      "//third-party/java/guava:guava"
    ]
  },
  "build_rule" : {
    "deps" : [
      "//src/com/facebook/buck/android:exceptions",
      "//src/com/facebook/buck/log:api",
      "//src/com/facebook/buck/util/hash:hash",
      "//third-party/java/immutables:processor"
    ],
    "exported_deps" : [
      "//src/com/facebook/buck/android:utils",
      "//src/com/facebook/buck/artifact_cache:artifact_cache",
      "//src/com/facebook/buck/event:event",
      "//src/com/facebook/buck/graph:graph",
      "//src/com/facebook/buck/hashing:hashing",
      "//src/com/facebook/buck/io:io",
      "//src/com/facebook/buck/jvm/core:packagefinder",
      "//src/com/facebook/buck/model:build_id",
      "//src/com/facebook/buck/model:model",
      "//src/com/facebook/buck/parser:rule_pattern",
      "//src/com/facebook/buck/rules:interfaces",
      "//src/com/facebook/buck/rules:rule_key",
      "//src/com/facebook/buck/rules/coercer:types",
      "//src/com/facebook/buck/step:step",
      "//src/com/facebook/buck/timing:timing",
      "//src/com/facebook/buck/util:exceptions",
      "//src/com/facebook/buck/util:util",
      "//src/com/facebook/buck/util/cache:cache",
      "//src/com/facebook/buck/util/immutables:immutables",
      "//src/com/facebook/buck/util/sha1:sha1",
      "//third-party/java/guava:guava",
      "//third-party/java/infer-annotations:infer-annotations",
      "//third-party/java/jackson:jackson-annotations",
      "//third-party/java/jackson:jackson-core",
      "//third-party/java/jackson:jackson-databind",
      "//third-party/java/jsr:jsr305",
      "//third-party/java/stringtemplate:stringtemplate"
    ]
  },
  "caching_build_engine_delegates" : {
    "deps" : [
      "//third-party/java/jsr:jsr305"
    ],
    "exported_deps" : [
      "//src/com/facebook/buck/io:io",
      "//src/com/facebook/buck/rules:build_rule",
      "//src/com/facebook/buck/util/cache:cache",
      "//third-party/java/guava:guava"
    ]
  },
  "command_tool" : {
    "deps" : [ ],
    "exported_deps" : [
      "//src/com/facebook/buck/rules:build_rule",
      "//src/com/facebook/buck/rules/args:args",
      "//third-party/java/guava:guava"
    ]
  },
  "default_cell_path_resolver" : {
    "deps" : [
      "//src/com/facebook/buck/config:config",
      "//src/com/facebook/buck/io:io",
      "//src/com/facebook/buck/log:api",
      "//src/com/facebook/buck/util:exceptions"
    ],
    "exported_deps" : [
      "//src/com/facebook/buck/config:base-config",
      "//src/com/facebook/buck/rules:interfaces",
      "//src/com/facebook/buck/rules:relative_cell_name",
      "//third-party/java/guava:guava"
    ]
  },
  "interfaces" : {
    "deps" : [ ],
    "exported_deps" : [
      "//third-party/java/guava:guava"
    ]
  },
  "relative_cell_name" : {
    "deps" : [
      "//third-party/java/immutables:processor"
    ],
    "exported_deps" : [
      "//src/com/facebook/buck/util/immutables:immutables",
      "//third-party/java/guava:guava"
    ]
  },
  "rule_key" : {
    "deps" : [
      "//third-party/java/jsr:jsr305"
    ],
    "exported_deps" : [
      "//third-party/java/guava:guava"
    ]
  },
  "rules" : {
    "deps" : [
      "//src/com/facebook/buck/log:api",
      "//src/com/facebook/buck/rules:build_event",
      "//src/com/facebook/buck/step/fs:fs",
      "//src/com/facebook/buck/util:exceptions",
      "//src/com/facebook/buck/util:object_mapper",
      "//src/com/facebook/buck/util:util",
      "//src/com/facebook/buck/zip:unzip",
      "//third-party/java/immutables:processor",
      "//third-party/java/stringtemplate:stringtemplate"
    ],
    "exported_deps" : [
      "//src/com/facebook/buck/artifact_cache:artifact_cache",
      "//src/com/facebook/buck/event:event",
      "//src/com/facebook/buck/event/external:external_lib",
      "//src/com/facebook/buck/io:io",
      "//src/com/facebook/buck/model:model",
      "//src/com/facebook/buck/rules:build_rule",
      "//src/com/facebook/buck/rules:caching_build_engine_delegates",
      "//src/com/facebook/buck/rules:rule_key",
      "//src/com/facebook/buck/rules/keys:keys",
      "//src/com/facebook/buck/step:step",
      "//src/com/facebook/buck/test:test",
      "//src/com/facebook/buck/test/selectors:selectors",
      "//src/com/facebook/buck/util/cache:cache",
      "//src/com/facebook/buck/util/concurrent:concurrent",
      "//src/com/facebook/buck/util/immutables:immutables",
      "//third-party/java/guava:guava",
      "//third-party/java/infer-annotations:infer-annotations",
      "//third-party/java/jackson:jackson-annotations",
      "//third-party/java/jackson:jackson-databind",
      "//third-party/java/jsr:jsr305"
    ]
  },
  "target_graph_hashing" : {
    "deps" : [
      "//src/com/facebook/buck/graph:graph",
      "//src/com/facebook/buck/io:io",
      "//src/com/facebook/buck/log:api",
      "//src/com/facebook/buck/util:exceptions"
    ],
    "exported_deps" : [
      "//src/com/facebook/buck/event:event",
      "//src/com/facebook/buck/hashing:hashing",
      "//src/com/facebook/buck/model:model",
      "//src/com/facebook/buck/rules:build_rule",
      "//third-party/java/guava:guava"
    ]
  },
  "types" : {
    "deps" : [
      "//src/com/facebook/buck/android:rules",
      "//src/com/facebook/buck/android:steps",
      "//src/com/facebook/buck/apple:platform",
      "//src/com/facebook/buck/apple:rules",
      "//src/com/facebook/buck/config:config",
      "//src/com/facebook/buck/cxx:rules",
      "//src/com/facebook/buck/d:d",
      "//src/com/facebook/buck/dotnet:dotnet",
      "//src/com/facebook/buck/file:downloader",
      "//src/com/facebook/buck/file:file",
      "//src/com/facebook/buck/go:go",
      "//src/com/facebook/buck/groups:groups",
      "//src/com/facebook/buck/gwt:gwt",
      "//src/com/facebook/buck/halide:halide",
      "//src/com/facebook/buck/haskell:haskell",
      "//src/com/facebook/buck/io:executable-finder",
      "//src/com/facebook/buck/js:js",
      "//src/com/facebook/buck/jvm/groovy:groovy",
      "//src/com/facebook/buck/jvm/java:config",
      "//src/com/facebook/buck/jvm/java:rules",
      "//src/com/facebook/buck/jvm/java:support",
      "//src/com/facebook/buck/jvm/kotlin:kotlin",
      "//src/com/facebook/buck/jvm/scala:scala",
      "//src/com/facebook/buck/log:api",
      "//src/com/facebook/buck/log:log",
      "//src/com/facebook/buck/lua:lua",
      "//src/com/facebook/buck/ocaml:ocaml",
      "//src/com/facebook/buck/parser:config",
      "//src/com/facebook/buck/python:config",
      "//src/com/facebook/buck/python:rules",
      "//src/com/facebook/buck/python:support",
      "//src/com/facebook/buck/rules:default_cell_path_resolver",
      "//src/com/facebook/buck/rules:relative_cell_name",
      "//src/com/facebook/buck/rules:rules",
      "//src/com/facebook/buck/rust:rust",
      "//src/com/facebook/buck/shell:rules",
      "//src/com/facebook/buck/shell:worker",
      "//src/com/facebook/buck/swift:swift",
      "//src/com/facebook/buck/thrift:thrift",
      "//src/com/facebook/buck/util:exceptions",
      "//src/com/facebook/buck/util/environment:platform",
      "//src/com/facebook/buck/zip:rules",
      "//src/org/openqa/selenium/buck/file:file",
      "//src/org/openqa/selenium/buck/javascript:javascript",
      "//src/org/openqa/selenium/buck/mozilla:mozilla",
      "//third-party/java/jsr:jsr305"
    ],
    "exported_deps" : [
      "//src/com/facebook/buck/android:utils",
      "//src/com/facebook/buck/cli:config",
      "//src/com/facebook/buck/config:base-config",
      "//src/com/facebook/buck/cxx:platform",
      "//src/com/facebook/buck/event:event",
      "//src/com/facebook/buck/io:io",
      "//src/com/facebook/buck/io:watchman",
      "//src/com/facebook/buck/json:json",
      "//src/com/facebook/buck/model:model",
      "//src/com/facebook/buck/rules:build_rule",
      "//src/com/facebook/buck/rules:interfaces",
      "//src/com/facebook/buck/timing:timing",
      "//src/com/facebook/buck/util:io",
      "//third-party/java/guava:guava"
    ]
  }
}<|MERGE_RESOLUTION|>--- conflicted
+++ resolved
@@ -1,8 +1,4 @@
-<<<<<<< HEAD
-#@# GENERATED FILE: DO NOT MODIFY 7ee364d94223c6c774a3050b5f31b772dabf6cff #@#
-=======
-#@# GENERATED FILE: DO NOT MODIFY 523d543adef098933595342fbacfcf4b6b0f63c4 #@#
->>>>>>> fad49d97
+#@# GENERATED FILE: DO NOT MODIFY 71fcb73997bc7af38ea0432624f0b22770ed1b7a #@#
 {
   "action_graph_cache" : {
     "deps" : [
