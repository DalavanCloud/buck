<<<<<<< HEAD
#@# GENERATED FILE: DO NOT MODIFY 39c10cea8cce59e3ceffec3cea5385fca62076f8 #@#
=======
#@# GENERATED FILE: DO NOT MODIFY 615a149467aaa6c031510490a714a01b44c4ca31 #@#
>>>>>>> 066e07fd
{
  "action_graph_cache" : {
    "deps" : [
      "//src/com/facebook/buck/graph:graph",
      "//src/com/facebook/buck/log:api",
      "//src/com/facebook/buck/model:model",
      "//src/com/facebook/buck/parser:rule_pattern",
      "//src/com/facebook/buck/rules:rule_key",
      "//src/com/facebook/buck/rules/keys:keys",
      "//src/com/facebook/buck/util:exceptions",
      "//third-party/java/jsr:jsr305"
    ],
    "exported_deps" : [
      "//src/com/facebook/buck/event:event",
      "//src/com/facebook/buck/event/listener:BroadcastEventListener",
      "//src/com/facebook/buck/rules:build_rule",
      "//third-party/java/guava:guava"
    ]
  },
  "build_event" : {
    "deps" : [ ],
    "exported_deps" : [
      "//src/com/facebook/buck/event:event",
      "//src/com/facebook/buck/model:model",
      "//third-party/java/guava:guava"
    ]
  },
  "build_rule" : {
    "deps" : [
      "//src/com/facebook/buck/android:exceptions",
      "//src/com/facebook/buck/io:MorePaths.java",
      "//src/com/facebook/buck/log:api",
      "//src/com/facebook/buck/util/hash:hash",
      "//third-party/java/immutables:processor"
    ],
    "exported_deps" : [
      "//src/com/facebook/buck/android:utils",
      "//src/com/facebook/buck/artifact_cache:artifact_cache",
      "//src/com/facebook/buck/event:event",
      "//src/com/facebook/buck/graph:graph",
      "//src/com/facebook/buck/hashing:hashing",
      "//src/com/facebook/buck/io:io",
      "//src/com/facebook/buck/jvm/core:packagefinder",
      "//src/com/facebook/buck/model:build_id",
      "//src/com/facebook/buck/model:model",
      "//src/com/facebook/buck/parser:rule_pattern",
      "//src/com/facebook/buck/rules:interfaces",
      "//src/com/facebook/buck/rules:rule_key",
      "//src/com/facebook/buck/rules/coercer:types",
      "//src/com/facebook/buck/step:step",
      "//src/com/facebook/buck/timing:timing",
      "//src/com/facebook/buck/util:exceptions",
      "//src/com/facebook/buck/util:util",
      "//src/com/facebook/buck/util/cache:cache",
      "//src/com/facebook/buck/util/immutables:immutables",
      "//src/com/facebook/buck/util/sha1:sha1",
      "//third-party/java/guava:guava",
      "//third-party/java/infer-annotations:infer-annotations",
      "//third-party/java/jackson:jackson-annotations",
      "//third-party/java/jackson:jackson-core",
      "//third-party/java/jackson:jackson-databind",
      "//third-party/java/jsr:jsr305",
      "//third-party/java/stringtemplate:stringtemplate"
    ]
  },
  "caching_build_engine_delegates" : {
    "deps" : [
      "//third-party/java/jsr:jsr305"
    ],
    "exported_deps" : [
      "//src/com/facebook/buck/io:io",
      "//src/com/facebook/buck/rules:build_rule",
      "//src/com/facebook/buck/util/cache:cache",
      "//third-party/java/guava:guava"
    ]
  },
  "command_tool" : {
    "deps" : [ ],
    "exported_deps" : [
      "//src/com/facebook/buck/rules:build_rule",
      "//src/com/facebook/buck/rules/args:args",
      "//third-party/java/guava:guava"
    ]
  },
  "default_cell_path_resolver" : {
    "deps" : [
      "//src/com/facebook/buck/config:config",
      "//src/com/facebook/buck/io:MorePaths.java",
      "//src/com/facebook/buck/log:api",
      "//src/com/facebook/buck/util:exceptions"
    ],
    "exported_deps" : [
      "//src/com/facebook/buck/config:base-config",
      "//src/com/facebook/buck/rules:interfaces",
      "//src/com/facebook/buck/rules:relative_cell_name",
      "//third-party/java/guava:guava"
    ]
  },
  "interfaces" : {
    "deps" : [ ],
    "exported_deps" : [
      "//third-party/java/guava:guava"
    ]
  },
  "relative_cell_name" : {
    "deps" : [
      "//third-party/java/immutables:processor"
    ],
    "exported_deps" : [
      "//src/com/facebook/buck/util/immutables:immutables",
      "//third-party/java/guava:guava"
    ]
  },
  "rule_key" : {
    "deps" : [
      "//third-party/java/jsr:jsr305"
    ],
    "exported_deps" : [
      "//third-party/java/guava:guava"
    ]
  },
  "rules" : {
    "deps" : [
      "//src/com/facebook/buck/io:MorePaths.java",
      "//src/com/facebook/buck/log:api",
      "//src/com/facebook/buck/rules:build_event",
      "//src/com/facebook/buck/step/fs:fs",
      "//src/com/facebook/buck/util:exceptions",
      "//src/com/facebook/buck/util:object_mapper",
      "//src/com/facebook/buck/util:util",
      "//src/com/facebook/buck/zip:unzip",
      "//third-party/java/immutables:processor",
      "//third-party/java/stringtemplate:stringtemplate"
    ],
    "exported_deps" : [
      "//src/com/facebook/buck/artifact_cache:artifact_cache",
      "//src/com/facebook/buck/event:event",
      "//src/com/facebook/buck/event/external:external_lib",
      "//src/com/facebook/buck/io:io",
      "//src/com/facebook/buck/model:model",
      "//src/com/facebook/buck/rules:build_rule",
      "//src/com/facebook/buck/rules:caching_build_engine_delegates",
      "//src/com/facebook/buck/rules:rule_key",
      "//src/com/facebook/buck/rules/keys:keys",
      "//src/com/facebook/buck/step:step",
      "//src/com/facebook/buck/test:test",
      "//src/com/facebook/buck/test/selectors:selectors",
      "//src/com/facebook/buck/util/cache:cache",
      "//src/com/facebook/buck/util/concurrent:concurrent",
      "//src/com/facebook/buck/util/immutables:immutables",
      "//third-party/java/guava:guava",
      "//third-party/java/infer-annotations:infer-annotations",
      "//third-party/java/jackson:jackson-annotations",
      "//third-party/java/jackson:jackson-databind",
      "//third-party/java/jsr:jsr305"
    ]
  },
  "target_graph_hashing" : {
    "deps" : [
      "//src/com/facebook/buck/graph:graph",
      "//src/com/facebook/buck/io:io",
      "//src/com/facebook/buck/log:api",
      "//src/com/facebook/buck/util:exceptions"
    ],
    "exported_deps" : [
      "//src/com/facebook/buck/event:event",
      "//src/com/facebook/buck/hashing:hashing",
      "//src/com/facebook/buck/model:model",
      "//src/com/facebook/buck/rules:build_rule",
      "//third-party/java/guava:guava"
    ]
  },
  "types" : {
    "deps" : [
      "//src/com/facebook/buck/android:rules",
      "//src/com/facebook/buck/android:steps",
      "//src/com/facebook/buck/apple:rules",
      "//src/com/facebook/buck/config:config",
      "//src/com/facebook/buck/cxx:rules",
      "//src/com/facebook/buck/d:d",
      "//src/com/facebook/buck/dotnet:dotnet",
      "//src/com/facebook/buck/file:downloader",
      "//src/com/facebook/buck/file:file",
      "//src/com/facebook/buck/go:go",
      "//src/com/facebook/buck/groups:groups",
      "//src/com/facebook/buck/gwt:gwt",
      "//src/com/facebook/buck/halide:halide",
      "//src/com/facebook/buck/haskell:haskell",
      "//src/com/facebook/buck/io:executable-finder",
      "//src/com/facebook/buck/js:js",
      "//src/com/facebook/buck/jvm/groovy:groovy",
      "//src/com/facebook/buck/jvm/java:config",
      "//src/com/facebook/buck/jvm/java:rules",
      "//src/com/facebook/buck/jvm/java:support",
      "//src/com/facebook/buck/jvm/kotlin:kotlin",
      "//src/com/facebook/buck/jvm/scala:scala",
      "//src/com/facebook/buck/log:api",
      "//src/com/facebook/buck/log:log",
      "//src/com/facebook/buck/lua:lua",
      "//src/com/facebook/buck/ocaml:ocaml",
      "//src/com/facebook/buck/parser:config",
      "//src/com/facebook/buck/python:config",
      "//src/com/facebook/buck/python:rules",
      "//src/com/facebook/buck/python:support",
      "//src/com/facebook/buck/rules:default_cell_path_resolver",
      "//src/com/facebook/buck/rules:relative_cell_name",
      "//src/com/facebook/buck/rules:rules",
      "//src/com/facebook/buck/rust:rust",
      "//src/com/facebook/buck/shell:rules",
      "//src/com/facebook/buck/shell:worker",
      "//src/com/facebook/buck/swift:platform",
      "//src/com/facebook/buck/swift:swift",
      "//src/com/facebook/buck/thrift:thrift",
      "//src/com/facebook/buck/util:exceptions",
      "//src/com/facebook/buck/util/environment:platform",
      "//src/com/facebook/buck/zip:rules",
      "//src/org/openqa/selenium/buck/file:file",
      "//src/org/openqa/selenium/buck/javascript:javascript",
      "//src/org/openqa/selenium/buck/mozilla:mozilla",
      "//third-party/java/jsr:jsr305"
    ],
    "exported_deps" : [
      "//src/com/facebook/buck/android:utils",
      "//src/com/facebook/buck/apple:platform",
      "//src/com/facebook/buck/cli:config",
      "//src/com/facebook/buck/config:base-config",
      "//src/com/facebook/buck/cxx:platform",
      "//src/com/facebook/buck/event:event",
      "//src/com/facebook/buck/io:io",
      "//src/com/facebook/buck/io:watchman",
      "//src/com/facebook/buck/json:json",
      "//src/com/facebook/buck/model:model",
      "//src/com/facebook/buck/rules:build_rule",
      "//src/com/facebook/buck/rules:interfaces",
      "//src/com/facebook/buck/timing:timing",
      "//src/com/facebook/buck/util:io",
      "//third-party/java/guava:guava"
    ]
  }
}<|MERGE_RESOLUTION|>--- conflicted
+++ resolved
@@ -1,8 +1,4 @@
-<<<<<<< HEAD
-#@# GENERATED FILE: DO NOT MODIFY 39c10cea8cce59e3ceffec3cea5385fca62076f8 #@#
-=======
-#@# GENERATED FILE: DO NOT MODIFY 615a149467aaa6c031510490a714a01b44c4ca31 #@#
->>>>>>> 066e07fd
+#@# GENERATED FILE: DO NOT MODIFY 1c17cb6ade8a37fd1872d254a402dda8926fefb3 #@#
 {
   "action_graph_cache" : {
     "deps" : [
