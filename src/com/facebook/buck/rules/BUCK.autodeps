--- conflicted
+++ resolved
@@ -1,8 +1,4 @@
-<<<<<<< HEAD
-#@# GENERATED FILE: DO NOT MODIFY c070e9f7d1a6a811e791255e7e6a3996f14e1586 #@#
-=======
-#@# GENERATED FILE: DO NOT MODIFY 1fbd28eedeb8c73368e61c8ecb4dad1aa44aaaf2 #@#
->>>>>>> 4b44cd5a
+#@# GENERATED FILE: DO NOT MODIFY ba19aa8c5b799f44407ee24c2843fadaf0c10f31 #@#
 {
   "Sha1HashCode" : {
     "deps" : [ ],
