<<<<<<< HEAD
#@# GENERATED FILE: DO NOT MODIFY cf44bc9e05195c5da701fff8b22e4b08f78f98b8 #@#
=======
#@# GENERATED FILE: DO NOT MODIFY bf52ff35146325ea09be3aa844198cd0918e3fca #@#
>>>>>>> 673c1433
{
  "action_graph_cache" : {
    "deps" : [
      "//src/com/facebook/buck/graph:graph",
      "//src/com/facebook/buck/model:model",
      "//src/com/facebook/buck/parser:rule_pattern",
      "//src/com/facebook/buck/util:exceptions",
      "//third-party/java/jsr:jsr305"
    ],
    "exported_deps" : [
      "//src/com/facebook/buck/counters:counters",
      "//src/com/facebook/buck/event:event",
      "//src/com/facebook/buck/rules:build_rule",
      "//third-party/java/guava:guava"
    ]
  },
  "build_event" : {
    "deps" : [ ],
    "exported_deps" : [
      "//src/com/facebook/buck/event:event",
      "//src/com/facebook/buck/model:model",
      "//third-party/java/guava:guava"
    ]
  },
  "build_rule" : {
    "deps" : [
      "//src/com/facebook/buck/android:exceptions",
      "//src/com/facebook/buck/log:api",
      "//src/com/facebook/buck/util:constants",
      "//src/com/facebook/buck/util/hash:hash",
      "//third-party/java/immutables:processor"
    ],
    "exported_deps" : [
      "//src/com/facebook/buck/android:utils",
      "//src/com/facebook/buck/artifact_cache:artifact_cache",
      "//src/com/facebook/buck/event:event",
      "//src/com/facebook/buck/graph:graph",
      "//src/com/facebook/buck/io:io",
      "//src/com/facebook/buck/jvm/core:packagefinder",
      "//src/com/facebook/buck/model:build_id",
      "//src/com/facebook/buck/model:model",
      "//src/com/facebook/buck/parser:rule_pattern",
      "//src/com/facebook/buck/rules:rule_key",
      "//src/com/facebook/buck/rules/coercer:types",
      "//src/com/facebook/buck/step:step",
      "//src/com/facebook/buck/timing:timing",
      "//src/com/facebook/buck/util:exceptions",
      "//src/com/facebook/buck/util:util",
      "//src/com/facebook/buck/util/cache:cache",
      "//src/com/facebook/buck/util/immutables:immutables",
      "//third-party/java/guava:guava",
      "//third-party/java/infer-annotations:infer-annotations",
      "//third-party/java/jackson:jackson-annotations",
      "//third-party/java/jackson:jackson-core",
      "//third-party/java/jackson:jackson-databind",
      "//third-party/java/jsr:jsr305"
    ]
  },
  "command_tool" : {
    "deps" : [ ],
    "exported_deps" : [
      "//src/com/facebook/buck/rules:build_rule",
      "//src/com/facebook/buck/rules/args:args",
      "//third-party/java/guava:guava"
    ]
  },
  "rule_key" : {
    "deps" : [
      "//third-party/java/jsr:jsr305"
    ],
    "exported_deps" : [
      "//third-party/java/guava:guava"
    ]
  },
  "rules" : {
    "deps" : [
      "//src/com/facebook/buck/log:api",
      "//src/com/facebook/buck/rules:build_event",
      "//src/com/facebook/buck/step/fs:fs",
      "//src/com/facebook/buck/util:constants",
      "//src/com/facebook/buck/util:exceptions",
      "//src/com/facebook/buck/util:util",
      "//src/com/facebook/buck/zip:unzip",
      "//third-party/java/immutables:processor",
      "//third-party/java/stringtemplate:stringtemplate"
    ],
    "exported_deps" : [
      "//src/com/facebook/buck/artifact_cache:artifact_cache",
      "//src/com/facebook/buck/event:event",
      "//src/com/facebook/buck/event/external:external_lib",
      "//src/com/facebook/buck/io:io",
      "//src/com/facebook/buck/model:model",
      "//src/com/facebook/buck/rules:build_rule",
      "//src/com/facebook/buck/rules:rule_key",
      "//src/com/facebook/buck/rules/keys:keys",
      "//src/com/facebook/buck/step:step",
      "//src/com/facebook/buck/test:test",
      "//src/com/facebook/buck/test/selectors:selectors",
      "//src/com/facebook/buck/util/cache:cache",
      "//src/com/facebook/buck/util/concurrent:concurrent",
      "//src/com/facebook/buck/util/immutables:immutables",
      "//third-party/java/guava:guava",
      "//third-party/java/infer-annotations:infer-annotations",
      "//third-party/java/jackson:jackson-annotations",
      "//third-party/java/jsr:jsr305"
    ]
  },
  "target_graph_hashing" : {
    "deps" : [
      "//src/com/facebook/buck/graph:graph",
      "//src/com/facebook/buck/io:io",
      "//src/com/facebook/buck/log:api",
      "//src/com/facebook/buck/util:exceptions"
    ],
    "exported_deps" : [
      "//src/com/facebook/buck/hashing:hashing",
      "//src/com/facebook/buck/model:model",
      "//src/com/facebook/buck/rules:build_rule",
      "//src/com/facebook/buck/rules:types",
      "//third-party/java/guava:guava"
    ]
  },
  "types" : {
    "deps" : [
      "//src/com/facebook/buck/android:rules",
      "//src/com/facebook/buck/android:steps",
      "//src/com/facebook/buck/apple:platform",
      "//src/com/facebook/buck/apple:rules",
      "//src/com/facebook/buck/config:config",
      "//src/com/facebook/buck/d:d",
      "//src/com/facebook/buck/dotnet:dotnet",
      "//src/com/facebook/buck/file:downloader",
      "//src/com/facebook/buck/file:file",
      "//src/com/facebook/buck/go:go",
      "//src/com/facebook/buck/gwt:gwt",
      "//src/com/facebook/buck/halide:halide",
      "//src/com/facebook/buck/haskell:haskell",
      "//src/com/facebook/buck/io:executable-finder",
      "//src/com/facebook/buck/js:js",
      "//src/com/facebook/buck/jvm/groovy:groovy",
      "//src/com/facebook/buck/jvm/java:config",
      "//src/com/facebook/buck/jvm/java:rules",
      "//src/com/facebook/buck/jvm/java:support",
      "//src/com/facebook/buck/jvm/scala:scala",
      "//src/com/facebook/buck/log:api",
      "//src/com/facebook/buck/log:log",
      "//src/com/facebook/buck/lua:lua",
      "//src/com/facebook/buck/ocaml:ocaml",
      "//src/com/facebook/buck/parser:config",
      "//src/com/facebook/buck/python:config",
      "//src/com/facebook/buck/python:rules",
      "//src/com/facebook/buck/python:support",
      "//src/com/facebook/buck/rules:rules",
      "//src/com/facebook/buck/rust:rust",
      "//src/com/facebook/buck/shell:rules",
      "//src/com/facebook/buck/shell:worker",
      "//src/com/facebook/buck/swift:swift",
      "//src/com/facebook/buck/thrift:thrift",
      "//src/com/facebook/buck/util:exceptions",
      "//src/com/facebook/buck/util/environment:platform",
      "//src/com/facebook/buck/zip:rules",
      "//src/org/openqa/selenium/buck/file:file",
      "//src/org/openqa/selenium/buck/javascript:javascript",
      "//src/org/openqa/selenium/buck/mozilla:mozilla",
      "//third-party/java/jsr:jsr305"
    ],
    "exported_deps" : [
      "//src/com/facebook/buck/android:utils",
      "//src/com/facebook/buck/cli:config",
      "//src/com/facebook/buck/cxx:platform",
      "//src/com/facebook/buck/cxx:rules",
      "//src/com/facebook/buck/event:event",
      "//src/com/facebook/buck/io:io",
      "//src/com/facebook/buck/io:watchman",
      "//src/com/facebook/buck/json:json",
      "//src/com/facebook/buck/model:model",
      "//src/com/facebook/buck/rules:build_rule",
      "//src/com/facebook/buck/timing:timing",
      "//src/com/facebook/buck/util:io",
      "//third-party/java/guava:guava"
    ]
  }
}<|MERGE_RESOLUTION|>--- conflicted
+++ resolved
@@ -1,8 +1,4 @@
-<<<<<<< HEAD
-#@# GENERATED FILE: DO NOT MODIFY cf44bc9e05195c5da701fff8b22e4b08f78f98b8 #@#
-=======
-#@# GENERATED FILE: DO NOT MODIFY bf52ff35146325ea09be3aa844198cd0918e3fca #@#
->>>>>>> 673c1433
+#@# GENERATED FILE: DO NOT MODIFY 8cec1ed50a3247266365c453e715162bf7f80f86 #@#
 {
   "action_graph_cache" : {
     "deps" : [
