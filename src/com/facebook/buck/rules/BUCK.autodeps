--- conflicted
+++ resolved
@@ -1,8 +1,4 @@
-<<<<<<< HEAD
-#@# GENERATED FILE: DO NOT MODIFY a31a39c1640882cec7e1ca708e402a8d8426c95c #@#
-=======
-#@# GENERATED FILE: DO NOT MODIFY da7db805f4667913c914c7af3f86924fcca4bc96 #@#
->>>>>>> 6eac018f
+#@# GENERATED FILE: DO NOT MODIFY ccf6159ac8acf25918007d01eeee288a3c3d4fad #@#
 {
   "action_graph_cache" : {
     "deps" : [
@@ -87,12 +83,13 @@
   },
   "default_cell_path_resolver" : {
     "deps" : [
+      "//src/com/facebook/buck/config:config",
       "//src/com/facebook/buck/io:io",
       "//src/com/facebook/buck/log:api",
       "//src/com/facebook/buck/util:exceptions"
     ],
     "exported_deps" : [
-      "//src/com/facebook/buck/config:config",
+      "//src/com/facebook/buck/config:base-config",
       "//src/com/facebook/buck/rules:interfaces",
       "//src/com/facebook/buck/rules:relative_cell_name",
       "//third-party/java/guava:guava"
@@ -177,12 +174,8 @@
       "//src/com/facebook/buck/android:steps",
       "//src/com/facebook/buck/apple:platform",
       "//src/com/facebook/buck/apple:rules",
-<<<<<<< HEAD
-      "//src/com/facebook/buck/config:base-config",
       "//src/com/facebook/buck/config:config",
-=======
       "//src/com/facebook/buck/cxx:rules",
->>>>>>> 6eac018f
       "//src/com/facebook/buck/d:d",
       "//src/com/facebook/buck/dotnet:dotnet",
       "//src/com/facebook/buck/file:downloader",
@@ -225,7 +218,7 @@
     "exported_deps" : [
       "//src/com/facebook/buck/android:utils",
       "//src/com/facebook/buck/cli:config",
-      "//src/com/facebook/buck/config:config",
+      "//src/com/facebook/buck/config:base-config",
       "//src/com/facebook/buck/cxx:platform",
       "//src/com/facebook/buck/event:event",
       "//src/com/facebook/buck/io:io",
