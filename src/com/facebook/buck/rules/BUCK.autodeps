--- conflicted
+++ resolved
@@ -1,8 +1,4 @@
-<<<<<<< HEAD
-#@# GENERATED FILE: DO NOT MODIFY 71fcb73997bc7af38ea0432624f0b22770ed1b7a #@#
-=======
-#@# GENERATED FILE: DO NOT MODIFY 8e4f16f8c543a789c1af1661fa4f3f427d256714 #@#
->>>>>>> 294ed5a7
+#@# GENERATED FILE: DO NOT MODIFY 39c10cea8cce59e3ceffec3cea5385fca62076f8 #@#
 {
   "action_graph_cache" : {
     "deps" : [
@@ -89,12 +85,8 @@
   },
   "default_cell_path_resolver" : {
     "deps" : [
-<<<<<<< HEAD
       "//src/com/facebook/buck/config:config",
-      "//src/com/facebook/buck/io:io",
-=======
       "//src/com/facebook/buck/io:MorePaths.java",
->>>>>>> 294ed5a7
       "//src/com/facebook/buck/log:api",
       "//src/com/facebook/buck/util:exceptions"
     ],
