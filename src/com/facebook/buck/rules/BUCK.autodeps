<<<<<<< HEAD
#@# GENERATED FILE: DO NOT MODIFY 4886dba4d70637bf4a49eee8eb44291f9aff9e23 #@#
=======
#@# GENERATED FILE: DO NOT MODIFY dc703820c744684eb08b15cffe026d5d76e53ce2 #@#
>>>>>>> 741687f1
{
  "action_graph_cache" : {
    "deps" : [
      "//src/com/facebook/buck/graph:graph",
      "//src/com/facebook/buck/log:api",
      "//src/com/facebook/buck/model:model",
      "//src/com/facebook/buck/parser:rule_pattern",
      "//src/com/facebook/buck/rules:rule_key",
      "//src/com/facebook/buck/rules/keys:keys",
      "//src/com/facebook/buck/util:exceptions",
      "//src/com/facebook/buck/util/concurrent:concurrent",
      "//third-party/java/jsr:jsr305"
    ],
    "exported_deps" : [
      "//src/com/facebook/buck/counters:counters",
      "//src/com/facebook/buck/event:event",
      "//src/com/facebook/buck/rules:build_rule",
      "//third-party/java/guava:guava"
    ]
  },
  "build_event" : {
    "deps" : [ ],
    "exported_deps" : [
      "//src/com/facebook/buck/event:event",
      "//src/com/facebook/buck/model:model",
      "//third-party/java/guava:guava"
    ]
  },
  "build_rule" : {
    "deps" : [
      "//src/com/facebook/buck/android:exceptions",
      "//src/com/facebook/buck/log:api",
      "//src/com/facebook/buck/util/hash:hash",
      "//third-party/java/immutables:processor"
    ],
    "exported_deps" : [
      "//src/com/facebook/buck/android:utils",
      "//src/com/facebook/buck/artifact_cache:artifact_cache",
      "//src/com/facebook/buck/event:event",
      "//src/com/facebook/buck/graph:graph",
      "//src/com/facebook/buck/hashing:hashing",
      "//src/com/facebook/buck/io:io",
      "//src/com/facebook/buck/jvm/core:packagefinder",
      "//src/com/facebook/buck/model:build_id",
      "//src/com/facebook/buck/model:model",
      "//src/com/facebook/buck/parser:rule_pattern",
      "//src/com/facebook/buck/rules:interfaces",
      "//src/com/facebook/buck/rules:rule_key",
      "//src/com/facebook/buck/rules/coercer:types",
      "//src/com/facebook/buck/step:step",
      "//src/com/facebook/buck/timing:timing",
      "//src/com/facebook/buck/util:exceptions",
      "//src/com/facebook/buck/util:util",
      "//src/com/facebook/buck/util/cache:cache",
      "//src/com/facebook/buck/util/immutables:immutables",
      "//src/com/facebook/buck/util/sha1:sha1",
      "//third-party/java/guava:guava",
      "//third-party/java/infer-annotations:infer-annotations",
      "//third-party/java/jackson:jackson-annotations",
      "//third-party/java/jackson:jackson-core",
      "//third-party/java/jackson:jackson-databind",
      "//third-party/java/jsr:jsr305"
    ]
  },
  "command_tool" : {
    "deps" : [ ],
    "exported_deps" : [
      "//src/com/facebook/buck/rules:build_rule",
      "//src/com/facebook/buck/rules/args:args",
      "//third-party/java/guava:guava"
    ]
  },
  "interfaces" : {
    "deps" : [ ],
    "exported_deps" : [
      "//third-party/java/guava:guava"
    ]
  },
  "rule_key" : {
    "deps" : [
      "//third-party/java/jsr:jsr305"
    ],
    "exported_deps" : [
      "//third-party/java/guava:guava"
    ]
  },
  "rules" : {
    "deps" : [
      "//src/com/facebook/buck/log:api",
      "//src/com/facebook/buck/rules:build_event",
      "//src/com/facebook/buck/step/fs:fs",
      "//src/com/facebook/buck/util:exceptions",
      "//src/com/facebook/buck/util:object_mapper",
      "//src/com/facebook/buck/util:util",
      "//src/com/facebook/buck/zip:unzip",
      "//third-party/java/immutables:processor",
      "//third-party/java/stringtemplate:stringtemplate"
    ],
    "exported_deps" : [
      "//src/com/facebook/buck/artifact_cache:artifact_cache",
      "//src/com/facebook/buck/event:event",
      "//src/com/facebook/buck/event/external:external_lib",
      "//src/com/facebook/buck/io:io",
      "//src/com/facebook/buck/model:model",
      "//src/com/facebook/buck/rules:build_rule",
      "//src/com/facebook/buck/rules:rule_key",
      "//src/com/facebook/buck/rules/keys:keys",
      "//src/com/facebook/buck/step:step",
      "//src/com/facebook/buck/test:test",
      "//src/com/facebook/buck/test/selectors:selectors",
      "//src/com/facebook/buck/util/cache:cache",
      "//src/com/facebook/buck/util/concurrent:concurrent",
      "//src/com/facebook/buck/util/immutables:immutables",
      "//third-party/java/guava:guava",
      "//third-party/java/infer-annotations:infer-annotations",
      "//third-party/java/jackson:jackson-annotations",
      "//third-party/java/jackson:jackson-databind",
      "//third-party/java/jsr:jsr305"
    ]
  },
  "target_graph_hashing" : {
    "deps" : [
      "//src/com/facebook/buck/graph:graph",
      "//src/com/facebook/buck/io:io",
      "//src/com/facebook/buck/log:api",
      "//src/com/facebook/buck/util:exceptions"
    ],
    "exported_deps" : [
      "//src/com/facebook/buck/event:event",
      "//src/com/facebook/buck/hashing:hashing",
      "//src/com/facebook/buck/model:model",
      "//src/com/facebook/buck/rules:build_rule",
      "//src/com/facebook/buck/rules:types",
      "//third-party/java/guava:guava"
    ]
  },
  "types" : {
    "deps" : [
      "//src/com/facebook/buck/android:rules",
      "//src/com/facebook/buck/android:steps",
      "//src/com/facebook/buck/apple:platform",
      "//src/com/facebook/buck/apple:rules",
      "//src/com/facebook/buck/config:config",
      "//src/com/facebook/buck/d:d",
      "//src/com/facebook/buck/dotnet:dotnet",
      "//src/com/facebook/buck/file:downloader",
      "//src/com/facebook/buck/file:file",
      "//src/com/facebook/buck/go:go",
      "//src/com/facebook/buck/gwt:gwt",
      "//src/com/facebook/buck/halide:halide",
      "//src/com/facebook/buck/haskell:haskell",
      "//src/com/facebook/buck/io:executable-finder",
      "//src/com/facebook/buck/js:js",
      "//src/com/facebook/buck/jvm/groovy:groovy",
      "//src/com/facebook/buck/jvm/java:config",
      "//src/com/facebook/buck/jvm/java:rules",
      "//src/com/facebook/buck/jvm/java:support",
      "//src/com/facebook/buck/jvm/scala:scala",
      "//src/com/facebook/buck/log:api",
      "//src/com/facebook/buck/log:log",
      "//src/com/facebook/buck/lua:lua",
      "//src/com/facebook/buck/ocaml:ocaml",
      "//src/com/facebook/buck/parser:config",
      "//src/com/facebook/buck/python:config",
      "//src/com/facebook/buck/python:rules",
      "//src/com/facebook/buck/python:support",
      "//src/com/facebook/buck/rules:rules",
      "//src/com/facebook/buck/rust:rust",
      "//src/com/facebook/buck/shell:rules",
      "//src/com/facebook/buck/shell:worker",
      "//src/com/facebook/buck/swift:swift",
      "//src/com/facebook/buck/thrift:thrift",
      "//src/com/facebook/buck/util:exceptions",
      "//src/com/facebook/buck/util/environment:platform",
      "//src/com/facebook/buck/zip:rules",
      "//src/org/openqa/selenium/buck/file:file",
      "//src/org/openqa/selenium/buck/javascript:javascript",
      "//src/org/openqa/selenium/buck/mozilla:mozilla",
      "//third-party/java/jsr:jsr305"
    ],
    "exported_deps" : [
      "//src/com/facebook/buck/android:utils",
      "//src/com/facebook/buck/cli:config",
      "//src/com/facebook/buck/cxx:platform",
      "//src/com/facebook/buck/cxx:rules",
      "//src/com/facebook/buck/event:event",
      "//src/com/facebook/buck/io:io",
      "//src/com/facebook/buck/io:watchman",
      "//src/com/facebook/buck/json:json",
      "//src/com/facebook/buck/model:model",
      "//src/com/facebook/buck/rules:build_rule",
      "//src/com/facebook/buck/rules:interfaces",
      "//src/com/facebook/buck/timing:timing",
      "//src/com/facebook/buck/util:io",
      "//third-party/java/guava:guava"
    ]
  }
}<|MERGE_RESOLUTION|>--- conflicted
+++ resolved
@@ -1,8 +1,4 @@
-<<<<<<< HEAD
-#@# GENERATED FILE: DO NOT MODIFY 4886dba4d70637bf4a49eee8eb44291f9aff9e23 #@#
-=======
-#@# GENERATED FILE: DO NOT MODIFY dc703820c744684eb08b15cffe026d5d76e53ce2 #@#
->>>>>>> 741687f1
+#@# GENERATED FILE: DO NOT MODIFY 2f5df9dad5bbd89aeb9b13363d4159c9112d15a3 #@#
 {
   "action_graph_cache" : {
     "deps" : [
