--- conflicted
+++ resolved
@@ -101,12 +101,8 @@
   public ImmutableList<Step> getBuildSteps(
       BuildContext context,
       BuildableContext buildableContext) {
-<<<<<<< HEAD
-    Path outputDir = getPathToOutput();
-=======
     final Path outputDir = getPathToOutput();
     final Path output = outputDir.resolve(getLibraryName());
->>>>>>> 9844a4fd
     String shortName = getBuildTarget().getShortName();
     buildableContext.recordArtifact(outputDir.resolve(getLibraryName()));
     buildableContext.recordArtifact(outputDir.resolve(shortName + ".h"));
@@ -127,10 +123,6 @@
         getProjectFilesystem().getRootPath(),
         archiver.getEnvironment(getResolver()),
         archiver.getCommandPrefix(getResolver()),
-<<<<<<< HEAD
-        outputDir.resolve(getLibraryName()),
-        ImmutableList.of(outputDir.resolve(shortName + ".o"))));
-=======
         output,
         ImmutableList.of(outputDir.resolve(shortName + ".o"))));
     commands.add(
@@ -148,7 +140,6 @@
           return "ranlib";
         }
       });
->>>>>>> 9844a4fd
     return commands.build();
   }
 
