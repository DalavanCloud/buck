/*
 * Copyright 2015-present Facebook, Inc.
 *
 * Licensed under the Apache License, Version 2.0 (the "License"); you may
 * not use this file except in compliance with the License. You may obtain
 * a copy of the License at
 *
 *     http://www.apache.org/licenses/LICENSE-2.0
 *
 * Unless required by applicable law or agreed to in writing, software
 * distributed under the License is distributed on an "AS IS" BASIS, WITHOUT
 * WARRANTIES OR CONDITIONS OF ANY KIND, either express or implied. See the
 * License for the specific language governing permissions and limitations
 * under the License.
 */

<<<<<<< HEAD
// TODO(jcarreiro): Handle building the pipeline for different targets (e.g.
// GPU) using flavors.

=======
>>>>>>> 9844a4fd
package com.facebook.buck.halide;

import com.facebook.buck.cxx.CxxBinary;
import com.facebook.buck.cxx.CxxBinaryDescription;
import com.facebook.buck.cxx.CxxDescriptionEnhancer;
import com.facebook.buck.cxx.CxxLinkAndCompileRules;
import com.facebook.buck.cxx.CxxPlatform;
import com.facebook.buck.cxx.CxxPreprocessMode;
import com.facebook.buck.cxx.CxxSource;
import com.facebook.buck.cxx.HeaderVisibility;
import com.facebook.buck.cxx.Linker;
import com.facebook.buck.model.BuildTarget;
import com.facebook.buck.model.BuildTargets;
import com.facebook.buck.model.Flavor;
import com.facebook.buck.model.FlavorDomain;
import com.facebook.buck.model.Flavored;
import com.facebook.buck.model.ImmutableFlavor;
import com.facebook.buck.parser.NoSuchBuildTargetException;
import com.facebook.buck.rules.BuildRule;
import com.facebook.buck.rules.BuildRuleParams;
import com.facebook.buck.rules.BuildRuleResolver;
import com.facebook.buck.rules.BuildRuleType;
import com.facebook.buck.rules.BuildTargetSourcePath;
import com.facebook.buck.rules.Description;
import com.facebook.buck.rules.Hint;
import com.facebook.buck.rules.ImplicitDepsInferringDescription;
import com.facebook.buck.rules.SourcePath;
import com.facebook.buck.rules.SourcePathResolver;
import com.facebook.buck.rules.TargetGraph;
import com.facebook.buck.rules.coercer.FrameworkPath;
import com.facebook.buck.rules.coercer.PatternMatchedCollection;
import com.facebook.buck.rules.coercer.SourceWithFlags;
import com.facebook.infer.annotation.SuppressFieldNotInitialized;
import com.google.common.base.Function;
import com.google.common.base.Optional;
import com.google.common.base.Preconditions;
import com.google.common.base.Suppliers;
import com.google.common.collect.ImmutableList;
import com.google.common.collect.ImmutableMap;
import com.google.common.collect.ImmutableSet;
import com.google.common.collect.ImmutableSortedMap;
import com.google.common.collect.ImmutableSortedSet;
import java.nio.file.Path;
import java.nio.file.Paths;

public class HalideLibraryDescription implements
    Description<HalideLibraryDescription.Arg>,
    ImplicitDepsInferringDescription<HalideLibraryDescription.Arg>,
    Flavored {

  // The flavor used for the Halide compiler version of the rule.
  public static final Flavor HALIDE_COMPILER_FLAVOR =
    ImmutableFlavor.of("halide-compiler");

  public static final BuildRuleType TYPE = BuildRuleType.of("halide_library");

  private final CxxPlatform defaultCxxPlatform;
  private final FlavorDomain<CxxPlatform> cxxPlatforms;
  private final CxxPreprocessMode preprocessMode;
  private final HalideBuckConfig halideBuckConfig;

  public HalideLibraryDescription(
    CxxPlatform defaultCxxPlatform,
    FlavorDomain<CxxPlatform> cxxPlatforms,
    CxxPreprocessMode preprocessMode,
    HalideBuckConfig halideBuckConfig) {
    this.defaultCxxPlatform = defaultCxxPlatform;
    this.cxxPlatforms = cxxPlatforms;
    this.preprocessMode = preprocessMode;
    this.halideBuckConfig = halideBuckConfig;
  }

  public static boolean isHalideCompilerTarget(BuildTarget target) {
    return target.getFlavors().contains(HALIDE_COMPILER_FLAVOR);
  }

  @Override
  public boolean hasFlavors(ImmutableSet<Flavor> flavors) {
    return cxxPlatforms.containsAnyOf(flavors) ||
      flavors.contains(HALIDE_COMPILER_FLAVOR);
  }

  @Override
  public BuildRuleType getBuildRuleType() {
    return TYPE;
  }

  @Override
  public Iterable<BuildTarget> findDepsForTargetFromConstructorArgs(
      BuildTarget buildTarget,
      Function<Optional<String>, Path> cellRoots,
      Arg constructorArg) {
    ImmutableSet.Builder<BuildTarget> deps = ImmutableSet.builder();
    if (buildTarget.getFlavors().contains(HALIDE_COMPILER_FLAVOR)) {
      deps.addAll(constructorArg.compilerDeps.or(
        ImmutableSortedSet.<BuildTarget>of()));
    } else {
      deps.add(createHalideCompilerBuildTarget(buildTarget));
    }
    return deps.build();
  }

  @Override
  public Arg createUnpopulatedConstructorArg() {
    return new Arg();
  }

  public static BuildTarget createHalideCompilerBuildTarget(BuildTarget target) {
    return BuildTarget
      .builder(target.getUnflavoredBuildTarget())
      .addFlavors(ImmutableFlavor.of("halide-compiler"))
      .build();
  }

  private CxxBinary requireHalideCompiler(
      BuildRuleParams params,
      BuildRuleResolver ruleResolver,
      SourcePathResolver pathResolver,
      CxxPlatform cxxPlatform,
      ImmutableSortedSet<SourceWithFlags> halideSources,
      Optional<ImmutableList<String>> compilerFlags,
      Optional<PatternMatchedCollection<ImmutableList<String>>> platformCompilerFlags,
      Optional<ImmutableList<String>> linkerFlags,
      Optional<PatternMatchedCollection<ImmutableList<String>>> platformLinkerFlags)
      throws NoSuchBuildTargetException {
    BuildTarget target = createHalideCompilerBuildTarget(params.getBuildTarget());

    // Check the cache for the halide compiler rule.
    Optional<BuildRule> rule = ruleResolver.getRuleOptional(target);
    if (rule.isPresent()) {
      CxxBinary compilerRule = (CxxBinary) rule.get();
      return compilerRule;
    }

    // Otherwise create the rule and record it in the rule resolver.
    ImmutableMap<String, CxxSource> srcs = CxxDescriptionEnhancer.parseCxxSources(
      params.getBuildTarget(),
      pathResolver,
      cxxPlatform,
      halideSources,
      PatternMatchedCollection.<ImmutableSortedSet<SourceWithFlags>>of());

    Optional<ImmutableList<String>> preprocessorFlags = Optional.absent();
    Optional<PatternMatchedCollection<ImmutableList<String>>>
      platformPreprocessorFlags = Optional.absent();
    Optional<ImmutableMap<CxxSource.Type, ImmutableList<String>>>
      langPreprocessorFlags = Optional.absent();
    Optional<ImmutableSortedSet<FrameworkPath>>
      frameworks = Optional.of(ImmutableSortedSet.<FrameworkPath>of());
    Optional<SourcePath> prefixHeader = Optional.absent();

    CxxLinkAndCompileRules cxxLinkAndCompileRules =
        CxxDescriptionEnhancer.createBuildRulesForCxxBinary(
            params.copyWithBuildTarget(target),
            ruleResolver,
            cxxPlatform,
            srcs,
            /* headers */ ImmutableMap.<Path, SourcePath>of(),
            preprocessMode,
            Linker.LinkableDepType.STATIC,
            preprocessorFlags,
            platformPreprocessorFlags,
            langPreprocessorFlags,
            frameworks,
            compilerFlags,
            platformCompilerFlags,
            prefixHeader,
            linkerFlags,
<<<<<<< HEAD
            platformLinkerFlags);
=======
            platformLinkerFlags,
            cxxRuntimeType);
>>>>>>> 9844a4fd

    BuildRuleParams binParams = params.copyWithBuildTarget(target);
    binParams.appendExtraDeps(cxxLinkAndCompileRules.executable.getDeps(pathResolver));
    CxxBinary cxxBinary = new CxxBinary(
      binParams,
      ruleResolver,
      pathResolver,
      cxxLinkAndCompileRules.cxxLink.getOutput(),
      cxxLinkAndCompileRules.cxxLink,
      cxxLinkAndCompileRules.executable,
      ImmutableSortedSet.<FrameworkPath>of(),
      ImmutableSortedSet.<BuildTarget>of());
    ruleResolver.addToIndex(cxxBinary);
    return cxxBinary;
  }

  @Override
  public <A extends Arg> BuildRule createBuildRule(
      TargetGraph targetGraph,
      final BuildRuleParams params,
      final BuildRuleResolver resolver,
      final A args) throws NoSuchBuildTargetException {
    BuildTarget target = params.getBuildTarget();
    ImmutableSet<Flavor> flavors = ImmutableSet.copyOf(params.getBuildTarget().getFlavors());
    CxxPlatform cxxPlatform = cxxPlatforms
        .getValue(flavors)
        .or(defaultCxxPlatform);
    if (flavors.contains(CxxDescriptionEnhancer.EXPORTED_HEADER_SYMLINK_TREE_FLAVOR)) {
      ImmutableMap.Builder<Path, SourcePath> headersBuilder = ImmutableMap.builder();
      BuildTarget unflavoredTarget = BuildTarget
        .builder(target.getUnflavoredBuildTarget())
        .build();
      String headerName = unflavoredTarget.getShortName() + ".h";
      Path outputPath = BuildTargets.getGenPath(unflavoredTarget, "%s");
      headersBuilder.put(
        Paths.get(headerName),
        new BuildTargetSourcePath(unflavoredTarget, outputPath.resolve(headerName)));
      return CxxDescriptionEnhancer.createHeaderSymlinkTree(
        params,
        new SourcePathResolver(resolver),
        cxxPlatform,
        headersBuilder.build(),
        HeaderVisibility.PUBLIC);
    } else if (flavors.contains(HALIDE_COMPILER_FLAVOR)) {
      // We always want to build the halide "compiler" for the host platform, so
      // we use the "default" flavor here, regardless of the flavors on the build
      // target.
      CxxPlatform hostCxxPlatform = cxxPlatforms.getValue(ImmutableFlavor.of("default"));
      Preconditions.checkState(args.srcs.isPresent());
      final ImmutableSortedSet<BuildTarget> compilerDeps =
        args.compilerDeps.or(ImmutableSortedSet.<BuildTarget>of());
      CxxBinary halideCompiler = requireHalideCompiler(
        params.copyWithDeps(
          /* declared deps */ Suppliers.ofInstance(resolver.getAllRules(compilerDeps)),
          /* extra deps */ Suppliers.ofInstance(ImmutableSortedSet.<BuildRule>of())),
        resolver,
        new SourcePathResolver(resolver),
        hostCxxPlatform,
        args.srcs.get(),
        args.compilerFlags,
        args.platformCompilerFlags,
        args.linkerFlags,
        args.platformLinkerFlags);
      return halideCompiler;
    }

    // We implicitly depend on the #halide-compiler version of the rule (via
    // findDepsForTargetFromConstructorArgs) so it should always exist by the
    // time we get here.
    BuildTarget compilerTarget = createHalideCompilerBuildTarget(target);
    Optional<BuildRule> rule = resolver.getRuleOptional(compilerTarget);
    Preconditions.checkState(rule.isPresent());
    CxxBinary halideCompiler = (CxxBinary) rule.get();
    return new HalideLibrary(
      params,
      resolver,
      new SourcePathResolver(resolver),
      args.srcs.get(),
      halideCompiler.getExecutableCommand(),
      cxxPlatform, // Optional.<CxxPlatform>absent(),
      halideBuckConfig);
  }

  @SuppressFieldNotInitialized
  public class Arg extends CxxBinaryDescription.Arg {
    @Hint(isDep = false)
    public Optional<ImmutableSortedSet<BuildTarget>> compilerDeps;
    public Optional<ImmutableSortedMap<String, ImmutableMap<String, String>>> configs;
  }
}<|MERGE_RESOLUTION|>--- conflicted
+++ resolved
@@ -14,12 +14,6 @@
  * under the License.
  */
 
-<<<<<<< HEAD
-// TODO(jcarreiro): Handle building the pipeline for different targets (e.g.
-// GPU) using flavors.
-
-=======
->>>>>>> 9844a4fd
 package com.facebook.buck.halide;
 
 import com.facebook.buck.cxx.CxxBinary;
@@ -170,6 +164,7 @@
     Optional<ImmutableSortedSet<FrameworkPath>>
       frameworks = Optional.of(ImmutableSortedSet.<FrameworkPath>of());
     Optional<SourcePath> prefixHeader = Optional.absent();
+    Optional<Linker.CxxRuntimeType> cxxRuntimeType = Optional.absent();
 
     CxxLinkAndCompileRules cxxLinkAndCompileRules =
         CxxDescriptionEnhancer.createBuildRulesForCxxBinary(
@@ -188,12 +183,8 @@
             platformCompilerFlags,
             prefixHeader,
             linkerFlags,
-<<<<<<< HEAD
-            platformLinkerFlags);
-=======
             platformLinkerFlags,
             cxxRuntimeType);
->>>>>>> 9844a4fd
 
     BuildRuleParams binParams = params.copyWithBuildTarget(target);
     binParams.appendExtraDeps(cxxLinkAndCompileRules.executable.getDeps(pathResolver));
