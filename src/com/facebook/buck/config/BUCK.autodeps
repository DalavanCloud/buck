--- conflicted
+++ resolved
@@ -1,23 +1,13 @@
-<<<<<<< HEAD
-#@# GENERATED FILE: DO NOT MODIFY df73abdcd745d42418d9a85d1c2be8ff9ec8ec13 #@#
-=======
->>>>>>> 70a13c0d
 {
   "config" : {
     "deps" : [
       "//src/com/facebook/buck/log:api",
-      "//src/com/facebook/buck/model:macros",
       "//src/com/facebook/buck/util:exceptions",
       "//third-party/java/immutables:processor",
       "//third-party/java/ini4j:ini4j"
     ],
     "exported_deps" : [
-<<<<<<< HEAD
       "//src/com/facebook/buck/config:base-config",
-=======
-      "//src/com/facebook/buck/rules:relative_cell_name",
-      "//src/com/facebook/buck/util/immutables:immutables",
->>>>>>> 70a13c0d
       "//third-party/java/guava:guava"
     ]
   }
