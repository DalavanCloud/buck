/*
 * Copyright 2014-present Facebook, Inc.
 *
 * Licensed under the Apache License, Version 2.0 (the "License"); you may
 * not use this file except in compliance with the License. You may obtain
 * a copy of the License at
 *
 *     http://www.apache.org/licenses/LICENSE-2.0
 *
 * Unless required by applicable law or agreed to in writing, software
 * distributed under the License is distributed on an "AS IS" BASIS, WITHOUT
 * WARRANTIES OR CONDITIONS OF ANY KIND, either express or implied. See the
 * License for the specific language governing permissions and limitations
 * under the License.
 */

package com.facebook.buck.apple;

import com.facebook.buck.cxx.CxxBinaryDescription;
import com.facebook.buck.cxx.CxxConstructorArg;
import com.facebook.buck.cxx.CxxDescriptionEnhancer;
import com.facebook.buck.cxx.CxxLibraryDescription;
import com.facebook.buck.cxx.CxxPlatform;
import com.facebook.buck.cxx.CxxSource;
import com.facebook.buck.cxx.HeaderVisibility;
import com.facebook.buck.js.ReactNativeFlavors;
import com.facebook.buck.model.BuildTarget;
import com.facebook.buck.model.BuildTargets;
import com.facebook.buck.model.Either;
import com.facebook.buck.model.Flavor;
import com.facebook.buck.model.FlavorDomain;
import com.facebook.buck.model.ImmutableFlavor;
import com.facebook.buck.parser.NoSuchBuildTargetException;
import com.facebook.buck.rules.BuildRule;
import com.facebook.buck.rules.BuildRuleParams;
import com.facebook.buck.rules.BuildRuleResolver;
import com.facebook.buck.rules.BuildRules;
import com.facebook.buck.rules.BuildTargetSourcePath;
import com.facebook.buck.rules.SourcePath;
import com.facebook.buck.rules.SourcePathResolver;
import com.facebook.buck.rules.SourcePaths;
import com.facebook.buck.rules.TargetGraph;
import com.facebook.buck.rules.TargetNode;
import com.facebook.buck.rules.Tool;
import com.facebook.buck.rules.coercer.PatternMatchedCollection;
import com.facebook.buck.rules.coercer.SourceList;
import com.facebook.buck.util.HumanReadableException;
import com.google.common.annotations.VisibleForTesting;
import com.google.common.base.Function;
import com.google.common.base.Joiner;
import com.google.common.base.Optional;
import com.google.common.base.Preconditions;
import com.google.common.base.Predicate;
import com.google.common.base.Predicates;
import com.google.common.base.Suppliers;
import com.google.common.collect.FluentIterable;
import com.google.common.collect.ImmutableList;
import com.google.common.collect.ImmutableMap;
import com.google.common.collect.ImmutableSet;
import com.google.common.collect.ImmutableSortedMap;
import com.google.common.collect.ImmutableSortedSet;
import com.google.common.collect.Iterables;
import com.google.common.collect.Ordering;
import com.google.common.collect.Sets;

import java.nio.file.Path;
import java.nio.file.Paths;
import java.util.Set;

/**
 * Common logic for a {@link com.facebook.buck.rules.Description} that creates Apple target rules.
 */
public class AppleDescriptions {

  public static final Flavor FRAMEWORK_FLAVOR = ImmutableFlavor.of("framework");

  public static final Flavor INCLUDE_FRAMEWORKS_FLAVOR = ImmutableFlavor.of("include-frameworks");
  public static final Flavor NO_INCLUDE_FRAMEWORKS_FLAVOR =
      ImmutableFlavor.of("no-include-frameworks");
  public static final FlavorDomain<Boolean> INCLUDE_FRAMEWORKS =
      new FlavorDomain<>(
          "Include frameworks",
          ImmutableMap.of(
              INCLUDE_FRAMEWORKS_FLAVOR, Boolean.TRUE,
              NO_INCLUDE_FRAMEWORKS_FLAVOR, Boolean.FALSE));
  public static final Flavor APPLE_DSYM = ImmutableFlavor.of("apple-dsym");
  public static final Flavor APPLE_BUNDLE_WITH_DSYM = ImmutableFlavor.of("apple-bundle-with-dsym");


  private static final SourceList EMPTY_HEADERS = SourceList.ofUnnamedSources(
      ImmutableSortedSet.<SourcePath>of());
  private static final String MERGED_ASSET_CATALOG_NAME = "Merged";

  /** Utility class: do not instantiate. */
  private AppleDescriptions() {}

  public static Path getPathToHeaderSymlinkTree(
      TargetNode<? extends CxxLibraryDescription.Arg> targetNode,
      HeaderVisibility headerVisibility) {
    return BuildTargets.getGenPath(
        BuildTarget.of(targetNode.getBuildTarget().getUnflavoredBuildTarget()),
        "%s" + AppleHeaderVisibilities.getHeaderSymlinkTreeSuffix(headerVisibility));
  }

  public static Path getHeaderPathPrefix(
      AppleNativeTargetDescriptionArg arg,
      BuildTarget buildTarget) {
    return Paths.get(arg.headerPathPrefix.or(buildTarget.getShortName()));
  }

  public static ImmutableSortedMap<String, SourcePath> convertAppleHeadersToPublicCxxHeaders(
      Function<SourcePath, Path> pathResolver,
      Path headerPathPrefix,
      CxxLibraryDescription.Arg arg) {
    // The exported headers in the populated cxx constructor arg will contain exported headers from
    // the apple constructor arg with the public include style.
    return AppleDescriptions.parseAppleHeadersForUseFromOtherTargets(
                pathResolver,
                headerPathPrefix,
                arg.exportedHeaders.or(EMPTY_HEADERS));
  }

  public static ImmutableSortedMap<String, SourcePath> convertAppleHeadersToPrivateCxxHeaders(
      Function<SourcePath, Path> pathResolver,
      Path headerPathPrefix,
      CxxLibraryDescription.Arg arg) {
    // The private headers will contain exported headers with the private include style and private
    // headers with both styles.
    return ImmutableSortedMap.<String, SourcePath>naturalOrder()
        .putAll(
            AppleDescriptions.parseAppleHeadersForUseFromTheSameTarget(
                pathResolver,
                arg.headers.or(EMPTY_HEADERS)))
        .putAll(
            AppleDescriptions.parseAppleHeadersForUseFromOtherTargets(
                pathResolver,
                headerPathPrefix,
                arg.headers.or(EMPTY_HEADERS)))
        .putAll(
            AppleDescriptions.parseAppleHeadersForUseFromTheSameTarget(
                pathResolver,
                arg.exportedHeaders.or(EMPTY_HEADERS)))
        .build();
  }

  @VisibleForTesting
  static ImmutableSortedMap<String, SourcePath> parseAppleHeadersForUseFromOtherTargets(
      Function<SourcePath, Path> pathResolver,
      Path headerPathPrefix,
      SourceList headers) {
    if (headers.getUnnamedSources().isPresent()) {
      // The user specified a set of header files. For use from other targets, prepend their names
      // with the header path prefix.
      return convertToFlatCxxHeaders(
          headerPathPrefix,
          pathResolver,
          headers.getUnnamedSources().get());
    } else {
      // The user specified a map from include paths to header files. Just use the specified map.
      return headers.getNamedSources().get();
    }
  }

  @VisibleForTesting
  static ImmutableMap<String, SourcePath> parseAppleHeadersForUseFromTheSameTarget(
      Function<SourcePath, Path> pathResolver,
      SourceList headers) {
    if (headers.getUnnamedSources().isPresent()) {
      // The user specified a set of header files. Headers can be included from the same target
      // using only their file name without a prefix.
      return convertToFlatCxxHeaders(
          Paths.get(""),
          pathResolver,
          headers.getUnnamedSources().get());
    } else {
      // The user specified a map from include paths to header files. There is nothing we need to
      // add on top of the exported headers.
      return ImmutableMap.of();
    }
  }

  @VisibleForTesting
  static ImmutableSortedMap<String, SourcePath> convertToFlatCxxHeaders(
      Path headerPathPrefix,
      Function<SourcePath, Path> sourcePathResolver,
      Set<SourcePath> headerPaths) {
    ImmutableSortedMap.Builder<String, SourcePath> cxxHeaders = ImmutableSortedMap.naturalOrder();
    for (SourcePath headerPath : headerPaths) {
      Path fileName = sourcePathResolver.apply(headerPath).getFileName();
      String key = headerPathPrefix.resolve(fileName).toString();
      cxxHeaders.put(key, headerPath);
    }
    return cxxHeaders.build();
  }

  public static void populateCxxConstructorArg(
      SourcePathResolver resolver,
      CxxConstructorArg output,
      AppleNativeTargetDescriptionArg arg,
      BuildTarget buildTarget) {
    Path headerPathPrefix = AppleDescriptions.getHeaderPathPrefix(arg, buildTarget);
    // The resulting cxx constructor arg will have no exported headers and both headers and exported
    // headers specified in the apple arg will be available with both public and private include
    // styles.
    ImmutableSortedMap<String, SourcePath> headerMap =
        ImmutableSortedMap.<String, SourcePath>naturalOrder()
            .putAll(
                convertAppleHeadersToPublicCxxHeaders(
                    resolver.deprecatedPathFunction(),
                    headerPathPrefix,
                    arg))
            .putAll(
                convertAppleHeadersToPrivateCxxHeaders(
                    resolver.deprecatedPathFunction(),
                    headerPathPrefix,
                    arg))
            .build();

    output.srcs = arg.srcs;
    output.platformSrcs = arg.platformSrcs;
    output.headers = Optional.of(SourceList.ofNamedSources(headerMap));
    output.platformHeaders = Optional.of(PatternMatchedCollection.<SourceList>of());
    output.prefixHeader = arg.prefixHeader;
    output.compilerFlags = arg.compilerFlags;
    output.platformCompilerFlags = arg.platformCompilerFlags;
    output.preprocessorFlags = arg.preprocessorFlags;
    output.platformPreprocessorFlags = arg.platformPreprocessorFlags;
    output.langPreprocessorFlags = arg.langPreprocessorFlags;
    output.linkerFlags = arg.linkerFlags;
    output.platformLinkerFlags = Optional.of(PatternMatchedCollection.<ImmutableList<String>>of());
    output.frameworks = arg.frameworks;
    output.libraries = arg.libraries;
    output.deps = arg.deps;
    // This is intentionally an empty string; we put all prefixes into
    // the header map itself.
    output.headerNamespace = Optional.of("");
    output.tests = arg.tests;
  }

  public static void populateCxxBinaryDescriptionArg(
      SourcePathResolver resolver,
      CxxBinaryDescription.Arg output,
      AppleNativeTargetDescriptionArg arg,
      BuildTarget buildTarget) {
    populateCxxConstructorArg(
        resolver,
        output,
        arg,
        buildTarget);
    output.linkStyle = Optional.absent();
  }

  public static void populateCxxLibraryDescriptionArg(
      SourcePathResolver resolver,
      CxxLibraryDescription.Arg output,
      AppleNativeTargetDescriptionArg arg,
      BuildTarget buildTarget) {
    populateCxxConstructorArg(
        resolver,
        output,
        arg,
        buildTarget);
    Path headerPathPrefix = AppleDescriptions.getHeaderPathPrefix(arg, buildTarget);
    output.headers = Optional.of(
        SourceList.ofNamedSources(
            convertAppleHeadersToPrivateCxxHeaders(
                resolver.deprecatedPathFunction(),
                headerPathPrefix,
                arg)));
    output.exportedDeps = arg.exportedDeps;
    output.exportedPreprocessorFlags = arg.exportedPreprocessorFlags;
    output.exportedHeaders = Optional.of(
        SourceList.ofNamedSources(
            convertAppleHeadersToPublicCxxHeaders(
                resolver.deprecatedPathFunction(),
                headerPathPrefix,
                arg)));
    output.exportedPlatformHeaders = Optional.of(PatternMatchedCollection.<SourceList>of());
    output.exportedPlatformPreprocessorFlags = Optional.of(
        PatternMatchedCollection.<ImmutableList<String>>of());
    output.exportedLangPreprocessorFlags = Optional.of(
        ImmutableMap.<CxxSource.Type, ImmutableList<String>>of());
    output.exportedLinkerFlags = arg.exportedLinkerFlags;
    output.exportedPlatformLinkerFlags = Optional.of(
        PatternMatchedCollection.<ImmutableList<String>>of());
    output.soname = Optional.absent();
    output.forceStatic = Optional.of(false);
    output.linkWhole = arg.linkWhole;
    output.supportedPlatformsRegex = Optional.absent();
    output.canBeAsset = arg.canBeAsset;
    output.exportedDeps = arg.exportedDeps;
  }

  @VisibleForTesting
  static Function<
      ImmutableList<String>,
      ImmutableList<String>> expandSdkVariableReferencesFunction(
      final AppleSdkPaths appleSdkPaths) {
    return new Function<ImmutableList<String>, ImmutableList<String>>() {
      @Override
      public ImmutableList<String> apply(ImmutableList<String> flags) {
        return FluentIterable
            .from(flags)
            .transform(appleSdkPaths.replaceSourceTreeReferencesFunction())
            .toList();
      }
    };
  }

  public static Optional<AppleAssetCatalog> createBuildRuleForTransitiveAssetCatalogDependencies(
      TargetGraph targetGraph,
      BuildRuleParams params,
      SourcePathResolver sourcePathResolver,
      ApplePlatform applePlatform,
      Tool actool) {
    TargetNode<?> targetNode = Preconditions.checkNotNull(targetGraph.get(params.getBuildTarget()));

    ImmutableSet<AppleAssetCatalogDescription.Arg> assetCatalogArgs =
        AppleBuildRules.collectRecursiveAssetCatalogs(targetGraph, ImmutableList.of(targetNode));

    ImmutableSortedSet.Builder<SourcePath> assetCatalogDirsBuilder =
        ImmutableSortedSet.naturalOrder();

    for (AppleAssetCatalogDescription.Arg arg : assetCatalogArgs) {
      assetCatalogDirsBuilder.addAll(arg.dirs);
    }

    ImmutableSortedSet<SourcePath> assetCatalogDirs =
        assetCatalogDirsBuilder.build();

    if (assetCatalogDirs.isEmpty()) {
      return Optional.absent();
    }

    BuildRuleParams assetCatalogParams = params.copyWithChanges(
        BuildTarget.builder(params.getBuildTarget())
            .addFlavors(AppleAssetCatalog.FLAVOR)
            .build(),
        Suppliers.ofInstance(ImmutableSortedSet.<BuildRule>of()),
        Suppliers.ofInstance(ImmutableSortedSet.<BuildRule>of()));

    return Optional.of(
        new AppleAssetCatalog(
            assetCatalogParams,
            sourcePathResolver,
            applePlatform.getName(),
            actool,
            assetCatalogDirs,
            MERGED_ASSET_CATALOG_NAME));
  }

  /** Only works with thin binaries. */
  static CxxPlatform getCxxPlatformForBuildTarget(
      FlavorDomain<CxxPlatform> cxxPlatformFlavorDomain,
      CxxPlatform defaultCxxPlatform,
      BuildTarget target) {
    return cxxPlatformFlavorDomain.getValue(target).or(defaultCxxPlatform);
  }

  private static AppleCxxPlatform getAppleCxxPlatformForBuildTarget(
      FlavorDomain<CxxPlatform> cxxPlatformFlavorDomain,
      CxxPlatform defaultCxxPlatform,
      ImmutableMap<Flavor, AppleCxxPlatform> platformFlavorsToAppleCxxPlatforms,
      BuildTarget target) {
    Optional<FatBinaryInfo> fatBinaryInfo =
        FatBinaryInfo.create(platformFlavorsToAppleCxxPlatforms, target);
    AppleCxxPlatform appleCxxPlatform;
    if (fatBinaryInfo.isPresent()) {
      appleCxxPlatform = fatBinaryInfo.get().getRepresentativePlatform();
    } else {
      CxxPlatform cxxPlatform = getCxxPlatformForBuildTarget(
          cxxPlatformFlavorDomain,
          defaultCxxPlatform,
          target);
      appleCxxPlatform =
          platformFlavorsToAppleCxxPlatforms.get(cxxPlatform.getFlavor());
      if (appleCxxPlatform == null) {
        throw new HumanReadableException(
            "%s: Apple bundle requires an Apple platform, found '%s'",
            target,
            cxxPlatform.getFlavor().getName());
      }
    }

    return appleCxxPlatform;
  }

  static AppleDsym createAppleDsym(
      FlavorDomain<CxxPlatform> cxxPlatformFlavorDomain,
      CxxPlatform defaultCxxPlatform,
      ImmutableMap<Flavor, AppleCxxPlatform> platformFlavorsToAppleCxxPlatforms,
      BuildRuleParams params,
      BuildRuleResolver resolver,
      AppleBundle appleBundle) {
    AppleCxxPlatform appleCxxPlatform = getAppleCxxPlatformForBuildTarget(
        cxxPlatformFlavorDomain, defaultCxxPlatform, platformFlavorsToAppleCxxPlatforms,
        params.getBuildTarget());
    SourcePathResolver sourcePathResolver = new SourcePathResolver(resolver);
    return new AppleDsym(
        params.copyWithChanges(
            BuildTarget.builder(params.getBuildTarget()).addFlavors(APPLE_DSYM).build(),
            Suppliers.ofInstance(ImmutableSortedSet.<BuildRule>of(appleBundle)),
            Suppliers.ofInstance(ImmutableSortedSet.<BuildRule>of())),
        sourcePathResolver,
        appleBundle.getBundleRoot(),
        appleBundle.getBundleBinaryPath(),
        appleCxxPlatform.getDsymutil(),
        appleCxxPlatform.getLldb(),
        appleCxxPlatform.getCxxPlatform().getStrip());
  }

  static AppleBundleWithDsym createAppleBundleWithDsym(
      AppleBundle appleBundle,
      AppleDsym appleDsym,
      BuildRuleParams params,
      BuildRuleResolver resolver) {
    SourcePathResolver sourcePathResolver = new SourcePathResolver(resolver);
    return new AppleBundleWithDsym(
        params.copyWithChanges(
            BuildTarget.builder(params.getBuildTarget()).addFlavors(APPLE_BUNDLE_WITH_DSYM).build(),
            Suppliers.ofInstance(ImmutableSortedSet.<BuildRule>of(appleDsym)),
            Suppliers.ofInstance(ImmutableSortedSet.<BuildRule>of())),
        sourcePathResolver,
        appleBundle);
  }

  static AppleBundle createAppleBundle(
      FlavorDomain<CxxPlatform> cxxPlatformFlavorDomain,
      CxxPlatform defaultCxxPlatform,
      ImmutableMap<Flavor, AppleCxxPlatform> platformFlavorsToAppleCxxPlatforms,
      TargetGraph targetGraph,
      BuildRuleParams params,
      BuildRuleResolver resolver,
      CodeSignIdentityStore codeSignIdentityStore,
      ProvisioningProfileStore provisioningProfileStore,
      BuildTarget binary,
      Either<AppleBundleExtension, String> extension,
      Optional<String> productName,
      final SourcePath infoPlist,
      Optional<ImmutableMap<String, String>> infoPlistSubstitutions,
      ImmutableSortedSet<BuildTarget> deps,
      ImmutableSortedSet<BuildTarget> tests)
      throws NoSuchBuildTargetException {
    AppleCxxPlatform appleCxxPlatform = getAppleCxxPlatformForBuildTarget(
        cxxPlatformFlavorDomain, defaultCxxPlatform, platformFlavorsToAppleCxxPlatforms,
        params.getBuildTarget());
    AppleBundleDestinations destinations =
        AppleBundleDestinations.platformDestinations(
            appleCxxPlatform.getAppleSdk().getApplePlatform());

    ImmutableSet.Builder<SourcePath> bundleDirsBuilder = ImmutableSet.builder();
    ImmutableSet.Builder<SourcePath> dirsContainingResourceDirsBuilder = ImmutableSet.builder();
    ImmutableSet.Builder<SourcePath> bundleFilesBuilder = ImmutableSet.builder();
    ImmutableSet.Builder<SourcePath> bundleVariantFilesBuilder = ImmutableSet.builder();
    AppleResources.collectResourceDirsAndFiles(
        targetGraph,
        Preconditions.checkNotNull(targetGraph.get(params.getBuildTarget())),
        bundleDirsBuilder,
        dirsContainingResourceDirsBuilder,
        bundleFilesBuilder,
        bundleVariantFilesBuilder);
    ImmutableSet<SourcePath> bundleDirs = bundleDirsBuilder.build();
    ImmutableSet<SourcePath> dirsContainingResourceDirs = dirsContainingResourceDirsBuilder.build();
    ImmutableSet<SourcePath> bundleFiles = bundleFilesBuilder.build();
    ImmutableSet<SourcePath> bundleVariantFiles = bundleVariantFilesBuilder.build();
    ImmutableSet.Builder<SourcePath> frameworksBuilder = ImmutableSet.builder();
    if (INCLUDE_FRAMEWORKS.getRequiredValue(params.getBuildTarget())) {
      for (BuildTarget dep : deps) {
        Optional<FrameworkDependencies> frameworkDependencies =
            resolver.requireMetadata(
                BuildTarget.builder(dep)
                    .addFlavors(FRAMEWORK_FLAVOR)
                    .addFlavors(NO_INCLUDE_FRAMEWORKS_FLAVOR)
                    .addFlavors(appleCxxPlatform.getCxxPlatform().getFlavor())
                    .build(),
                FrameworkDependencies.class);
        if (frameworkDependencies.isPresent()) {
          frameworksBuilder.addAll(frameworkDependencies.get().getSourcePaths());
        }
      }
    }
    ImmutableSet<SourcePath> frameworks = frameworksBuilder.build();

    SourcePathResolver sourcePathResolver = new SourcePathResolver(resolver);

    Optional<AppleAssetCatalog> assetCatalog =
        createBuildRuleForTransitiveAssetCatalogDependencies(
            targetGraph,
            params,
            sourcePathResolver,
            appleCxxPlatform.getAppleSdk().getApplePlatform(),
            appleCxxPlatform.getActool());

    // TODO(bhamiltoncx): Sort through the changes needed to make project generation work with
    // binary being optional.
    BuildRule flavoredBinaryRule = getFlavoredBinaryRule(
        cxxPlatformFlavorDomain,
        defaultCxxPlatform,
        targetGraph,
        params.getBuildTarget().getFlavors(),
        resolver,
        binary);
    BuildRuleParams bundleParamsWithFlavoredBinaryDep = getBundleParamsWithUpdatedDeps(
        params,
        binary,
        ImmutableSet.<BuildRule>builder()
            .add(flavoredBinaryRule)
            .addAll(assetCatalog.asSet())
            .addAll(
                BuildRules.toBuildRulesFor(
                    params.getBuildTarget(),
                    resolver,
                    SourcePaths.filterBuildTargetSourcePaths(
                        Iterables.concat(
                            ImmutableList.of(
                                bundleFiles,
                                bundleDirs,
                                dirsContainingResourceDirs,
                                bundleVariantFiles,
                                frameworks)))))
            .build());

    ImmutableMap<SourcePath, String> extensionBundlePaths = collectFirstLevelAppleDependencyBundles(
        params.getDeps(),
        destinations);

    return new AppleBundle(
        bundleParamsWithFlavoredBinaryDep,
        sourcePathResolver,
        extension,
        productName,
        infoPlist,
        infoPlistSubstitutions.get(),
        Optional.of(flavoredBinaryRule),
        destinations,
        bundleDirs,
        bundleFiles,
        dirsContainingResourceDirs,
        extensionBundlePaths,
        Optional.of(bundleVariantFiles),
        frameworks,
<<<<<<< HEAD
        appleCxxPlatform.getIbtool(),
        assetCatalog,
        tests,
        appleCxxPlatform.getAppleSdk(),
        codeSignIdentityStore,
        appleCxxPlatform.getCodesignAllocate(),
=======
        appleCxxPlatform,
        assetCatalog,
        tests,
        codeSignIdentityStore,
>>>>>>> 9844a4fd
        provisioningProfileStore);
  }

  private static BuildRule getFlavoredBinaryRule(
      FlavorDomain<CxxPlatform> cxxPlatformFlavorDomain,
      CxxPlatform defaultCxxPlatform,
      TargetGraph targetGraph,
      ImmutableSet<Flavor> flavors,
      BuildRuleResolver resolver,
      BuildTarget binary) throws NoSuchBuildTargetException {
    // Cxx targets must have one Platform Flavor set otherwise nothing gets compiled.
    if (flavors.contains(AppleDescriptions.FRAMEWORK_FLAVOR)) {
      flavors = ImmutableSet.<Flavor>builder()
          .addAll(flavors)
          .add(CxxDescriptionEnhancer.SHARED_FLAVOR)
          .build();
    }
    flavors =
        ImmutableSet.copyOf(
            Sets.difference(
                flavors,
                ImmutableSet.of(
                    ReactNativeFlavors.DO_NOT_BUNDLE,
                    AppleDescriptions.FRAMEWORK_FLAVOR,
                    AppleDebugFormat.DWARF_AND_DSYM_FLAVOR,
                    AppleDebugFormat.NO_DEBUG_FLAVOR,
                    AppleBinaryDescription.APP_FLAVOR)));
    if (!cxxPlatformFlavorDomain.containsAnyOf(flavors)) {
      flavors = new ImmutableSet.Builder<Flavor>()
          .addAll(flavors)
          .add(defaultCxxPlatform.getFlavor())
          .build();
    }

    BuildTarget.Builder buildTargetBuilder =
        BuildTarget.builder(binary.getUnflavoredBuildTarget()).addAllFlavors(flavors);
    if (!(AppleLibraryDescription.LIBRARY_TYPE.getFlavor(flavors).isPresent())) {
      buildTargetBuilder.addAllFlavors(binary.getFlavors());
    } else {
      buildTargetBuilder.addAllFlavors(
          Sets.difference(
              binary.getFlavors(),
              AppleLibraryDescription.LIBRARY_TYPE.getFlavors()));
    }
    BuildTarget buildTarget = buildTargetBuilder.build();

    final TargetNode<?> binaryTargetNode = Preconditions.checkNotNull(targetGraph.get(buildTarget));
    // If the binary target of the AppleBundle is an AppleLibrary then the build flavor
    // must be specified.
    if (binaryTargetNode.getDescription() instanceof AppleLibraryDescription &&
        (Sets.intersection(
            AppleBundleDescription.SUPPORTED_LIBRARY_FLAVORS,
            buildTarget.getFlavors()).size() != 1)) {
      throw new HumanReadableException(
          "AppleExtension bundle [%s] must have exactly one of these flavors: [%s].",
          binaryTargetNode.getBuildTarget().toString(),
          Joiner.on(", ").join(AppleBundleDescription.SUPPORTED_LIBRARY_FLAVORS));
    }

    return resolver.requireRule(buildTarget);
  }

  private static BuildRuleParams getBundleParamsWithUpdatedDeps(
      final BuildRuleParams params,
      final BuildTarget originalBinaryTarget,
      final Set<BuildRule> newDeps) {
    // Remove the unflavored binary rule and add the flavored one instead.
    final Predicate<BuildRule> notOriginalBinaryRule = Predicates.not(
        BuildRules.isBuildRuleWithTarget(originalBinaryTarget));
    return params.copyWithDeps(
        Suppliers.ofInstance(
            FluentIterable
                .from(params.getDeclaredDeps().get())
                .filter(notOriginalBinaryRule)
                .append(newDeps)
                .toSortedSet(Ordering.natural())),
        Suppliers.ofInstance(
            FluentIterable
                .from(params.getExtraDeps().get())
                .filter(notOriginalBinaryRule)
                .toSortedSet(Ordering.natural())));
  }

  private static ImmutableMap<SourcePath, String> collectFirstLevelAppleDependencyBundles(
      ImmutableSortedSet<BuildRule> deps,
      AppleBundleDestinations destinations) {
    ImmutableMap.Builder<SourcePath, String> extensionBundlePaths = ImmutableMap.builder();
    // We only care about the direct layer of dependencies. ExtensionBundles inside ExtensionBundles
    // do not get pulled in to the top-level Bundle.
    for (BuildRule rule : deps) {
      if (rule instanceof BuildRuleWithAppleBundle) {
        AppleBundle appleBundle = ((BuildRuleWithAppleBundle) rule).getAppleBundle();
        if (AppleBundleExtension.APPEX.toFileExtension().equals(appleBundle.getExtension()) ||
            AppleBundleExtension.APP.toFileExtension().equals(appleBundle.getExtension())) {
          Path outputPath = Preconditions.checkNotNull(
              appleBundle.getPathToOutput(),
              "Path cannot be null for AppleBundle [%s].",
              appleBundle);
          SourcePath sourcePath = new BuildTargetSourcePath(
              appleBundle.getBuildTarget(),
              outputPath);

          Path destinationPath;

          String platformName = appleBundle.getPlatformName();

          if ((platformName.equals(ApplePlatform.WATCHOS.getName()) ||
              platformName.equals(ApplePlatform.WATCHSIMULATOR.getName())) &&
              appleBundle.getExtension().equals(AppleBundleExtension.APP.toFileExtension())) {
            destinationPath = destinations.getWatchAppPath();
          } else {
            destinationPath = destinations.getPlugInsPath();
          }

          extensionBundlePaths.put(sourcePath, destinationPath.toString());
        }
      }
    }

    return extensionBundlePaths.build();
  }
}<|MERGE_RESOLUTION|>--- conflicted
+++ resolved
@@ -234,6 +234,7 @@
     // This is intentionally an empty string; we put all prefixes into
     // the header map itself.
     output.headerNamespace = Optional.of("");
+    output.cxxRuntimeType = Optional.absent();
     output.tests = arg.tests;
   }
 
@@ -539,19 +540,10 @@
         extensionBundlePaths,
         Optional.of(bundleVariantFiles),
         frameworks,
-<<<<<<< HEAD
-        appleCxxPlatform.getIbtool(),
-        assetCatalog,
-        tests,
-        appleCxxPlatform.getAppleSdk(),
-        codeSignIdentityStore,
-        appleCxxPlatform.getCodesignAllocate(),
-=======
         appleCxxPlatform,
         assetCatalog,
         tests,
         codeSignIdentityStore,
->>>>>>> 9844a4fd
         provisioningProfileStore);
   }
 
