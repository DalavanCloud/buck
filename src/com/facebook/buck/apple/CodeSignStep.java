/*
 * Copyright 2015-present Facebook, Inc.
 *
 * Licensed under the Apache License, Version 2.0 (the "License"); you may
 * not use this file except in compliance with the License. You may obtain
 * a copy of the License at
 *
 *     http://www.apache.org/licenses/LICENSE-2.0
 *
 * Unless required by applicable law or agreed to in writing, software
 * distributed under the License is distributed on an "AS IS" BASIS, WITHOUT
 * WARRANTIES OR CONDITIONS OF ANY KIND, either express or implied. See the
 * License for the specific language governing permissions and limitations
 * under the License.
 */

package com.facebook.buck.apple;

import com.facebook.buck.rules.SourcePathResolver;
import com.facebook.buck.rules.Tool;
import com.facebook.buck.step.ExecutionContext;
import com.facebook.buck.step.Step;
import com.facebook.buck.step.StepExecutionResult;
import com.facebook.buck.util.ProcessExecutor;
import com.facebook.buck.util.ProcessExecutorParams;
import com.google.common.base.Function;
import com.google.common.base.Joiner;
import com.google.common.base.Optional;
import com.google.common.base.Supplier;
import com.google.common.collect.ImmutableList;
import com.google.common.collect.ImmutableMap;

import java.io.IOException;
import java.nio.file.Path;
import java.util.EnumSet;
import java.util.Set;

class CodeSignStep implements Step {
  private final Path workingDirectory;
  private final SourcePathResolver resolver;
  private final Path pathToSign;
  private final Optional<Path> pathToSigningEntitlements;
  private final Supplier<CodeSignIdentity> codeSignIdentitySupplier;
  private final Optional<Tool> codesignAllocatePath;

  public CodeSignStep(
      Path workingDirectory,
      SourcePathResolver resolver,
      Path pathToSign,
      Optional<Path> pathToSigningEntitlements,
      Supplier<CodeSignIdentity> codeSignIdentitySupplier,
      Optional<Tool> codesignAllocatePath) {
    this.workingDirectory = workingDirectory;
    this.resolver = resolver;
    this.pathToSign = pathToSign;
    this.pathToSigningEntitlements = pathToSigningEntitlements;
    this.codeSignIdentitySupplier = codeSignIdentitySupplier;
    this.codesignAllocatePath = codesignAllocatePath;
  }

  @Override
  public StepExecutionResult execute(ExecutionContext context) throws InterruptedException {
    ProcessExecutorParams.Builder paramsBuilder = ProcessExecutorParams.builder();
    if (codesignAllocatePath.isPresent()) {
      ImmutableList<String> commandPrefix = codesignAllocatePath.get().getCommandPrefix(resolver);
      paramsBuilder.setEnvironment(
          ImmutableMap.of("CODESIGN_ALLOCATE", Joiner.on(" ").join(commandPrefix)));
    }
    ImmutableList.Builder<String> commandBuilder = ImmutableList.builder();
    commandBuilder.add(
        "codesign",
        "--force",
        "--sign", getIdentityArg(codeSignIdentitySupplier.get()));
    if (pathToSigningEntitlements.isPresent()) {
      commandBuilder.add("--entitlements", pathToSigningEntitlements.get().toString());
    }
    commandBuilder.add(pathToSign.toString());
    ProcessExecutorParams processExecutorParams =
        paramsBuilder
<<<<<<< HEAD
            .setCommand(
                ImmutableList.of(
                    "codesign",
                    "--force",
                    "--sign", getIdentityArg(codeSignIdentitySupplier.get()),
                    "--entitlements", pathToSigningEntitlements.toString(),
                    pathToSign.toString()))
            .setDirectory(workingDirectory)
=======
            .setCommand(commandBuilder.build())
            .setDirectory(workingDirectory.toFile())
>>>>>>> eb9c874b
            .build();
    // Must specify that stdout is expected or else output may be wrapped in Ansi escape chars.
    Set<ProcessExecutor.Option> options = EnumSet.of(ProcessExecutor.Option.EXPECTING_STD_OUT);
    ProcessExecutor.Result result;
    try {
      ProcessExecutor processExecutor = context.getProcessExecutor();
      result = processExecutor.launchAndExecute(
          processExecutorParams,
          options,
              /* stdin */ Optional.<String>absent(),
              /* timeOutMs */ Optional.<Long>absent(),
              /* timeOutHandler */ Optional.<Function<Process, Void>>absent());
    } catch (InterruptedException | IOException e) {
      context.logError(e, "Could not execute codesign.");
      return StepExecutionResult.ERROR;
    }

    if (result.getExitCode() != 0) {
      return StepExecutionResult.ERROR;
    }
    return StepExecutionResult.SUCCESS;
  }

  @Override
  public String getShortName() {
    return "code-sign";
  }

  @Override
  public String getDescription(ExecutionContext context) {
    return String.format("code-sign %s",
        pathToSign);
  }

  /**
   * Convert a {@link CodeSignIdentity} into a string argument for the codesign tool.
   */
  public static String getIdentityArg(CodeSignIdentity identity) {
    if (identity.getFingerprint().isPresent()) {
      return identity.getFingerprint().get().toString().toUpperCase();
    } else {
      return "-"; // ad-hoc
    }
  }
}<|MERGE_RESOLUTION|>--- conflicted
+++ resolved
@@ -77,19 +77,8 @@
     commandBuilder.add(pathToSign.toString());
     ProcessExecutorParams processExecutorParams =
         paramsBuilder
-<<<<<<< HEAD
-            .setCommand(
-                ImmutableList.of(
-                    "codesign",
-                    "--force",
-                    "--sign", getIdentityArg(codeSignIdentitySupplier.get()),
-                    "--entitlements", pathToSigningEntitlements.toString(),
-                    pathToSign.toString()))
+            .setCommand(commandBuilder.build())
             .setDirectory(workingDirectory)
-=======
-            .setCommand(commandBuilder.build())
-            .setDirectory(workingDirectory.toFile())
->>>>>>> eb9c874b
             .build();
     // Must specify that stdout is expected or else output may be wrapped in Ansi escape chars.
     Set<ProcessExecutor.Option> options = EnumSet.of(ProcessExecutor.Option.EXPECTING_STD_OUT);
