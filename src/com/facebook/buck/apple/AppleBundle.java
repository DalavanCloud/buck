--- conflicted
+++ resolved
@@ -159,18 +159,10 @@
       ImmutableMap<SourcePath, String> extensionBundlePaths,
       Optional<ImmutableSet<SourcePath>> resourceVariantFiles,
       Set<SourcePath> frameworks,
-<<<<<<< HEAD
-      Tool ibtool,
-=======
       AppleCxxPlatform appleCxxPlatform,
->>>>>>> 9844a4fd
       Optional<AppleAssetCatalog> assetCatalog,
       Set<BuildTarget> tests,
       CodeSignIdentityStore codeSignIdentityStore,
-<<<<<<< HEAD
-      Optional<Tool> codesignAllocatePath,
-=======
->>>>>>> 9844a4fd
       ProvisioningProfileStore provisioningProfileStore) {
     super(params, resolver);
     this.extension = extension.isLeft() ?
@@ -187,11 +179,7 @@
     this.extensionBundlePaths = extensionBundlePaths;
     this.resourceVariantFiles = resourceVariantFiles;
     this.frameworks = frameworks;
-<<<<<<< HEAD
-    this.ibtool = ibtool;
-=======
     this.ibtool = appleCxxPlatform.getIbtool();
->>>>>>> 9844a4fd
     this.assetCatalog = assetCatalog;
     this.binaryName = getBinaryName(getBuildTarget(), this.productName);
     this.bundleRoot = getBundleRoot(getBuildTarget(), this.binaryName, this.extension);
@@ -201,11 +189,6 @@
     AppleSdk sdk = appleCxxPlatform.getAppleSdk();
     this.platformName = sdk.getApplePlatform().getName();
     this.sdkName = sdk.getName();
-<<<<<<< HEAD
-    bundleBinaryPath = bundleRoot.resolve(binaryPath);
-    hasBinary = binary.isPresent() && binary.get().getPathToOutput() != null;
-
-=======
     this.sdkVersion = sdk.getVersion();
     this.minOSVersion = appleCxxPlatform.getMinVersion();
     this.platformBuildVersion = appleCxxPlatform.getBuildVersion();
@@ -213,7 +196,6 @@
     bundleBinaryPath = bundleRoot.resolve(binaryPath);
     hasBinary = binary.isPresent() && binary.get().getPathToOutput() != null;
 
->>>>>>> 9844a4fd
     if (needCodeSign()) {
       this.provisioningProfileStore = provisioningProfileStore;
       this.codeSignIdentityStore = codeSignIdentityStore;
@@ -223,11 +205,7 @@
       this.codeSignIdentityStore =
           CodeSignIdentityStore.fromIdentities(ImmutableList.<CodeSignIdentity>of());
     }
-<<<<<<< HEAD
-    this.codesignAllocatePath = codesignAllocatePath;
-=======
     this.codesignAllocatePath = appleCxxPlatform.getCodesignAllocate();
->>>>>>> 9844a4fd
   }
 
   public static String getBinaryName(BuildTarget buildTarget, Optional<String> productName) {
