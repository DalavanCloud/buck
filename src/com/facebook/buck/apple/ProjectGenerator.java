/*
 * Copyright 2013-present Facebook, Inc.
 *
 * Licensed under the Apache License, Version 2.0 (the "License"); you may
 * not use this file except in compliance with the License. You may obtain
 * a copy of the License at
 *
 *     http://www.apache.org/licenses/LICENSE-2.0
 *
 * Unless required by applicable law or agreed to in writing, software
 * distributed under the License is distributed on an "AS IS" BASIS, WITHOUT
 * WARRANTIES OR CONDITIONS OF ANY KIND, either express or implied. See the
 * License for the specific language governing permissions and limitations
 * under the License.
 */

package com.facebook.buck.apple;

import com.dd.plist.NSDictionary;
import com.dd.plist.NSObject;
import com.dd.plist.NSString;
import com.dd.plist.PropertyListParser;
import com.facebook.buck.apple.clang.HeaderMap;
import com.facebook.buck.apple.xcode.GidGenerator;
import com.facebook.buck.apple.xcode.XcodeprojSerializer;
import com.facebook.buck.apple.xcode.xcodeproj.CopyFilePhaseDestinationSpec;
import com.facebook.buck.apple.xcode.xcodeproj.PBXAggregateTarget;
import com.facebook.buck.apple.xcode.xcodeproj.PBXBuildFile;
import com.facebook.buck.apple.xcode.xcodeproj.PBXBuildPhase;
import com.facebook.buck.apple.xcode.xcodeproj.PBXCopyFilesBuildPhase;
import com.facebook.buck.apple.xcode.xcodeproj.PBXFileReference;
import com.facebook.buck.apple.xcode.xcodeproj.PBXGroup;
import com.facebook.buck.apple.xcode.xcodeproj.PBXNativeTarget;
import com.facebook.buck.apple.xcode.xcodeproj.PBXProject;
import com.facebook.buck.apple.xcode.xcodeproj.PBXReference;
import com.facebook.buck.apple.xcode.xcodeproj.PBXShellScriptBuildPhase;
import com.facebook.buck.apple.xcode.xcodeproj.PBXTarget;
import com.facebook.buck.apple.xcode.xcodeproj.ProductType;
import com.facebook.buck.apple.xcode.xcodeproj.SourceTreePath;
import com.facebook.buck.apple.xcode.xcodeproj.XCBuildConfiguration;
import com.facebook.buck.apple.xcode.xcodeproj.XCConfigurationList;
import com.facebook.buck.apple.xcode.xcodeproj.XCVersionGroup;
import com.facebook.buck.cxx.CxxBuckConfig;
import com.facebook.buck.cxx.CxxDescriptionEnhancer;
import com.facebook.buck.cxx.CxxLibraryDescription;
import com.facebook.buck.cxx.CxxPlatform;
import com.facebook.buck.cxx.CxxSource;
import com.facebook.buck.cxx.HeaderVisibility;
import com.facebook.buck.event.BuckEventBus;
import com.facebook.buck.event.ProjectGenerationEvent;
import com.facebook.buck.halide.HalideBuckConfig;
import com.facebook.buck.halide.HalideLibraryDescription;
import com.facebook.buck.io.ExecutableFinder;
import com.facebook.buck.io.MorePaths;
import com.facebook.buck.io.ProjectFilesystem;
import com.facebook.buck.js.IosReactNativeLibraryDescription;
import com.facebook.buck.js.ReactNativeFlavors;
import com.facebook.buck.log.Logger;
import com.facebook.buck.model.BuckVersion;
import com.facebook.buck.model.BuildTarget;
import com.facebook.buck.model.BuildTargets;
import com.facebook.buck.model.Either;
import com.facebook.buck.model.Flavor;
import com.facebook.buck.model.FlavorDomain;
import com.facebook.buck.model.HasTests;
import com.facebook.buck.parser.NoSuchBuildTargetException;
import com.facebook.buck.rules.BuildRuleType;
import com.facebook.buck.rules.BuildTargetSourcePath;
import com.facebook.buck.rules.PathSourcePath;
import com.facebook.buck.rules.SourcePath;
import com.facebook.buck.rules.SourcePathResolver;
import com.facebook.buck.rules.TargetGraph;
import com.facebook.buck.rules.TargetNode;
import com.facebook.buck.rules.coercer.FrameworkPath;
import com.facebook.buck.rules.coercer.SourceList;
import com.facebook.buck.rules.coercer.SourceWithFlags;
import com.facebook.buck.shell.ExportFileDescription;
import com.facebook.buck.util.BuckConstant;
import com.facebook.buck.util.Escaper;
import com.facebook.buck.util.HumanReadableException;
import com.facebook.buck.util.MoreIterables;
import com.facebook.buck.util.PackagedResource;
import com.google.common.annotations.VisibleForTesting;
import com.google.common.base.Charsets;
import com.google.common.base.Function;
import com.google.common.base.Functions;
import com.google.common.base.Joiner;
import com.google.common.base.Optional;
import com.google.common.base.Preconditions;
import com.google.common.base.Predicate;
import com.google.common.base.Strings;
import com.google.common.cache.CacheBuilder;
import com.google.common.cache.CacheLoader;
import com.google.common.cache.LoadingCache;
import com.google.common.collect.FluentIterable;
import com.google.common.collect.ImmutableCollection;
import com.google.common.collect.ImmutableList;
import com.google.common.collect.ImmutableMap;
import com.google.common.collect.ImmutableMultimap;
import com.google.common.collect.ImmutableSet;
import com.google.common.collect.ImmutableSetMultimap;
import com.google.common.collect.ImmutableSortedMap;
import com.google.common.collect.ImmutableSortedSet;
import com.google.common.collect.Iterables;
import com.google.common.collect.Maps;
import com.google.common.collect.Multimap;
import com.google.common.collect.Sets;
import com.google.common.hash.HashCode;
import com.google.common.hash.Hasher;
import com.google.common.hash.Hashing;
import com.google.common.io.BaseEncoding;
import com.google.common.io.Resources;
import com.google.common.util.concurrent.UncheckedExecutionException;

import org.stringtemplate.v4.ST;

import java.io.ByteArrayInputStream;
import java.io.IOException;
import java.io.InputStream;
import java.nio.file.FileVisitResult;
import java.nio.file.NoSuchFileException;
import java.nio.file.Path;
import java.nio.file.Paths;
import java.nio.file.SimpleFileVisitor;
import java.nio.file.attribute.BasicFileAttributes;
import java.nio.file.attribute.FileAttribute;
import java.nio.file.attribute.PosixFilePermission;
import java.nio.file.attribute.PosixFilePermissions;
import java.util.ArrayList;
import java.util.HashMap;
import java.util.List;
import java.util.Map;
import java.util.Set;

/**
 * Generator for xcode project and associated files from a set of xcode/ios rules.
 */
public class ProjectGenerator {
  public static final String BUILD_WITH_BUCK_POSTFIX = "-Buck";

  private static final Logger LOG = Logger.get(ProjectGenerator.class);
  private static final String BUILD_WITH_BUCK_TEMPLATE = "build-with-buck.st";
  private static final String FIX_UUID_TEMPLATE = "fix-uuid.st";
  private static final String FIX_UUID_PY_RESOURCE = "fix_uuid.py";
  private static final String CODESIGN_TEMPLATE = "codesign.st";
  private static final String CODESIGN_PY_RESOURCE = "codesign.py";
  private static final ImmutableList<String> DEFAULT_CFLAGS = ImmutableList.of();
  private static final ImmutableList<String> DEFAULT_CXXFLAGS = ImmutableList.of();
  public static final String REPORT_ABSOLUTE_PATHS = "--report-absolute-paths";
<<<<<<< HEAD
  public static final String XCODE_BUILD_SCRIPT_FLAVOR_VALUE =
      "#$PLATFORM_NAME-$arch";
=======
  public static final String XCODE_BUILD_SCRIPT_FLAVOR_VALUE = "#$PLATFORM_NAME-$arch";
>>>>>>> 9844a4fd
  public static final String PRODUCT_NAME = "PRODUCT_NAME";

  public enum Option {
    /** Use short BuildTarget name instead of full name for targets */
    USE_SHORT_NAMES_FOR_TARGETS,

    /** Put targets into groups reflecting directory structure of their BUCK files */
    CREATE_DIRECTORY_STRUCTURE,

    /** Generate read-only project files */
    GENERATE_READ_ONLY_FILES,

    /** Include tests that test root targets in the scheme */
    INCLUDE_TESTS,

    /** Include dependencies tests in the scheme */
    INCLUDE_DEPENDENCIES_TESTS,

    /** Don't use header maps as header search paths */
    DISABLE_HEADER_MAPS,
  }

  /**
   * Standard options for generating a separated project
   */
  public static final ImmutableSet<Option> SEPARATED_PROJECT_OPTIONS = ImmutableSet.of(
      Option.USE_SHORT_NAMES_FOR_TARGETS);

  /**
   * Standard options for generating a combined project
   */
  public static final ImmutableSet<Option> COMBINED_PROJECT_OPTIONS = ImmutableSet.of(
      Option.CREATE_DIRECTORY_STRUCTURE,
      Option.USE_SHORT_NAMES_FOR_TARGETS);

  private static final FileAttribute<?> READ_ONLY_FILE_ATTRIBUTE =
      PosixFilePermissions.asFileAttribute(
          ImmutableSet.of(
              PosixFilePermission.OWNER_READ,
              PosixFilePermission.GROUP_READ,
              PosixFilePermission.OTHERS_READ));

  public static final Function<
      TargetNode<AppleNativeTargetDescriptionArg>,
      Iterable<String>> GET_EXPORTED_LINKER_FLAGS =
      new Function<TargetNode<AppleNativeTargetDescriptionArg>, Iterable<String>>() {
        @Override
        public Iterable<String> apply(TargetNode<AppleNativeTargetDescriptionArg> input) {
          return input.getConstructorArg().exportedLinkerFlags.get();
        }
      };

  public static final Function<
      TargetNode<AppleNativeTargetDescriptionArg>,
      Iterable<String>> GET_EXPORTED_PREPROCESSOR_FLAGS =
      new Function<TargetNode<AppleNativeTargetDescriptionArg>, Iterable<String>>() {
        @Override
        public Iterable<String> apply(TargetNode<AppleNativeTargetDescriptionArg> input) {
          return input.getConstructorArg().exportedPreprocessorFlags.get();
        }
      };

  private final Function<SourcePath, Path> sourcePathResolver;
  private final TargetGraph targetGraph;
  private final ProjectFilesystem projectFilesystem;
  private final Path outputDirectory;
  private final String projectName;
  private final ImmutableSet<BuildTarget> initialTargets;
  private final Path projectPath;
  private final PathRelativizer pathRelativizer;

  private final String buildFileName;
  private final ImmutableSet<Option> options;
  private final Optional<BuildTarget> targetToBuildWithBuck;
  private final ImmutableList<String> buildWithBuckFlags;
  private final ExecutableFinder executableFinder;
  private final ImmutableMap<String, String> environment;
  private final FlavorDomain<CxxPlatform> cxxPlatforms;
  private final CxxPlatform defaultCxxPlatform;

  private ImmutableSet<TargetNode<AppleTestDescription.Arg>> testsToGenerateAsStaticLibraries =
      ImmutableSet.of();
  private ImmutableMultimap<AppleTestBundleParamsKey, TargetNode<AppleTestDescription.Arg>>
      additionalCombinedTestTargets = ImmutableMultimap.of();

  // These fields are created/filled when creating the projects.
  private final PBXProject project;
  private final LoadingCache<TargetNode<?>, Optional<PBXTarget>> targetNodeToProjectTarget;
  private final ImmutableMultimap.Builder<TargetNode<?>, PBXTarget>
      targetNodeToGeneratedProjectTargetBuilder;
  private boolean projectGenerated;
  private final List<Path> headerSymlinkTrees;
  private final ImmutableSet.Builder<PBXTarget> buildableCombinedTestTargets =
      ImmutableSet.builder();
  private final ImmutableSet.Builder<BuildTarget> requiredBuildTargetsBuilder =
      ImmutableSet.builder();
  private final Function<? super TargetNode<?>, SourcePathResolver> sourcePathResolverForNode;
  private final BuckEventBus buckEventBus;
  private boolean attemptToDetermineBestCxxPlatform;

  /**
   * Populated while generating project configurations, in order to collect the possible
   * project-level configurations to set.
   */
  private final ImmutableSet.Builder<String> targetConfigNamesBuilder;

  private final Map<String, String> gidsToTargetNames;
  private final HalideBuckConfig halideBuckConfig;
  private final CxxBuckConfig cxxBuckConfig;

  public ProjectGenerator(
      TargetGraph targetGraph,
      Set<BuildTarget> initialTargets,
      ProjectFilesystem projectFilesystem,
      Path outputDirectory,
      String projectName,
      String buildFileName,
      Set<Option> options,
      Optional<BuildTarget> targetToBuildWithBuck,
      ImmutableList<String> buildWithBuckFlags,
      ExecutableFinder executableFinder,
      ImmutableMap<String, String> environment,
      FlavorDomain<CxxPlatform> cxxPlatforms,
      CxxPlatform defaultCxxPlatform,
      Function<? super TargetNode<?>, SourcePathResolver> sourcePathResolverForNode,
      BuckEventBus buckEventBus,
      boolean attemptToDetermineBestCxxPlatform,
      HalideBuckConfig halideBuckConfig,
      CxxBuckConfig cxxBuckConfig) {
    this.sourcePathResolver = new Function<SourcePath, Path>() {
      @Override
      public Path apply(SourcePath input) {
        return resolveSourcePath(input);
      }
    };

    this.targetGraph = targetGraph;
    this.initialTargets = ImmutableSet.copyOf(initialTargets);
    this.projectFilesystem = projectFilesystem;
    this.outputDirectory = outputDirectory;
    this.projectName = projectName;
    this.buildFileName = buildFileName;
    this.options = ImmutableSet.copyOf(options);
    this.targetToBuildWithBuck = targetToBuildWithBuck;
    this.buildWithBuckFlags = buildWithBuckFlags;
    this.executableFinder = executableFinder;
    this.environment = environment;
    this.cxxPlatforms = cxxPlatforms;
    this.defaultCxxPlatform = defaultCxxPlatform;
    this.sourcePathResolverForNode = sourcePathResolverForNode;
    this.buckEventBus = buckEventBus;
    this.attemptToDetermineBestCxxPlatform = attemptToDetermineBestCxxPlatform;

    this.projectPath = outputDirectory.resolve(projectName + ".xcodeproj");
    this.pathRelativizer = new PathRelativizer(
        outputDirectory,
        sourcePathResolver);

    LOG.debug(
        "Output directory %s, profile fs root path %s, repo root relative to output dir %s",
        this.outputDirectory,
        projectFilesystem.getRootPath(),
        this.pathRelativizer.outputDirToRootRelative(Paths.get(".")));

    this.project = new PBXProject(projectName);
    this.headerSymlinkTrees = new ArrayList<>();

    this.targetNodeToGeneratedProjectTargetBuilder = ImmutableMultimap.builder();
    this.targetNodeToProjectTarget = CacheBuilder.newBuilder().build(
        new CacheLoader<TargetNode<?>, Optional<PBXTarget>>() {
          @Override
          public Optional<PBXTarget> load(TargetNode<?> key) throws Exception {
            return generateProjectTarget(key);
          }
        });

    targetConfigNamesBuilder = ImmutableSet.builder();
    gidsToTargetNames = new HashMap<>();
    this.halideBuckConfig = halideBuckConfig;
    this.cxxBuckConfig = cxxBuckConfig;
  }

  /**
   * Sets the set of tests which should be generated as static libraries instead of test bundles.
   */
  public ProjectGenerator setTestsToGenerateAsStaticLibraries(
      Set<TargetNode<AppleTestDescription.Arg>> set) {
    Preconditions.checkState(!projectGenerated);
    this.testsToGenerateAsStaticLibraries = ImmutableSet.copyOf(set);
    return this;
  }

  /**
   * Sets combined test targets which should be generated in this project.
   */
  public ProjectGenerator setAdditionalCombinedTestTargets(
      Multimap<AppleTestBundleParamsKey, TargetNode<AppleTestDescription.Arg>> targets) {
    Preconditions.checkState(!projectGenerated);
    this.additionalCombinedTestTargets = ImmutableMultimap.copyOf(targets);
    return this;
  }

  @VisibleForTesting
  PBXProject getGeneratedProject() {
    return project;
  }

  @VisibleForTesting
  List<Path> getGeneratedHeaderSymlinkTrees() {
    return headerSymlinkTrees;
  }

<<<<<<< HEAD
  @VisibleForTesting
  static String getFixUUIDScriptPath() {
    return Resources.getResource(
        ProjectGenerator.class,
        FIX_UUID_PY_RESOURCE).getPath();
  }

  @VisibleForTesting
  static String getCodesignScriptPath() {
    return Resources.getResource(ProjectGenerator.class, CODESIGN_PY_RESOURCE).getPath();
=======
  static PackagedResource getPackagedResourceNamed(ProjectFilesystem filesystem, String name) {
    return new PackagedResource(filesystem, ProjectGenerator.class, name);
  }

  static Path getPathToBuck(
      ExecutableFinder executableFinder,
      ImmutableMap<String, String> environment) {
    return executableFinder.getExecutable(Paths.get("buck"), environment);
  }

  @VisibleForTesting
  static Path getFixUUIDScriptPath(ProjectFilesystem filesystem) {
    return getPackagedResourceNamed(filesystem, FIX_UUID_PY_RESOURCE).get();
  }

  @VisibleForTesting
  static Path getCodesignScriptPath(ProjectFilesystem filesystem) {
    return getPackagedResourceNamed(filesystem, CODESIGN_PY_RESOURCE).get();
>>>>>>> 9844a4fd
  }

  public Path getProjectPath() {
    return projectPath;
  }

  public ImmutableMultimap<BuildTarget, PBXTarget> getBuildTargetToGeneratedTargetMap() {
    Preconditions.checkState(projectGenerated, "Must have called createXcodeProjects");
    ImmutableMultimap.Builder<BuildTarget, PBXTarget> buildTargetToPbxTargetMap =
        ImmutableMultimap.builder();
    for (Map.Entry<TargetNode<?>, PBXTarget> entry :
        targetNodeToGeneratedProjectTargetBuilder.build().entries()) {
      buildTargetToPbxTargetMap.put(entry.getKey().getBuildTarget(), entry.getValue());
    }
    return buildTargetToPbxTargetMap.build();
  }

  public ImmutableSet<PBXTarget> getBuildableCombinedTestTargets() {
    Preconditions.checkState(projectGenerated, "Must have called createXcodeProjects");
    return buildableCombinedTestTargets.build();
  }

  public ImmutableSet<BuildTarget> getRequiredBuildTargets() {
    Preconditions.checkState(projectGenerated, "Must have called createXcodeProjects");
    return requiredBuildTargetsBuilder.build();
  }

  public void createXcodeProjects() throws IOException {
    LOG.debug("Creating projects for targets %s", initialTargets);

    try {
      for (TargetNode<?> targetNode : targetGraph.getNodes()) {
        if (isBuiltByCurrentProject(targetNode.getBuildTarget())) {
          LOG.debug("Including rule %s in project", targetNode);
          // Trigger the loading cache to call the generateProjectTarget function.
          Optional<PBXTarget> target = targetNodeToProjectTarget.getUnchecked(targetNode);
          if (target.isPresent()) {
            targetNodeToGeneratedProjectTargetBuilder.put(targetNode, target.get());
          }
        } else {
          LOG.verbose("Excluding rule %s (not built by current project)", targetNode);
        }
      }

      if (targetToBuildWithBuck.isPresent()) {
        generateBuildWithBuckTarget(
            Preconditions.checkNotNull(targetGraph.get(targetToBuildWithBuck.get())));
      }

      int combinedTestIndex = 0;
      for (AppleTestBundleParamsKey key : additionalCombinedTestTargets.keySet()) {
        generateCombinedTestTarget(
            deriveCombinedTestTargetNameFromKey(key, combinedTestIndex++),
            key,
            additionalCombinedTestTargets.get(key));
      }

      for (String configName : targetConfigNamesBuilder.build()) {
        XCBuildConfiguration outputConfig = project
            .getBuildConfigurationList()
            .getBuildConfigurationsByName()
            .getUnchecked(configName);
        outputConfig.setBuildSettings(new NSDictionary());
      }

      writeProjectFile(project);

      projectGenerated = true;
    } catch (UncheckedExecutionException e) {
      // if any code throws an exception, they tend to get wrapped in LoadingCache's
      // UncheckedExecutionException. Unwrap it if its cause is HumanReadable.
      UncheckedExecutionException originalException = e;
      while (e.getCause() instanceof UncheckedExecutionException) {
        e = (UncheckedExecutionException) e.getCause();
      }
      if (e.getCause() instanceof HumanReadableException) {
        throw (HumanReadableException) e.getCause();
      } else {
        throw originalException;
      }
    }
  }

  private void generateBuildWithBuckTarget(TargetNode<?> targetNode) throws IOException {
    final BuildTarget buildTarget = targetNode.getBuildTarget();

    String buckTargetProductName = getXcodeTargetName(buildTarget) + BUILD_WITH_BUCK_POSTFIX;

    PBXAggregateTarget buildWithBuckTarget = new PBXAggregateTarget(buckTargetProductName);
    buildWithBuckTarget.setProductName(buckTargetProductName);

    PBXShellScriptBuildPhase buildShellScriptBuildPhase = new PBXShellScriptBuildPhase();
    buildShellScriptBuildPhase.setShellScript(getBuildWithBuckShellScript(targetNode));
    buildWithBuckTarget.getBuildPhases().add(buildShellScriptBuildPhase);
<<<<<<< HEAD

    // Only add a shell script for fixing UUIDs if it is an AppleBundle
    if (targetNode.getType().equals(AppleBundleDescription.TYPE)) {
      PBXShellScriptBuildPhase fixUUIDShellScriptBuildPhase = new PBXShellScriptBuildPhase();
      fixUUIDShellScriptBuildPhase.setShellScript(getFixUUIDShellScript(targetNode));
      buildWithBuckTarget.getBuildPhases().add(fixUUIDShellScriptBuildPhase);

=======

    // Only add a shell script for fixing UUIDs if it is an AppleBundle
    if (targetNode.getType().equals(AppleBundleDescription.TYPE)) {
      PBXShellScriptBuildPhase fixUUIDShellScriptBuildPhase = new PBXShellScriptBuildPhase();
      fixUUIDShellScriptBuildPhase.setShellScript(getFixUUIDShellScript(targetNode));
      buildWithBuckTarget.getBuildPhases().add(fixUUIDShellScriptBuildPhase);

>>>>>>> 9844a4fd
      PBXShellScriptBuildPhase codesignPhase = new PBXShellScriptBuildPhase();
      codesignPhase.setShellScript(getCodesignShellScript(targetNode));
      buildWithBuckTarget.getBuildPhases().add(codesignPhase);
    }

    TargetNode<CxxLibraryDescription.Arg> node = getAppleNativeNode(targetGraph, targetNode).get();
    ImmutableMap<String, ImmutableMap<String, String>> configs =
        getXcodeBuildConfigurationsForTargetNode(node, ImmutableMap.<String, String>of()).get();

    XCConfigurationList configurationList = new XCConfigurationList();
    PBXGroup group = project
        .getMainGroup()
        .getOrCreateDescendantGroupByPath(
            FluentIterable
                .from(buildTarget.getBasePath())
                .transform(Functions.toStringFunction())
                .toList())
        .getOrCreateChildGroupByName(getXcodeTargetName(buildTarget));
    for (String configurationName : configs.keySet()) {
      XCBuildConfiguration configuration = configurationList
          .getBuildConfigurationsByName()
          .getUnchecked(configurationName);
      configuration.setBaseConfigurationReference(
          getConfigurationFileReference(
              group,
              getConfigurationNameToXcconfigPath(buildTarget).apply(configurationName)));

      NSDictionary inlineSettings = new NSDictionary();
      inlineSettings.put("HEADER_SEARCH_PATHS", "");
      inlineSettings.put("LIBRARY_SEARCH_PATHS", "");
      inlineSettings.put("FRAMEWORK_SEARCH_PATHS", "");
      configuration.setBuildSettings(inlineSettings);
    }

    buildWithBuckTarget.setBuildConfigurationList(configurationList);
    project.getTargets().add(buildWithBuckTarget);

    targetNodeToGeneratedProjectTargetBuilder.put(targetNode, buildWithBuckTarget);
  }

  private static Optional<String> getProductNameForTargetNode(TargetNode<?> targetNode) {
    Optional<String> productName = Optional.absent();
    Optional<TargetNode<AppleBundleDescription.Arg>> appleBundleNode =
        targetNode.castArg(AppleBundleDescription.Arg.class);
    if (appleBundleNode.isPresent()) {
      productName = appleBundleNode.get().getConstructorArg().productName;
    }
    return productName;
  }

  private String getBuildFlags() {
    ArrayList<String> flags = new ArrayList<>(buildWithBuckFlags);
    if (!flags.contains(REPORT_ABSOLUTE_PATHS)) {
      flags.add(0, REPORT_ABSOLUTE_PATHS);
    }
    flags = new ArrayList<String>(
        FluentIterable.<String>from(flags).transform(Escaper.BASH_ESCAPER).toList());
    return Joiner.on(' ').join(flags);
  }

  private String getBuildWithBuckShellScript(TargetNode<?> targetNode) {
    ST template;
    try {
      template = new ST(Resources.toString(
          Resources.getResource(ProjectGenerator.class, BUILD_WITH_BUCK_TEMPLATE),
          Charsets.UTF_8));
    } catch (IOException e) {
      throw new RuntimeException(
          "There was an error loading '" + BUILD_WITH_BUCK_TEMPLATE + "' template", e);
    }

<<<<<<< HEAD
    Path pathToBuck = executableFinder.getExecutable(Paths.get("buck"), environment);

=======
>>>>>>> 9844a4fd
    String buildFlags = getBuildFlags();
    String escapedBuildTarget = Escaper.escapeAsBashString(
        targetNode.getBuildTarget().getFullyQualifiedName());
    if (attemptToDetermineBestCxxPlatform) {
      escapedBuildTarget += XCODE_BUILD_SCRIPT_FLAVOR_VALUE;
    }

    template.add("repo_root", projectFilesystem.getRootPath());
<<<<<<< HEAD
    template.add("path_to_buck", pathToBuck);
=======
    template.add("path_to_buck", getPathToBuck(executableFinder, environment));
>>>>>>> 9844a4fd
    template.add("build_flags", buildFlags);
    template.add("escaped_build_target", escapedBuildTarget);

    return template.render();
  }

  private String getFixUUIDShellScript(TargetNode<?> targetNode) {
    ST template;
    try {
      template = new ST(Resources.toString(
          Resources.getResource(ProjectGenerator.class, FIX_UUID_TEMPLATE), Charsets.UTF_8));
    } catch (IOException e) {
      throw new RuntimeException(
          "There was an error loading '" + FIX_UUID_TEMPLATE + "' template", e);
    }

    ImmutableSet<Flavor> flavors = ImmutableSet.copyOf(targetNode.getBuildTarget().getFlavors());
    CxxPlatform cxxPlatform = cxxPlatforms.getValue(flavors).or(defaultCxxPlatform);
    String compDir = cxxPlatform.getDebugPathSanitizer().getCompilationDirectory();
    // Use the hostname for padding instead of the directory, this way the directory matches without
    // having to resolve it.
    String sourceDir = Strings.padStart(
        ":" + projectFilesystem.getRootPath().toString(),
        compDir.length(),
        'f');

<<<<<<< HEAD
    Path pathToBuck = executableFinder.getExecutable(Paths.get("buck"), environment);
=======
>>>>>>> 9844a4fd
    Optional<String> productName = getProductNameForTargetNode(targetNode);
    String binaryName = AppleBundle.getBinaryName(targetToBuildWithBuck.get(), productName);
    Path bundleDestination = getScratchPathForAppBundle(targetToBuildWithBuck.get(), binaryName);
    Path dsymDestination = getScratchPathForDsymBundle(targetToBuildWithBuck.get(), binaryName);
    Path resolvedBundleDestination = projectFilesystem.resolve(bundleDestination);
    Path resolvedDsymDestination = projectFilesystem.resolve(dsymDestination);
<<<<<<< HEAD
    String fixUUIDScriptPath = getFixUUIDScriptPath();
=======
    Path fixUUIDScriptPath = getFixUUIDScriptPath(projectFilesystem);
>>>>>>> 9844a4fd

    if (attemptToDetermineBestCxxPlatform) {
      template.add("buck_flavor", XCODE_BUILD_SCRIPT_FLAVOR_VALUE);
    } else {
      template.add("buck_flavor", "");
    }
<<<<<<< HEAD
    template.add("path_to_buck", pathToBuck);
=======
    template.add("path_to_buck", getPathToBuck(executableFinder, environment));
>>>>>>> 9844a4fd
    template.add("buck_target", targetToBuildWithBuck.get().getFullyQualifiedName());
    template.add("root_path", projectFilesystem.getRootPath());

    template.add("comp_dir", compDir);
    template.add("source_dir", sourceDir);

    template.add("resolved_bundle_destination", resolvedBundleDestination);
    template.add("resolved_bundle_destination_parent", resolvedBundleDestination.getParent());
    template.add("resolved_dsym_destination", resolvedDsymDestination);
    template.add("binary_name", binaryName);
    template.add("path_to_fix_uuid_script", fixUUIDScriptPath);

    return template.render();
  }

  private String getCodesignShellScript(TargetNode<?> targetNode) {
    ST template;
    try {
      template = new ST(Resources.toString(
          Resources.getResource(ProjectGenerator.class, CODESIGN_TEMPLATE), Charsets.UTF_8));
    } catch (IOException e) {
      throw new RuntimeException(
          "There was an error loading '" + CODESIGN_TEMPLATE + "' template", e);
    }

    Optional<String> productName = getProductNameForTargetNode(targetNode);
    String binaryName = AppleBundle.getBinaryName(targetToBuildWithBuck.get(), productName);
    Path bundleDestination = getScratchPathForAppBundle(targetToBuildWithBuck.get(), binaryName);
    Path resolvedBundleDestination = projectFilesystem.resolve(bundleDestination);

    template.add("root_path", projectFilesystem.getRootPath());
<<<<<<< HEAD
    template.add("path_to_codesign_script", getCodesignScriptPath());
=======
    template.add("path_to_codesign_script", getCodesignScriptPath(projectFilesystem));
>>>>>>> 9844a4fd
    template.add("app_bundle_path", resolvedBundleDestination);

    return template.render();
  }

  static Path getScratchPathForAppBundle(BuildTarget targetToBuildWithBuck, String binaryName) {
    return BuildTargets
        .getScratchPath(targetToBuildWithBuck, "/%s-unsanitised")
        .resolve(binaryName + ".app");
  }

  static Path getScratchPathForDsymBundle(BuildTarget targetToBuildWithBuck, String binaryName) {
    return BuildTargets
        .getScratchPath(targetToBuildWithBuck, "/%s-unsanitised")
        .resolve(binaryName + ".dSYM");
  }

  @SuppressWarnings("unchecked")
  private Optional<PBXTarget> generateProjectTarget(TargetNode<?> targetNode)
      throws IOException {
    Preconditions.checkState(
        isBuiltByCurrentProject(targetNode.getBuildTarget()),
        "should not generate rule if it shouldn't be built by current project");
    Optional<PBXTarget> result = Optional.absent();
    if (targetNode.getType().equals(AppleLibraryDescription.TYPE)) {
      result = Optional.<PBXTarget>of(
          generateAppleLibraryTarget(
              project,
              (TargetNode<AppleNativeTargetDescriptionArg>) targetNode,
              Optional.<TargetNode<AppleBundleDescription.Arg>>absent()));
    } else if (targetNode.getType().equals(CxxLibraryDescription.TYPE)) {
      result = Optional.<PBXTarget>of(
          generateCxxLibraryTarget(
              project,
              (TargetNode<CxxLibraryDescription.Arg>) targetNode,
              ImmutableSet.<AppleResourceDescription.Arg>of(),
              ImmutableSet.<AppleAssetCatalogDescription.Arg>of(),
              Optional.<TargetNode<AppleBundleDescription.Arg>>absent()));
    } else if (targetNode.getType().equals(AppleBinaryDescription.TYPE)) {
      result = Optional.<PBXTarget>of(
          generateAppleBinaryTarget(
              project,
              (TargetNode<AppleNativeTargetDescriptionArg>) targetNode));
    } else if (targetNode.getType().equals(AppleBundleDescription.TYPE)) {
      TargetNode<AppleBundleDescription.Arg> bundleTargetNode =
          (TargetNode<AppleBundleDescription.Arg>) targetNode;
      result = Optional.<PBXTarget>of(
          generateAppleBundleTarget(
              project,
              bundleTargetNode,
              (TargetNode<AppleNativeTargetDescriptionArg>) Preconditions.checkNotNull(
                  targetGraph.get(bundleTargetNode.getConstructorArg().binary)),
              Optional.<TargetNode<AppleBundleDescription.Arg>>absent()));
    } else if (targetNode.getType().equals(AppleTestDescription.TYPE)) {
      result = generateAppleTestTarget((TargetNode<AppleTestDescription.Arg>) targetNode);
    } else if (targetNode.getType().equals(AppleResourceDescription.TYPE)) {
      checkAppleResourceTargetNodeReferencingValidContents(
          (TargetNode<AppleResourceDescription.Arg>) targetNode);
    } else if (targetNode.getType().equals(HalideLibraryDescription.TYPE)) {
      TargetNode<HalideLibraryDescription.Arg> halideTargetNode =
        (TargetNode<HalideLibraryDescription.Arg>) targetNode;
      BuildTarget buildTarget = targetNode.getBuildTarget();

      // If this _isn't_ the #halide-compiler version of the rule, then generate
      // a native target for it. The generated target just runs a shell script
      // that invokes the "compiler" with the correct target architecture.
      if (!HalideLibraryDescription.isHalideCompilerTarget(buildTarget)) {
        result = generateHalideLibraryTarget(project, halideTargetNode);

        // Make sure the compiler gets built at project time, since we'll need
        // it to generate the shader code during the Xcode build.
        requiredBuildTargetsBuilder.add(
          HalideLibraryDescription.createHalideCompilerBuildTarget(buildTarget));

        // Also, run the compiler once at project time to generate the header
        // file needed for compilation.
        requiredBuildTargetsBuilder.add(buildTarget);
      }
    }
    buckEventBus.post(ProjectGenerationEvent.processed());
    return result;
  }

  private static Path getHalideOutputPath(BuildTarget target) {
    return Paths.get("buck-out/halide")
      .resolve(target.getBasePath())
      .resolve(target.getShortName());
  }

  private Optional<PBXTarget> generateHalideLibraryTarget(
      PBXProject project,
      TargetNode<HalideLibraryDescription.Arg> targetNode) throws IOException {
    final BuildTarget buildTarget = targetNode.getBuildTarget();
    String productName = getProductNameForBuildTarget(buildTarget);
    Path outputPath = getHalideOutputPath(buildTarget);

    Path scriptPath = halideBuckConfig.getXcodeCompileScriptPath();
    Optional<String> script = projectFilesystem.readFileIfItExists(scriptPath);
    PBXShellScriptBuildPhase scriptPhase = new PBXShellScriptBuildPhase();
    scriptPhase.setShellScript(script.or(""));

    NewNativeTargetProjectMutator mutator = new NewNativeTargetProjectMutator(
      pathRelativizer,
      sourcePathResolver);
    mutator
      .setTargetName(getXcodeTargetName(buildTarget))
      .setProduct(ProductType.STATIC_LIBRARY, productName, outputPath)
      .setPreBuildRunScriptPhases(ImmutableList.of(scriptPhase));

    NewNativeTargetProjectMutator.Result targetBuilderResult;
    try {
      targetBuilderResult = mutator.buildTargetAndAddToProject(project);
    } catch (NoSuchBuildTargetException e) {
      throw new HumanReadableException(e);
    }

    BuildTarget compilerTarget =
      HalideLibraryDescription.createHalideCompilerBuildTarget(buildTarget);
    Path compilerPath = BuildTargets.getGenPath(compilerTarget, "%s");
    ImmutableMap<String, String> appendedConfig = ImmutableMap.<String, String>of();
    ImmutableMap<String, String> extraSettings = ImmutableMap.<String, String>of();
    ImmutableMap.Builder<String, String> defaultSettingsBuilder =
      ImmutableMap.builder();
    defaultSettingsBuilder.put(
      "REPO_ROOT",
      projectFilesystem.getRootPath().toAbsolutePath().normalize().toString());
    defaultSettingsBuilder.put("HALIDE_COMPILER_PATH", compilerPath.toString());
    defaultSettingsBuilder.put("HALIDE_OUTPUT_PATH", outputPath.toString());
    defaultSettingsBuilder.put("HALIDE_FUNC_NAME", buildTarget.getShortName());
    defaultSettingsBuilder.put(PRODUCT_NAME, productName);

    Optional<ImmutableSortedMap<String, ImmutableMap<String, String>>> configs =
      getXcodeBuildConfigurationsForTargetNode(
        targetNode,
        appendedConfig);
    PBXNativeTarget target = targetBuilderResult.target;
    setTargetBuildConfigurations(
      getConfigurationNameToXcconfigPath(buildTarget),
      target,
      project.getMainGroup(),
      configs.get(),
      extraSettings,
      defaultSettingsBuilder.build(),
      appendedConfig);
    return Optional.<PBXTarget>of(target);
  }

  @SuppressWarnings("unchecked")
  private Optional<PBXTarget> generateAppleTestTarget(
      TargetNode<AppleTestDescription.Arg> testTargetNode) throws IOException {
    Optional<TargetNode<AppleBundleDescription.Arg>> testHostBundle;
    if (testTargetNode.getConstructorArg().testHostApp.isPresent()) {
      BuildTarget testHostBundleTarget =
          testTargetNode.getConstructorArg().testHostApp.get();
      TargetNode<?> testHostBundleNode = targetGraph.get(testHostBundleTarget);
      Preconditions.checkNotNull(testHostBundleNode);
      if (testHostBundleNode.getType() != AppleBundleDescription.TYPE) {
        throw new HumanReadableException(
            "The test host target '%s' has the wrong type (%s), must be apple_bundle",
            testHostBundleTarget,
            testHostBundleNode.getType());
      }
      testHostBundle = Optional.of((TargetNode<AppleBundleDescription.Arg>) testHostBundleNode);
    } else {
      testHostBundle = Optional.absent();
    }
    if (testsToGenerateAsStaticLibraries.contains(testTargetNode)) {
      return Optional.<PBXTarget>of(
          generateAppleLibraryTarget(
              project,
              testTargetNode,
              testHostBundle));
    } else {
      return Optional.<PBXTarget>of(
          generateAppleBundleTarget(
              project,
              testTargetNode,
              testTargetNode,
              testHostBundle));
    }
  }

  private void checkAppleResourceTargetNodeReferencingValidContents(
      TargetNode<AppleResourceDescription.Arg> resource) {
    // Check that the resource target node is referencing valid files or directories.
    // If a SourcePath is a BuildTargetSourcePath (or some hypothetical future implementation of
    // AbstractSourcePath), just assume it's the right type; we have no way of checking now as it
    // may not exist yet.
    AppleResourceDescription.Arg arg = resource.getConstructorArg();
    for (SourcePath dir : arg.dirs) {
      if (dir instanceof PathSourcePath &&
          !projectFilesystem.isDirectory(sourcePathResolver.apply(dir))) {
        throw new HumanReadableException(
            "%s specified in the dirs parameter of %s is not a directory",
            dir.toString(), resource.toString());
      }
    }
    for (SourcePath file : arg.files) {
      if (file instanceof PathSourcePath &&
          !projectFilesystem.isFile(sourcePathResolver.apply(file))) {
        throw new HumanReadableException(
            "%s specified in the files parameter of %s is not a regular file",
            file.toString(), resource.toString());
      }
    }
  }

  PBXNativeTarget generateAppleBundleTarget(
      PBXProject project,
      TargetNode<? extends HasAppleBundleFields> targetNode,
      TargetNode<? extends AppleNativeTargetDescriptionArg> binaryNode,
      Optional<TargetNode<AppleBundleDescription.Arg>> bundleLoaderNode)
      throws IOException {
    Path infoPlistPath =
        Preconditions.checkNotNull(
            sourcePathResolver.apply(targetNode.getConstructorArg().getInfoPlist()));

    // -- copy any binary and bundle targets into this bundle
    Iterable<TargetNode<?>> copiedRules = AppleBuildRules.getRecursiveTargetNodeDependenciesOfTypes(
        targetGraph,
        AppleBuildRules.RecursiveDependenciesMode.COPYING,
        targetNode,
        Optional.of(AppleBuildRules.XCODE_TARGET_BUILD_RULE_TYPES));
    if (bundleRequiresRemovalOfAllTransitiveFrameworks(targetNode)) {
      copiedRules = rulesWithoutFrameworkBundles(copiedRules);
    } else if (bundleRequiresAllTransitiveFrameworks(binaryNode)) {
      copiedRules = ImmutableSet.<TargetNode<?>>builder()
          .addAll(copiedRules)
          .addAll(getTransitiveFrameworkNodes(targetNode))
          .build();
    }
    ImmutableList<PBXBuildPhase> copyFilesBuildPhases = getCopyFilesBuildPhases(copiedRules);

    PBXNativeTarget target = generateBinaryTarget(
        project,
        Optional.of(targetNode),
        binaryNode,
        bundleToTargetProductType(targetNode, binaryNode),
        "%s." + getExtensionString(targetNode.getConstructorArg().getExtension()),
        Optional.of(infoPlistPath),
        /* includeFrameworks */ true,
        AppleResources.collectRecursiveResources(targetGraph, ImmutableList.of(targetNode)),
        AppleResources.collectDirectResources(targetGraph, targetNode),
        AppleBuildRules.collectRecursiveAssetCatalogs(targetGraph, ImmutableList.of(targetNode)),
        AppleBuildRules.collectDirectAssetCatalogs(targetGraph, targetNode),
        Optional.<Iterable<PBXBuildPhase>>of(copyFilesBuildPhases), bundleLoaderNode);

    LOG.debug("Generated iOS bundle target %s", target);
    return target;
  }

  private ImmutableSet<TargetNode<?>> getTransitiveFrameworkNodes(
      TargetNode<? extends HasAppleBundleFields> targetNode) {
    return FluentIterable
        .from(targetGraph.getSubgraph(ImmutableSet.of(targetNode)).getNodes())
        .filter(new Predicate<TargetNode<?>>() {
          @Override
          public boolean apply(TargetNode<?> input) {
            Optional<TargetNode<AppleBundleDescription.Arg>> appleBundleNode =
                input.castArg(AppleBundleDescription.Arg.class);
            if (!appleBundleNode.isPresent()) {
              return false;
            }
            return isFrameworkBundle(appleBundleNode.get().getConstructorArg());
          }
        })
        .toSet();
  }

  /**
   * Returns a new list of rules which does not contain framework bundles.
   */
  private ImmutableList<TargetNode<?>> rulesWithoutFrameworkBundles(
      Iterable<TargetNode<?>> copiedRules) {
    return FluentIterable.from(copiedRules).filter(new Predicate<TargetNode<?>>() {
      @Override
      public boolean apply(TargetNode<?> input) {
        Optional<TargetNode<AppleBundleDescription.Arg>> appleBundleNode =
            input.castArg(AppleBundleDescription.Arg.class);
        if (appleBundleNode.isPresent()) {
          return !isFrameworkBundle(appleBundleNode.get().getConstructorArg());
        }
        return true;
      }
    }).toList();
  }

  private PBXNativeTarget generateAppleBinaryTarget(
      PBXProject project,
      TargetNode<AppleNativeTargetDescriptionArg> targetNode)
      throws IOException {
    PBXNativeTarget target = generateBinaryTarget(
        project,
        Optional.<TargetNode<AppleBundleDescription.Arg>>absent(),
        targetNode,
        ProductType.TOOL,
        "%s",
        Optional.<Path>absent(),
        /* includeFrameworks */ true,
        ImmutableSet.<AppleResourceDescription.Arg>of(),
        AppleResources.collectDirectResources(targetGraph, targetNode),
        ImmutableSet.<AppleAssetCatalogDescription.Arg>of(),
        AppleBuildRules.collectDirectAssetCatalogs(targetGraph, targetNode),
        Optional.<Iterable<PBXBuildPhase>>absent(),
        Optional.<TargetNode<AppleBundleDescription.Arg>>absent());
    LOG.debug("Generated Apple binary target %s", target);
    return target;
  }

  private PBXNativeTarget generateAppleLibraryTarget(
      PBXProject project,
      TargetNode<? extends AppleNativeTargetDescriptionArg> targetNode,
      Optional<TargetNode<AppleBundleDescription.Arg>> bundleLoaderNode)
      throws IOException {
    PBXNativeTarget target = generateCxxLibraryTarget(
        project,
        targetNode,
        AppleResources.collectDirectResources(targetGraph, targetNode),
        AppleBuildRules.collectDirectAssetCatalogs(targetGraph, targetNode),
        bundleLoaderNode);
    LOG.debug("Generated iOS library target %s", target);
    return target;
  }

  private PBXNativeTarget generateCxxLibraryTarget(
      PBXProject project,
      TargetNode<? extends CxxLibraryDescription.Arg> targetNode,
      ImmutableSet<AppleResourceDescription.Arg> directResources,
      ImmutableSet<AppleAssetCatalogDescription.Arg> directAssetCatalogs,
      Optional<TargetNode<AppleBundleDescription.Arg>> bundleLoaderNode)
      throws IOException {
    boolean isShared = targetNode
        .getBuildTarget()
        .getFlavors()
        .contains(CxxDescriptionEnhancer.SHARED_FLAVOR);
    ProductType productType = isShared ?
        ProductType.DYNAMIC_LIBRARY :
        ProductType.STATIC_LIBRARY;
    PBXNativeTarget target = generateBinaryTarget(
        project,
        Optional.<TargetNode<AppleBundleDescription.Arg>>absent(),
        targetNode,
        productType,
        AppleBuildRules.getOutputFileNameFormatForLibrary(isShared),
        Optional.<Path>absent(),
        /* includeFrameworks */ isShared,
        ImmutableSet.<AppleResourceDescription.Arg>of(),
        directResources,
        ImmutableSet.<AppleAssetCatalogDescription.Arg>of(),
        directAssetCatalogs,
        Optional.<Iterable<PBXBuildPhase>>absent(),
        bundleLoaderNode);
    LOG.debug("Generated Cxx library target %s", target);
    return target;
  }

  private PBXNativeTarget generateBinaryTarget(
      PBXProject project,
      Optional<? extends TargetNode<? extends HasAppleBundleFields>> bundle,
      TargetNode<? extends CxxLibraryDescription.Arg> targetNode,
      ProductType productType,
      String productOutputFormat,
      Optional<Path> infoPlistOptional,
      boolean includeFrameworks,
      ImmutableSet<AppleResourceDescription.Arg> recursiveResources,
      ImmutableSet<AppleResourceDescription.Arg> directResources,
      ImmutableSet<AppleAssetCatalogDescription.Arg> recursiveAssetCatalogs,
      ImmutableSet<AppleAssetCatalogDescription.Arg> directAssetCatalogs,
      Optional<Iterable<PBXBuildPhase>> copyFilesPhases,
      Optional<TargetNode<AppleBundleDescription.Arg>> bundleLoaderNode)
      throws IOException {

    LOG.debug("Generating binary target for node %s", targetNode);

    TargetNode<?> buildTargetNode = bundle.isPresent() ? bundle.get() : targetNode;
    final BuildTarget buildTarget = buildTargetNode.getBuildTarget();

    String buildTargetName = getProductNameForBuildTarget(buildTarget);
    CxxLibraryDescription.Arg arg = targetNode.getConstructorArg();
    NewNativeTargetProjectMutator mutator = new NewNativeTargetProjectMutator(
        pathRelativizer,
        sourcePathResolver);
    ImmutableSet<SourcePath> exportedHeaders =
        ImmutableSet.copyOf(getHeaderSourcePaths(arg.exportedHeaders));
    ImmutableSet<SourcePath> headers = ImmutableSet.copyOf(getHeaderSourcePaths(arg.headers));
    ImmutableMap<CxxSource.Type, ImmutableList<String>> langPreprocessorFlags =
        targetNode.getConstructorArg().langPreprocessorFlags.get();

    mutator
        .setTargetName(getXcodeTargetName(buildTarget))
        .setLangPreprocessorFlags(langPreprocessorFlags)
        .setProduct(
            productType,
            buildTargetName,
            Paths.get(String.format(productOutputFormat, buildTargetName)))
        .setSourcesWithFlags(ImmutableSet.copyOf(arg.srcs.get()))
        .setPublicHeaders(exportedHeaders)
        .setPrivateHeaders(headers)
        .setPrefixHeader(arg.prefixHeader)
        .setRecursiveResources(recursiveResources)
        .setDirectResources(directResources);

    if (bundle.isPresent()) {
      HasAppleBundleFields bundleArg = bundle.get().getConstructorArg();
      mutator.setInfoPlist(Optional.of(bundleArg.getInfoPlist()));
    }

    Optional<TargetNode<AppleNativeTargetDescriptionArg>> appleTargetNode =
        targetNode.castArg(AppleNativeTargetDescriptionArg.class);
    if (appleTargetNode.isPresent()) {
      AppleNativeTargetDescriptionArg appleArg = appleTargetNode.get().getConstructorArg();
      mutator = mutator
          .setExtraXcodeSources(ImmutableSet.copyOf(appleArg.extraXcodeSources.get()));
    }

    if (options.contains(Option.CREATE_DIRECTORY_STRUCTURE)) {
      mutator.setTargetGroupPath(
          FluentIterable
              .from(buildTarget.getBasePath())
              .transform(Functions.toStringFunction())
              .toList());
    }

    if (!recursiveAssetCatalogs.isEmpty()) {
      mutator.setRecursiveAssetCatalogs(
          recursiveAssetCatalogs);
    }

    if (!directAssetCatalogs.isEmpty()) {
      mutator.setDirectAssetCatalogs(directAssetCatalogs);
    }

    if (includeFrameworks) {
      ImmutableSet.Builder<FrameworkPath> frameworksBuilder = ImmutableSet.builder();
      frameworksBuilder.addAll(targetNode.getConstructorArg().frameworks.get());
      frameworksBuilder.addAll(targetNode.getConstructorArg().libraries.get());
      frameworksBuilder.addAll(collectRecursiveFrameworkDependencies(ImmutableList.of(targetNode)));
      mutator.setFrameworks(frameworksBuilder.build());

      mutator.setArchives(
          collectRecursiveLibraryDependencies(ImmutableList.of(targetNode)));
    }

    // TODO(Task #3772930): Go through all dependencies of the rule
    // and add any shell script rules here
    ImmutableList.Builder<TargetNode<?>> preScriptPhases = ImmutableList.builder();
    ImmutableList.Builder<TargetNode<?>> postScriptPhases = ImmutableList.builder();
    boolean skipRNBundle = ReactNativeFlavors.skipBundling(buildTargetNode.getBuildTarget());
    if (bundle.isPresent() && targetNode != bundle.get()) {
      collectBuildScriptDependencies(
          targetGraph.getAll(bundle.get().getDeclaredDeps()),
          preScriptPhases,
          postScriptPhases,
          skipRNBundle);
    }
    collectBuildScriptDependencies(
        targetGraph.getAll(targetNode.getDeclaredDeps()),
        preScriptPhases,
        postScriptPhases,
        skipRNBundle);
    mutator.setPreBuildRunScriptPhasesFromTargetNodes(preScriptPhases.build());
    if (copyFilesPhases.isPresent()) {
      mutator.setCopyFilesPhases(copyFilesPhases.get());
    }
    mutator.setPostBuildRunScriptPhasesFromTargetNodes(postScriptPhases.build());
    mutator.skipReactNativeBundle(skipRNBundle);

    NewNativeTargetProjectMutator.Result targetBuilderResult;
    try {
      targetBuilderResult = mutator.buildTargetAndAddToProject(project);
    } catch (NoSuchBuildTargetException e) {
      throw new HumanReadableException(e);
    }
    PBXGroup targetGroup = targetBuilderResult.targetGroup;

    SourceTreePath buckFilePath = new SourceTreePath(
        PBXReference.SourceTree.SOURCE_ROOT,
        pathRelativizer.outputPathToBuildTargetPath(buildTarget).resolve(buildFileName),
        Optional.<String>absent());
    PBXFileReference buckReference =
        targetGroup.getOrCreateFileReferenceBySourceTreePath(buckFilePath);
    buckReference.setExplicitFileType(Optional.of("text.script.python"));

    // -- configurations
    ImmutableMap.Builder<String, String> extraSettingsBuilder = ImmutableMap.builder();
    extraSettingsBuilder
        .put("TARGET_NAME", buildTargetName)
        .put("SRCROOT", pathRelativizer.outputPathToBuildTargetPath(buildTarget).toString());
    if (bundleLoaderNode.isPresent()) {
      TargetNode<AppleBundleDescription.Arg> bundleLoader = bundleLoaderNode.get();
      String bundleLoaderProductName = getProductNameForBuildTarget(bundleLoader.getBuildTarget());
      String bundleLoaderBundleName = bundleLoaderProductName + "." +
          getExtensionString(bundleLoader.getConstructorArg().getExtension());
      // NOTE(grp): This is a hack. We need to support both deep (OS X) and flat (iOS)
      // style bundles for the bundle loader, but at this point we don't know what platform
      // the bundle loader (or current target) is going to be built for. However, we can be
      // sure that it's the same as the target (presumably a test) we're building right now.
      //
      // Using that knowledge, we can do build setting tricks to defer choosing the bundle
      // loader path until Xcode build time, when the platform is known. There's no build
      // setting that conclusively says whether the current platform uses deep bundles:
      // that would be too easy. But in the cases we care about (unit test bundles), the
      // current bundle will have a style matching the style of the bundle loader app, so
      // we can take advantage of that to do the determination.
      //
      // Unfortunately, the build setting for the bundle structure (CONTENTS_FOLDER_PATH)
      // includes the WRAPPER_NAME, so we can't just interpolate that in. Instead, we have
      // to use another trick with build setting operations and evaluation. By using the
      // $(:file) operation, we can extract the last component of the contents path: either
      // "Contents" or the current bundle name. Then, we can interpolate with that expected
      // result in the build setting name to conditionally choose a different loader path.

      // The conditional that decdies which path is used. This is a complex Xcode build setting
      // expression that expands to one of two values, depending on the last path component of
      // the CONTENTS_FOLDER_PATH variable. As described above, this will be either "Contents"
      // for deep bundles or the bundle file name itself for flat bundles. Finally, to santiize
      // the potentially invalid build setting names from the bundle file name, it converts that
      // to an identifier. We rely on BUNDLE_LOADER_BUNDLE_STYLE_CONDITIONAL_<bundle file name>
      // being undefined (and thus expanding to nothing) for the path resolution to work.
      //
      // The operations on the CONTENTS_FOLDER_PATH are documented here:
      // http://codeworkshop.net/posts/xcode-build-setting-transformations
      String bundleLoaderOutputPathConditional =
            "$(BUNDLE_LOADER_BUNDLE_STYLE_CONDITIONAL_$(CONTENTS_FOLDER_PATH:file:identifier))";

      // If the $(CONTENTS_FOLDER_PATH:file:identifier) expands to this, we add the deep bundle
      // path into the bundle loader. See above for the case when it will expand to this value.
      String bundleLoaderOutputPathDeepSetting = "BUNDLE_LOADER_BUNDLE_STYLE_CONDITIONAL_Contents";
      String bundleLoaderOutputPathDeepValue = "Contents/MacOS/";

      String bundleLoaderOutputPathValue = Joiner.on('/').join(
          getTargetOutputPath(bundleLoader),
          bundleLoaderBundleName,
          bundleLoaderOutputPathConditional,
          bundleLoaderProductName);

      extraSettingsBuilder
          .put(bundleLoaderOutputPathDeepSetting, bundleLoaderOutputPathDeepValue)
          .put("BUNDLE_LOADER", bundleLoaderOutputPathValue)
          .put("TEST_HOST", "$(BUNDLE_LOADER)");
    }
    if (infoPlistOptional.isPresent()) {
      Path infoPlistPath = pathRelativizer.outputDirToRootRelative(infoPlistOptional.get());
      extraSettingsBuilder.put("INFOPLIST_FILE", infoPlistPath.toString());
    }
    Optional<SourcePath> prefixHeaderOptional = targetNode.getConstructorArg().prefixHeader;
    if (prefixHeaderOptional.isPresent()) {
      Path prefixHeaderRelative = sourcePathResolver.apply(prefixHeaderOptional.get());
      Path prefixHeaderPath = pathRelativizer.outputDirToRootRelative(prefixHeaderRelative);
      extraSettingsBuilder.put("GCC_PREFIX_HEADER", prefixHeaderPath.toString());
      extraSettingsBuilder.put("GCC_PRECOMPILE_PREFIX_HEADER", "YES");
    }
    extraSettingsBuilder.put("USE_HEADERMAP", "NO");

    ImmutableMap.Builder<String, String> defaultSettingsBuilder = ImmutableMap.builder();
    defaultSettingsBuilder.put(
        "REPO_ROOT",
        projectFilesystem.getRootPath().toAbsolutePath().normalize().toString());
    defaultSettingsBuilder.put(PRODUCT_NAME, getProductName(buildTargetNode, buildTarget));
    if (bundle.isPresent()) {
      defaultSettingsBuilder.put(
          "WRAPPER_EXTENSION",
          getExtensionString(bundle.get().getConstructorArg().getExtension()));
    }

    // We use BUILT_PRODUCTS_DIR as the root for the everything being built. Target-
    // specific output is placed within CONFIGURATION_BUILD_DIR, inside BUILT_PRODUCTS_DIR.
    // That allows Copy Files build phases to reference files in the CONFIGURATION_BUILD_DIR
    // of other targets by using paths relative to the target-independent BUILT_PRODUCTS_DIR.
    defaultSettingsBuilder.put(
        "BUILT_PRODUCTS_DIR",
        // $EFFECTIVE_PLATFORM_NAME starts with a dash, so this expands to something like:
        // $SYMROOT/Debug-iphonesimulator
        Joiner.on('/').join("$SYMROOT", "$CONFIGURATION$EFFECTIVE_PLATFORM_NAME"));
    defaultSettingsBuilder.put("CONFIGURATION_BUILD_DIR", "$BUILT_PRODUCTS_DIR");
    if (!bundle.isPresent() &&
        (targetNode.getType().equals(AppleLibraryDescription.TYPE) ||
            targetNode.getType().equals(CxxLibraryDescription.TYPE))) {
      defaultSettingsBuilder.put("EXECUTABLE_PREFIX", "lib");
    }

    ImmutableMap.Builder<String, String> appendConfigsBuilder = ImmutableMap.builder();

    ImmutableSet<Path> recursiveHeaderSearchPaths = collectRecursiveHeaderSearchPaths(targetNode);
    ImmutableSet<Path> headerMapBases = recursiveHeaderSearchPaths.isEmpty() ?
        ImmutableSet.<Path>of() :
        ImmutableSet.of(pathRelativizer.outputDirToRootRelative(BuckConstant.BUCK_OUTPUT_PATH));

    appendConfigsBuilder
        .put(
            "HEADER_SEARCH_PATHS",
            Joiner.on(' ').join(Iterables.concat(recursiveHeaderSearchPaths, headerMapBases)))
        .put(
            "LIBRARY_SEARCH_PATHS",
            Joiner.on(' ').join(collectRecursiveLibrarySearchPaths(ImmutableSet.of(targetNode))))
        .put(
            "FRAMEWORK_SEARCH_PATHS",
            Joiner.on(' ').join(collectRecursiveFrameworkSearchPaths(ImmutableList.of(targetNode))))
        .put(
            "OTHER_CFLAGS",
            Joiner
                .on(' ')
                .join(
                    Iterables.transform(
                        Iterables.concat(
                            cxxBuckConfig.getFlags("cflags").or(DEFAULT_CFLAGS),
                            collectRecursiveExportedPreprocessorFlags(
                                ImmutableList.of(targetNode)),
                            targetNode.getConstructorArg().compilerFlags.get(),
                            targetNode.getConstructorArg().preprocessorFlags.get()),
                        Escaper.BASH_ESCAPER)))
        .put(
            "OTHER_CPLUSPLUSFLAGS",
            Joiner
                .on(' ')
                .join(
                    Iterables.transform(
                        Iterables.concat(
                            cxxBuckConfig.getFlags("cxxflags").or(DEFAULT_CXXFLAGS),
                            collectRecursiveExportedPreprocessorFlags(
                                ImmutableList.of(targetNode)),
                            targetNode.getConstructorArg().compilerFlags.get(),
                            targetNode.getConstructorArg().preprocessorFlags.get()),
                        Escaper.BASH_ESCAPER)))
        .put(
            "OTHER_LDFLAGS",
            Joiner
                .on(' ')
                .join(
                    Iterables.transform(
                        MoreIterables.zipAndConcat(
                            Iterables.cycle("-Xlinker"),
                            Iterables.concat(
                                targetNode.getConstructorArg().linkerFlags.get(),
                                collectRecursiveExportedLinkerFlags(
                                    ImmutableList.of(targetNode)))),
                        Escaper.BASH_ESCAPER)));

    ImmutableMap<String, String> appendedConfig = appendConfigsBuilder.build();

    Optional<ImmutableSortedMap<String, ImmutableMap<String, String>>> configs =
        getXcodeBuildConfigurationsForTargetNode(
            targetNode,
            appendedConfig);

    PBXNativeTarget target = targetBuilderResult.target;
    setTargetBuildConfigurations(
        getConfigurationNameToXcconfigPath(buildTarget),
        target,
        project.getMainGroup(),
        configs.get(),
        extraSettingsBuilder.build(),
        defaultSettingsBuilder.build(),
        appendedConfig);

    // -- phases
    createHeaderSymlinkTree(
        sourcePathResolver,
        getPublicCxxHeaders(targetNode),
        AppleDescriptions.getPathToHeaderSymlinkTree(targetNode,
            HeaderVisibility.PUBLIC));
    createHeaderSymlinkTree(
        sourcePathResolver,
        getPrivateCxxHeaders(targetNode),
        AppleDescriptions.getPathToHeaderSymlinkTree(targetNode,
            HeaderVisibility.PRIVATE));

    if (appleTargetNode.isPresent()) {
      // Use Core Data models from immediate dependencies only.
      addCoreDataModelsIntoTarget(appleTargetNode.get(), targetGroup);
    }

    return target;
  }

  public static String getProductName(TargetNode<?> buildTargetNode, BuildTarget buildTarget) {
    return getProductNameForTargetNode(buildTargetNode).or(
        getProductNameForBuildTarget(buildTarget));
  }

  private ImmutableSortedMap<Path, SourcePath> getPublicCxxHeaders(
      TargetNode<? extends CxxLibraryDescription.Arg> targetNode) {
    CxxLibraryDescription.Arg arg = targetNode.getConstructorArg();
    if (arg instanceof AppleNativeTargetDescriptionArg) {
      Path headerPathPrefix = AppleDescriptions.getHeaderPathPrefix(
          (AppleNativeTargetDescriptionArg) arg,
          targetNode.getBuildTarget());
      ImmutableSortedMap<String, SourcePath> cxxHeaders =
          AppleDescriptions.convertAppleHeadersToPublicCxxHeaders(
              sourcePathResolver,
              headerPathPrefix,
              arg);
      return convertMapKeysToPaths(cxxHeaders);
    } else {
      SourcePathResolver sourcePathResolver = sourcePathResolverForNode.apply(targetNode);
      return ImmutableSortedMap.copyOf(
          CxxDescriptionEnhancer.parseExportedHeaders(
              targetNode.getBuildTarget(),
              sourcePathResolver,
              Optional.<CxxPlatform>absent(),
              arg));
    }
  }

  private ImmutableSortedMap<Path, SourcePath> getPrivateCxxHeaders(
      TargetNode<? extends CxxLibraryDescription.Arg> targetNode) {
    CxxLibraryDescription.Arg arg = targetNode.getConstructorArg();
    if (arg instanceof AppleNativeTargetDescriptionArg) {
      Path headerPathPrefix = AppleDescriptions.getHeaderPathPrefix(
          (AppleNativeTargetDescriptionArg) arg,
          targetNode.getBuildTarget());
      ImmutableSortedMap<String, SourcePath> cxxHeaders =
          AppleDescriptions.convertAppleHeadersToPrivateCxxHeaders(
              sourcePathResolver,
              headerPathPrefix,
              arg);
      return convertMapKeysToPaths(cxxHeaders);
    } else {
      SourcePathResolver sourcePathResolver = sourcePathResolverForNode.apply(targetNode);
      return ImmutableSortedMap.copyOf(
          CxxDescriptionEnhancer.parseHeaders(
              targetNode.getBuildTarget(),
              sourcePathResolver,
              Optional.<CxxPlatform>absent(),
              arg));
    }
  }

  private ImmutableSortedMap<Path, SourcePath> convertMapKeysToPaths(
      ImmutableSortedMap<String, SourcePath> input) {
    ImmutableSortedMap.Builder<Path, SourcePath> output = ImmutableSortedMap.naturalOrder();
    for (Map.Entry<String, SourcePath> entry : input.entrySet()) {
      output.put(Paths.get(entry.getKey()), entry.getValue());
    }
    return output.build();
  }

  private Optional<ImmutableSortedMap<String, ImmutableMap<String, String>>>
  getXcodeBuildConfigurationsForTargetNode(
      TargetNode<?> targetNode,
      ImmutableMap<String, String> appendedConfig) {
    Optional<ImmutableSortedMap<String, ImmutableMap<String, String>>> configs = Optional.absent();
    Optional<TargetNode<AppleNativeTargetDescriptionArg>> appleTargetNode =
      targetNode.castArg(AppleNativeTargetDescriptionArg.class);
    Optional<TargetNode<HalideLibraryDescription.Arg>> halideTargetNode =
      targetNode.castArg(HalideLibraryDescription.Arg.class);
    if (appleTargetNode.isPresent()) {
      configs = appleTargetNode.get().getConstructorArg().configs;
    } else if (halideTargetNode.isPresent()) {
      configs = halideTargetNode.get().getConstructorArg().configs;
    }
    if (!configs.isPresent() ||
        (configs.isPresent() && configs.get().isEmpty()) ||
        targetNode.getType().equals(CxxLibraryDescription.TYPE)) {
      ImmutableMap<String, ImmutableMap<String, String>> defaultConfig =
          CxxPlatformXcodeConfigGenerator.getDefaultXcodeBuildConfigurationsFromCxxPlatform(
              defaultCxxPlatform,
              appendedConfig);
      configs = Optional.of(ImmutableSortedMap.copyOf(defaultConfig));
    }
    return configs;
  }

  private void addCoreDataModelsIntoTarget(
      TargetNode<? extends CxxLibraryDescription.Arg> targetNode,
      PBXGroup targetGroup) throws IOException {
    addCoreDataModelBuildPhase(
        targetGroup,
        FluentIterable
            .from(targetNode.getDeps())
            .transform(
                new Function<BuildTarget, TargetNode<?>>() {
                  @Override
                  public TargetNode<?> apply(BuildTarget input) {
                    return Preconditions.checkNotNull(targetGraph.get(input));
                  }
                })
            .filter(
                new Predicate<TargetNode<?>>() {
                  @Override
                  public boolean apply(TargetNode<?> input) {
                    return CoreDataModelDescription.TYPE.equals(input.getType());
                  }
                })
            .transform(
                new Function<TargetNode<?>, CoreDataModelDescription.Arg>() {
                  @Override
                  public CoreDataModelDescription.Arg apply(TargetNode<?> input) {
                    return (CoreDataModelDescription.Arg) input.getConstructorArg();
                  }
                })
            .toSet());
  }

  private Function<String, Path> getConfigurationNameToXcconfigPath(final BuildTarget buildTarget) {
    return new Function<String, Path>() {
      @Override
      public Path apply(String input) {
        return BuildTargets.getGenPath(buildTarget, "%s-" + input + ".xcconfig");
      }
    };
  }

  private Iterable<SourcePath> getHeaderSourcePaths(
      Optional<SourceList> headers) {
    if (!headers.isPresent()) {
      return ImmutableList.of();
    } else if (headers.get().getUnnamedSources().isPresent()) {
      return headers.get().getUnnamedSources().get();
    } else {
      return headers.get().getNamedSources().get().values();
    }
  }

  private void generateCombinedTestTarget(
      final String productName,
      AppleTestBundleParamsKey key,
      ImmutableCollection<TargetNode<AppleTestDescription.Arg>> tests)
      throws IOException {
    ImmutableSet.Builder<PBXFileReference> testLibs = ImmutableSet.builder();
    for (TargetNode<AppleTestDescription.Arg> test : tests) {
      testLibs.add(getOrCreateTestLibraryFileReference(test));
    }
    NewNativeTargetProjectMutator mutator = new NewNativeTargetProjectMutator(
        pathRelativizer,
        sourcePathResolver)
        .setTargetName(productName)
        .setProduct(
            dylibProductTypeByBundleExtension(key.getExtension().getLeft()).get(),
            productName,
            Paths.get(productName + "." + getExtensionString(key.getExtension())))
        .setSourcesWithFlags(
            ImmutableSet.of(
                SourceWithFlags.of(
                    new PathSourcePath(projectFilesystem, emptyFileWithExtension("c")))))
        .setArchives(Sets.union(collectRecursiveLibraryDependencies(tests), testLibs.build()))
        .setRecursiveResources(AppleResources.collectRecursiveResources(targetGraph, tests))
        .setRecursiveAssetCatalogs(
            AppleBuildRules.collectRecursiveAssetCatalogs(targetGraph, tests));

    ImmutableSet.Builder<FrameworkPath> frameworksBuilder = ImmutableSet.builder();
    frameworksBuilder.addAll(collectRecursiveFrameworkDependencies(tests));
    for (TargetNode<AppleTestDescription.Arg> test : tests) {
      frameworksBuilder.addAll(test.getConstructorArg().frameworks.get());
      frameworksBuilder.addAll(test.getConstructorArg().libraries.get());
    }
    mutator.setFrameworks(frameworksBuilder.build());

    NewNativeTargetProjectMutator.Result result;
    try {
      result = mutator.buildTargetAndAddToProject(project);
    } catch (NoSuchBuildTargetException e) {
      throw new HumanReadableException(e);
    }

    ImmutableMap.Builder<String, String> overrideBuildSettingsBuilder =
        ImmutableMap.<String, String>builder()
            .put("GCC_PREFIX_HEADER", "")
            .put("USE_HEADERMAP", "NO");
    if (key.getInfoPlist().isPresent()) {
      overrideBuildSettingsBuilder.put(
          "INFOPLIST_FILE",
          pathRelativizer.outputDirToRootRelative(
              sourcePathResolver.apply(key.getInfoPlist().get())).toString());
    }
    setTargetBuildConfigurations(
        new Function<String, Path>() {
          @Override
          public Path apply(String input) {
            return outputDirectory.resolve(
                String.format("xcconfigs/%s-%s.xcconfig", productName, input));
          }
        },
        result.target,
        project.getMainGroup(),
        key.getConfigs().get(),
        overrideBuildSettingsBuilder.build(),
        ImmutableMap.of(
            PRODUCT_NAME, productName,
            "WRAPPER_EXTENSION", getExtensionString(key.getExtension())),
        ImmutableMap.of(
            "FRAMEWORK_SEARCH_PATHS",
            Joiner.on(' ').join(collectRecursiveFrameworkSearchPaths(tests)),
            "LIBRARY_SEARCH_PATHS",
            Joiner.on(' ').join(collectRecursiveLibrarySearchPaths(tests)),
            "OTHER_LDFLAGS",
            Joiner.on(' ').join(
                MoreIterables.zipAndConcat(
                    Iterables.cycle("-Xlinker"),
                    Iterables.concat(
                        key.getLinkerFlags(),
                        collectRecursiveExportedLinkerFlags(tests))))));
    buildableCombinedTestTargets.add(result.target);
  }

  private String deriveCombinedTestTargetNameFromKey(
      AppleTestBundleParamsKey key,
      int combinedTestIndex) {
    return Joiner.on("-").join(
        "_BuckCombinedTest",
        getExtensionString(key.getExtension()),
        combinedTestIndex);

  }

  /**
   * Create target level configuration entries.
   *
   * @param target      Xcode target for which the configurations will be set.
   * @param targetGroup Xcode group in which the configuration file references will be placed.
   * @param configurations  Configurations as extracted from the BUCK file.
   * @param overrideBuildSettings Build settings that will override ones defined elsewhere.
   * @param defaultBuildSettings  Target-inline level build settings that will be set if not already
   *                              defined.
   * @param appendBuildSettings   Target-inline level build settings that will incorporate the
   *                              existing value or values at a higher level.
   */
  private void setTargetBuildConfigurations(
      Function<String, Path> configurationNameToXcconfigPath,
      PBXTarget target,
      PBXGroup targetGroup,
      ImmutableMap<String, ImmutableMap<String, String>> configurations,
      ImmutableMap<String, String> overrideBuildSettings,
      ImmutableMap<String, String> defaultBuildSettings,
      ImmutableMap<String, String> appendBuildSettings)
      throws IOException {

    for (Map.Entry<String, ImmutableMap<String, String>> configurationEntry :
        configurations.entrySet()) {
      targetConfigNamesBuilder.add(configurationEntry.getKey());

      ImmutableMap<String, String> targetLevelInlineSettings =
          configurationEntry.getValue();

      XCBuildConfiguration outputConfiguration = target
          .getBuildConfigurationList()
          .getBuildConfigurationsByName()
          .getUnchecked(configurationEntry.getKey());

      HashMap<String, String> combinedOverrideConfigs = Maps.newHashMap(overrideBuildSettings);
      for (Map.Entry<String, String> entry: defaultBuildSettings.entrySet()) {
        String existingSetting = targetLevelInlineSettings.get(entry.getKey());
        if (existingSetting == null) {
          combinedOverrideConfigs.put(entry.getKey(), entry.getValue());
        }
      }

      for (Map.Entry<String, String> entry : appendBuildSettings.entrySet()) {
        String existingSetting = targetLevelInlineSettings.get(entry.getKey());
        String settingPrefix = existingSetting != null ? existingSetting : "$(inherited)";
        combinedOverrideConfigs.put(entry.getKey(), settingPrefix + " " + entry.getValue());
      }

      Iterable<Map.Entry<String, String>> entries = Iterables.concat(
          targetLevelInlineSettings.entrySet(),
          combinedOverrideConfigs.entrySet());

      Path xcconfigPath = configurationNameToXcconfigPath.apply(configurationEntry.getKey());
      projectFilesystem.mkdirs(Preconditions.checkNotNull(xcconfigPath).getParent());

      StringBuilder stringBuilder = new StringBuilder();
      for (Map.Entry<String, String> entry : entries) {
        stringBuilder.append(entry.getKey());
        stringBuilder.append(" = ");
        stringBuilder.append(entry.getValue());
        stringBuilder.append('\n');
      }
      String xcconfigContents = stringBuilder.toString();

      if (MorePaths.fileContentsDiffer(
          new ByteArrayInputStream(xcconfigContents.getBytes(Charsets.UTF_8)),
          xcconfigPath,
          projectFilesystem)) {
        if (shouldGenerateReadOnlyFiles()) {
          projectFilesystem.writeContentsToPath(
              xcconfigContents,
              xcconfigPath,
              READ_ONLY_FILE_ATTRIBUTE);
        } else {
          projectFilesystem.writeContentsToPath(
              xcconfigContents,
              xcconfigPath);
        }
      }

      PBXFileReference fileReference = getConfigurationFileReference(targetGroup, xcconfigPath);
      outputConfiguration.setBaseConfigurationReference(fileReference);
    }
  }

  private PBXFileReference getConfigurationFileReference(PBXGroup targetGroup, Path xcconfigPath) {
    return targetGroup
        .getOrCreateChildGroupByName("Configurations")
        .getOrCreateChildGroupByName("Buck (Do Not Modify)")
        .getOrCreateFileReferenceBySourceTreePath(
            new SourceTreePath(
                PBXReference.SourceTree.SOURCE_ROOT,
                pathRelativizer.outputDirToRootRelative(xcconfigPath),
                Optional.<String>absent()));
  }

  private void collectBuildScriptDependencies(
      Iterable<TargetNode<?>> targetNodes,
      ImmutableList.Builder<TargetNode<?>> preRules,
      ImmutableList.Builder<TargetNode<?>> postRules,
      boolean skipRNBundle) {
    for (TargetNode<?> targetNode : targetNodes) {
      BuildRuleType type = targetNode.getType();
      if (type.equals(IosReactNativeLibraryDescription.TYPE)) {
        postRules.add(targetNode);
        if (!skipRNBundle) {
          requiredBuildTargetsBuilder.add(targetNode.getBuildTarget());
        }
      } else if (type.equals(XcodePostbuildScriptDescription.TYPE)) {
        postRules.add(targetNode);
      } else if (type.equals(XcodePrebuildScriptDescription.TYPE)) {
        preRules.add(targetNode);
      }
    }
  }

  private void createHeaderSymlinkTree(
      Function<SourcePath, Path> pathResolver,
      Map<Path, SourcePath> contents,
      Path headerSymlinkTreeRoot) throws IOException {
    LOG.verbose(
        "Building header symlink tree at %s with contents %s",
        headerSymlinkTreeRoot,
        contents);
    ImmutableSortedMap.Builder<Path, Path> resolvedContentsBuilder =
        ImmutableSortedMap.naturalOrder();
    for (Map.Entry<Path, SourcePath> entry : contents.entrySet()) {
      Path link = headerSymlinkTreeRoot.resolve(entry.getKey());
      Path existing = projectFilesystem.resolve(pathResolver.apply(entry.getValue()));
      resolvedContentsBuilder.put(link, existing);
    }
    ImmutableSortedMap<Path, Path> resolvedContents = resolvedContentsBuilder.build();

    Path headerMapLocation = getHeaderMapLocationFromSymlinkTreeRoot(headerSymlinkTreeRoot);

    Path hashCodeFilePath = headerSymlinkTreeRoot.resolve(".contents-hash");
    Optional<String> currentHashCode = projectFilesystem.readFileIfItExists(hashCodeFilePath);
    String newHashCode = getHeaderSymlinkTreeHashCode(resolvedContents).toString();
    if (Optional.of(newHashCode).equals(currentHashCode)) {
      LOG.debug(
          "Symlink tree at %s is up to date, not regenerating (key %s).",
          headerSymlinkTreeRoot,
          newHashCode);
    } else {
      LOG.debug(
          "Updating symlink tree at %s (old key %s, new key %s).",
          headerSymlinkTreeRoot,
          currentHashCode,
          newHashCode);
      projectFilesystem.deleteRecursivelyIfExists(headerSymlinkTreeRoot);
      projectFilesystem.mkdirs(headerSymlinkTreeRoot);
      for (Map.Entry<Path, Path> entry : resolvedContents.entrySet()) {
        Path link = entry.getKey();
        Path existing = entry.getValue();
        projectFilesystem.createParentDirs(link);
        projectFilesystem.createSymLink(link, existing, /* force */ false);
      }
      projectFilesystem.writeContentsToPath(newHashCode, hashCodeFilePath);

      HeaderMap.Builder headerMapBuilder = new HeaderMap.Builder();
      for (Map.Entry<Path, SourcePath> entry : contents.entrySet()) {
        headerMapBuilder.add(
            entry.getKey().toString(),
            BuckConstant.BUCK_OUTPUT_PATH
                .relativize(headerSymlinkTreeRoot)
                .resolve(entry.getKey()));
      }
      projectFilesystem.writeBytesToPath(headerMapBuilder.build().getBytes(), headerMapLocation);
    }
    headerSymlinkTrees.add(headerSymlinkTreeRoot);
  }

  private HashCode getHeaderSymlinkTreeHashCode(ImmutableSortedMap<Path, Path> contents) {
    Hasher hasher = Hashing.sha1().newHasher();
    hasher.putBytes(BuckVersion.getVersion().getBytes(Charsets.UTF_8));
    for (Map.Entry<Path, Path> entry : contents.entrySet()) {
      byte[] key = entry.getKey().toString().getBytes(Charsets.UTF_8);
      byte[] value = entry.getValue().toString().getBytes(Charsets.UTF_8);
      hasher.putInt(key.length);
      hasher.putBytes(key);
      hasher.putInt(value.length);
      hasher.putBytes(value);
    }
    return hasher.hash();
  }

  private void addCoreDataModelBuildPhase(
      PBXGroup targetGroup,
      Iterable<CoreDataModelDescription.Arg> dataModels) throws IOException {
    // TODO(Coneko): actually add a build phase

    for (final CoreDataModelDescription.Arg dataModel : dataModels) {
      // Core data models go in the resources group also.
      PBXGroup resourcesGroup = targetGroup.getOrCreateChildGroupByName("Resources");

      if (CoreDataModelDescription.isVersionedDataModel(dataModel)) {
        // It's safe to do I/O here to figure out the current version because we're returning all
        // the versions and the file pointing to the current version from
        // getInputsToCompareToOutput(), so the rule will be correctly detected as stale if any of
        // them change.
        final String currentVersionFileName = ".xccurrentversion";
        final String currentVersionKey = "_XCCurrentVersionName";

        final XCVersionGroup versionGroup =
            resourcesGroup.getOrCreateChildVersionGroupsBySourceTreePath(
                new SourceTreePath(
                    PBXReference.SourceTree.SOURCE_ROOT,
                    pathRelativizer.outputDirToRootRelative(dataModel.path),
                    Optional.<String>absent()));

        projectFilesystem.walkRelativeFileTree(
            dataModel.path,
            new SimpleFileVisitor<Path>() {
              @Override
              public FileVisitResult preVisitDirectory(Path dir, BasicFileAttributes attrs) {
                if (dir.equals(dataModel.path)) {
                  return FileVisitResult.CONTINUE;
                }
                versionGroup.getOrCreateFileReferenceBySourceTreePath(
                    new SourceTreePath(
                        PBXReference.SourceTree.SOURCE_ROOT,
                        pathRelativizer.outputDirToRootRelative(dir),
                        Optional.<String>absent()));
                return FileVisitResult.SKIP_SUBTREE;
              }
            });

        Path currentVersionPath = dataModel.path.resolve(currentVersionFileName);
        try (InputStream in = projectFilesystem.newFileInputStream(currentVersionPath)) {
          NSObject rootObject;
          try {
            rootObject = PropertyListParser.parse(in);
          } catch (IOException e) {
            throw e;
          } catch (Exception e) {
            rootObject = null;
          }
          if (!(rootObject instanceof NSDictionary)) {
            throw new HumanReadableException("Malformed %s file.", currentVersionFileName);
          }
          NSDictionary rootDictionary = (NSDictionary) rootObject;
          NSObject currentVersionName = rootDictionary.objectForKey(currentVersionKey);
          if (!(currentVersionName instanceof NSString)) {
            throw new HumanReadableException("Malformed %s file.", currentVersionFileName);
          }
          PBXFileReference ref = versionGroup.getOrCreateFileReferenceBySourceTreePath(
              new SourceTreePath(
                  PBXReference.SourceTree.SOURCE_ROOT,
                  pathRelativizer.outputDirToRootRelative(
                      dataModel.path.resolve(currentVersionName.toString())),
                  Optional.<String>absent()));
          versionGroup.setCurrentVersion(Optional.of(ref));
        } catch (NoSuchFileException e) {
          if (versionGroup.getChildren().size() == 1) {
            versionGroup.setCurrentVersion(Optional.of(Iterables.get(
                        versionGroup.getChildren(),
                        0)));
          }
        }
      } else {
        resourcesGroup.getOrCreateFileReferenceBySourceTreePath(
            new SourceTreePath(
                PBXReference.SourceTree.SOURCE_ROOT,
                pathRelativizer.outputDirToRootRelative(dataModel.path),
                Optional.<String>absent()));
      }
    }
  }

  private Optional<CopyFilePhaseDestinationSpec> getDestinationSpec(TargetNode<?> targetNode) {
    if (targetNode.getType().equals(AppleBundleDescription.TYPE)) {
      AppleBundleDescription.Arg arg = (AppleBundleDescription.Arg) targetNode.getConstructorArg();
      AppleBundleExtension extension = arg.extension.isLeft() ?
          arg.extension.getLeft() :
          AppleBundleExtension.BUNDLE;
      switch (extension) {
        case FRAMEWORK:
          return Optional.of(
              CopyFilePhaseDestinationSpec.of(PBXCopyFilesBuildPhase.Destination.FRAMEWORKS)
          );
        case APPEX:
        case PLUGIN:
          return Optional.of(
              CopyFilePhaseDestinationSpec.of(PBXCopyFilesBuildPhase.Destination.PLUGINS)
          );
        case APP:
          if (isWatchApplicationNode(targetNode)) {
            return Optional.of(
                CopyFilePhaseDestinationSpec.builder()
                    .setDestination(PBXCopyFilesBuildPhase.Destination.PRODUCTS)
                    .setPath("$(CONTENTS_FOLDER_PATH)/Watch")
                    .build()
            );
          } else {
            return Optional.of(
                CopyFilePhaseDestinationSpec.of(PBXCopyFilesBuildPhase.Destination.EXECUTABLES)
            );
          }
        case BUNDLE:
          return Optional.of(
              CopyFilePhaseDestinationSpec.of(PBXCopyFilesBuildPhase.Destination.PLUGINS)
          );
          //$CASES-OMITTED$
        default:
          return Optional.of(
              CopyFilePhaseDestinationSpec.of(PBXCopyFilesBuildPhase.Destination.PRODUCTS)
          );
      }
    } else if (targetNode.getType().equals(AppleLibraryDescription.TYPE) ||
        targetNode.getType().equals(CxxLibraryDescription.TYPE)) {
      if (targetNode
          .getBuildTarget()
          .getFlavors()
          .contains(CxxDescriptionEnhancer.SHARED_FLAVOR)) {
        return Optional.of(
            CopyFilePhaseDestinationSpec.of(PBXCopyFilesBuildPhase.Destination.FRAMEWORKS)
        );
      } else {
        return Optional.absent();
      }
    } else if (targetNode.getType().equals(AppleBinaryDescription.TYPE)) {
      return Optional.of(
          CopyFilePhaseDestinationSpec.of(PBXCopyFilesBuildPhase.Destination.EXECUTABLES)
      );
    } else if (targetNode.getType().equals(HalideLibraryDescription.TYPE)) {
      return Optional.absent();
    } else {
      throw new RuntimeException("Unexpected type: " + targetNode.getType());
    }
  }

  private ImmutableList<PBXBuildPhase> getCopyFilesBuildPhases(
      Iterable<TargetNode<?>> copiedNodes) {

    // Bucket build rules into bins by their destinations
    ImmutableSetMultimap.Builder<CopyFilePhaseDestinationSpec, TargetNode<?>>
        ruleByDestinationSpecBuilder = ImmutableSetMultimap.builder();
    for (TargetNode<?> copiedNode : copiedNodes) {
      Optional<CopyFilePhaseDestinationSpec> optionalDestinationSpec =
          getDestinationSpec(copiedNode);
      if (optionalDestinationSpec.isPresent()) {
        ruleByDestinationSpecBuilder.put(optionalDestinationSpec.get(), copiedNode);
      }
    }

    ImmutableList.Builder<PBXBuildPhase> phases = ImmutableList.builder();

    ImmutableSetMultimap<CopyFilePhaseDestinationSpec, TargetNode<?>> ruleByDestinationSpec =
        ruleByDestinationSpecBuilder.build();

    // Emit a copy files phase for each destination.
    for (CopyFilePhaseDestinationSpec destinationSpec : ruleByDestinationSpec.keySet()) {
      Iterable<TargetNode<?>> targetNodes = ruleByDestinationSpec.get(destinationSpec);
      phases.add(getSingleCopyFilesBuildPhase(destinationSpec, targetNodes));
    }

    return phases.build();
  }

  private PBXCopyFilesBuildPhase getSingleCopyFilesBuildPhase(
      CopyFilePhaseDestinationSpec destinationSpec,
      Iterable<TargetNode<?>> targetNodes) {
    PBXCopyFilesBuildPhase copyFilesBuildPhase = new PBXCopyFilesBuildPhase(destinationSpec);
    for (TargetNode<?> targetNode : targetNodes) {
      PBXFileReference fileReference = getLibraryFileReference(targetNode);
      copyFilesBuildPhase.getFiles().add(new PBXBuildFile(fileReference));
    }
    return copyFilesBuildPhase;
  }

  /**
   * Create the project bundle structure and write {@code project.pbxproj}.
   */
  private Path writeProjectFile(PBXProject project) throws IOException {
  XcodeprojSerializer serializer = new XcodeprojSerializer(
        new GidGenerator(ImmutableSet.copyOf(gidsToTargetNames.keySet())),
        project);
    NSDictionary rootObject = serializer.toPlist();
    Path xcodeprojDir = outputDirectory.resolve(projectName + ".xcodeproj");
    projectFilesystem.mkdirs(xcodeprojDir);
    Path serializedProject = xcodeprojDir.resolve("project.pbxproj");
    String contentsToWrite = rootObject.toXMLPropertyList();
    // Before we write any files, check if the file contents have changed.
    if (MorePaths.fileContentsDiffer(
        new ByteArrayInputStream(contentsToWrite.getBytes(Charsets.UTF_8)),
        serializedProject,
        projectFilesystem)) {
      LOG.debug("Regenerating project at %s", serializedProject);
      if (shouldGenerateReadOnlyFiles()) {
        projectFilesystem.writeContentsToPath(
            contentsToWrite,
            serializedProject,
            READ_ONLY_FILE_ATTRIBUTE);
      } else {
        projectFilesystem.writeContentsToPath(
            contentsToWrite,
            serializedProject);
      }
    } else {
      LOG.debug("Not regenerating project at %s (contents have not changed)", serializedProject);
    }
    return xcodeprojDir;
  }

  private static String getProductNameForBuildTarget(BuildTarget buildTarget) {
    return buildTarget.getShortName();
  }

  /**
   * @param targetNode Must have a header symlink tree or an exception will be thrown.
   */
  private Path getHeaderSymlinkTreeRelativePath(
      TargetNode<? extends CxxLibraryDescription.Arg> targetNode,
      HeaderVisibility headerVisibility) {
    Path treeRoot = AppleDescriptions.getPathToHeaderSymlinkTree(
        targetNode,
        headerVisibility);
    return pathRelativizer.outputDirToRootRelative(treeRoot);
  }

  private Path getHeaderMapLocationFromSymlinkTreeRoot(Path headerSymlinkTreeRoot) {
    return headerSymlinkTreeRoot.resolve(".tree.hmap");
  }

  private Path getHeaderSearchPathFromSymlinkTreeRoot(Path headerSymlinkTreeRoot) {
    if (options.contains(Option.DISABLE_HEADER_MAPS)) {
      return headerSymlinkTreeRoot;
    } else {
      return getHeaderMapLocationFromSymlinkTreeRoot(headerSymlinkTreeRoot);
    }
  }

  private String getBuiltProductsRelativeTargetOutputPath(TargetNode<?> targetNode) {
    if (targetNode.getType().equals(AppleBinaryDescription.TYPE) ||
        targetNode.getType().equals(AppleTestDescription.TYPE) ||
        (targetNode.getType().equals(AppleBundleDescription.TYPE) &&
            !isFrameworkBundle((AppleBundleDescription.Arg) targetNode.getConstructorArg()))) {
      // TODO(grp): These should be inside the path below. Right now, that causes issues with
      // bundle loader paths hardcoded in .xcconfig files that don't expect the full target path.
      // It also causes issues where Xcode doesn't know where to look for a final .app to run it.
      return ".";
    } else {
      return BaseEncoding
          .base32()
          .omitPadding()
          .encode(targetNode.getBuildTarget().getFullyQualifiedName().getBytes());
    }
  }

  private String getTargetOutputPath(TargetNode<?> targetNode) {
    return Joiner.on('/').join(
        "$BUILT_PRODUCTS_DIR",
        getBuiltProductsRelativeTargetOutputPath(targetNode));
  }

  @SuppressWarnings("unchecked")
  private static Optional<TargetNode<CxxLibraryDescription.Arg>> getAppleNativeNodeOfType(
      TargetGraph targetGraph,
      TargetNode<?> targetNode,
      Set<BuildRuleType> nodeTypes,
      Set<AppleBundleExtension> bundleExtensions) {
    Optional<TargetNode<CxxLibraryDescription.Arg>> nativeNode = Optional.absent();
    if (nodeTypes.contains(targetNode.getType())) {
      nativeNode = Optional.of((TargetNode<CxxLibraryDescription.Arg>) targetNode);
    } else if (targetNode.getType().equals(AppleBundleDescription.TYPE)) {
      TargetNode<AppleBundleDescription.Arg> bundle =
          (TargetNode<AppleBundleDescription.Arg>) targetNode;
      Either<AppleBundleExtension, String> extension = bundle.getConstructorArg().getExtension();
      if (extension.isLeft() && bundleExtensions.contains(extension.getLeft())) {
        nativeNode = Optional.of(
            Preconditions.checkNotNull(
                (TargetNode<CxxLibraryDescription.Arg>) targetGraph.get(
                    bundle.getConstructorArg().binary)));
      }
    }
    return nativeNode;
  }

  private static Optional<TargetNode<CxxLibraryDescription.Arg>> getAppleNativeNode(
      TargetGraph targetGraph,
      TargetNode<?> targetNode) {
    return getAppleNativeNodeOfType(
        targetGraph,
        targetNode,
        ImmutableSet.of(
            AppleBinaryDescription.TYPE,
            AppleLibraryDescription.TYPE,
            CxxLibraryDescription.TYPE),
        ImmutableSet.of(
            AppleBundleExtension.APP,
            AppleBundleExtension.FRAMEWORK));
  }

  private static Optional<TargetNode<CxxLibraryDescription.Arg>> getLibraryNode(
      TargetGraph targetGraph,
      TargetNode<?> targetNode) {
    return getAppleNativeNodeOfType(
        targetGraph,
        targetNode,
        ImmutableSet.of(
            AppleLibraryDescription.TYPE,
            CxxLibraryDescription.TYPE),
        ImmutableSet.of(
            AppleBundleExtension.FRAMEWORK));
  }

  private ImmutableSet<Path> collectRecursiveHeaderSearchPaths(
      TargetNode<? extends CxxLibraryDescription.Arg> targetNode) {
    ImmutableSet.Builder<Path> builder = ImmutableSet.builder();

    for (Path headerSymlinkTreePath : collectRecursiveHeaderSymlinkTrees(targetNode)) {
      builder.add(getHeaderSearchPathFromSymlinkTreeRoot(headerSymlinkTreePath));
    }

    for (Path halideHeaderPath : collectRecursiveHalideLibraryHeaderPaths(targetNode)) {
      builder.add(halideHeaderPath);
    }

    return builder.build();
  }

  private ImmutableSet<Path> collectRecursiveHalideLibraryHeaderPaths(
      TargetNode<? extends CxxLibraryDescription.Arg> targetNode) {
    ImmutableSet.Builder<Path> builder = ImmutableSet.builder();
    for (TargetNode<?> input :
      AppleBuildRules.getRecursiveTargetNodeDependenciesOfTypes(
        targetGraph,
        AppleBuildRules.RecursiveDependenciesMode.BUILDING,
        targetNode,
        Optional.of(
          ImmutableSet.<BuildRuleType>of(
            HalideLibraryDescription.TYPE)))) {
      BuildTarget buildTarget = input.getBuildTarget();
      if (!HalideLibraryDescription.isHalideCompilerTarget(buildTarget)) {
        builder.add(
          pathRelativizer.outputDirToRootRelative(
            BuildTargets.getGenPath(
              BuildTarget.of(buildTarget.getUnflavoredBuildTarget()), "%s")));
      }
    }
    return builder.build();
  }

  private ImmutableSet<Path> collectRecursiveHeaderSymlinkTrees(
      TargetNode<? extends CxxLibraryDescription.Arg> targetNode) {
    ImmutableSet.Builder<Path> builder = ImmutableSet.builder();

    builder.add(getHeaderSymlinkTreeRelativePath(targetNode, HeaderVisibility.PRIVATE));
    builder.add(getHeaderSymlinkTreeRelativePath(targetNode, HeaderVisibility.PUBLIC));

    for (TargetNode<?> input :
        AppleBuildRules.getRecursiveTargetNodeDependenciesOfTypes(
            targetGraph,
            AppleBuildRules.RecursiveDependenciesMode.BUILDING,
            targetNode,
            Optional.of(AppleBuildRules.XCODE_TARGET_BUILD_RULE_TYPES))) {
      Optional<TargetNode<CxxLibraryDescription.Arg>> nativeNode =
          getAppleNativeNode(targetGraph, input);
      if (nativeNode.isPresent()) {
        builder.add(
            getHeaderSymlinkTreeRelativePath(
                nativeNode.get(),
                HeaderVisibility.PUBLIC));
      }
    }

    addHeaderSymlinkTreesForSourceUnderTest(targetNode, builder, HeaderVisibility.PRIVATE);

    return builder.build();
  }

  private void addHeaderSymlinkTreesForSourceUnderTest(
      TargetNode<? extends CxxLibraryDescription.Arg> targetNode,
      ImmutableSet.Builder<Path> headerSymlinkTreesBuilder,
      HeaderVisibility headerVisibility) {
    ImmutableSet<TargetNode<?>> directDependencies = ImmutableSet.copyOf(
        targetGraph.getAll(targetNode.getDeps()));
    for (TargetNode<?> dependency : directDependencies) {
      Optional<TargetNode<CxxLibraryDescription.Arg>> nativeNode =
          getAppleNativeNode(targetGraph, dependency);
      if (nativeNode.isPresent() && isSourceUnderTest(dependency, nativeNode.get(), targetNode)) {
        headerSymlinkTreesBuilder.add(
            getHeaderSymlinkTreeRelativePath(
                nativeNode.get(),
                headerVisibility));
      }
    }
  }

  private boolean isSourceUnderTest(
      TargetNode<?> dependencyNode,
      TargetNode<CxxLibraryDescription.Arg> nativeNode,
      TargetNode<?> testNode) {
    boolean isSourceUnderTest =
        nativeNode.getConstructorArg().getTests().contains(testNode.getBuildTarget());

    if (dependencyNode != nativeNode && dependencyNode.getConstructorArg() instanceof HasTests) {
      ImmutableSortedSet<BuildTarget> tests =
          ((HasTests) dependencyNode.getConstructorArg()).getTests();
      if (tests.contains(testNode.getBuildTarget())) {
        isSourceUnderTest = true;
      }
    }

    return isSourceUnderTest;
  }

  private <T> ImmutableSet<String> collectRecursiveLibrarySearchPaths(
      Iterable<TargetNode<T>> targetNodes) {
    return new ImmutableSet.Builder<String>()
        .add("$BUILT_PRODUCTS_DIR")
        .addAll(
            collectRecursiveSearchPathsForFrameworkPaths(
                targetNodes,
                new Function<
                    AppleNativeTargetDescriptionArg,
                    ImmutableSortedSet<FrameworkPath>>() {
                  @Override
                  public ImmutableSortedSet<FrameworkPath> apply(
                      AppleNativeTargetDescriptionArg input) {
                    return input.libraries.or(ImmutableSortedSet.<FrameworkPath>of());
                  }
                })).build();
  }

  private <T> ImmutableSet<String> collectRecursiveFrameworkSearchPaths(
      Iterable<TargetNode<T>> targetNodes) {
    return new ImmutableSet.Builder<String>()
        .add("$BUILT_PRODUCTS_DIR")
        .addAll(
            collectRecursiveSearchPathsForFrameworkPaths(
                targetNodes,
                new Function<
                    AppleNativeTargetDescriptionArg,
                    ImmutableSortedSet<FrameworkPath>>() {
                  @Override
                  public ImmutableSortedSet<FrameworkPath> apply(
                      AppleNativeTargetDescriptionArg input) {
                    return input.frameworks.or(ImmutableSortedSet.<FrameworkPath>of());
                  }
                })).build();
  }

  private <T> Iterable<FrameworkPath> collectRecursiveFrameworkDependencies(
      Iterable<TargetNode<T>> targetNodes) {
    return FluentIterable
        .from(targetNodes)
        .transformAndConcat(
            AppleBuildRules.newRecursiveRuleDependencyTransformer(
                targetGraph,
                AppleBuildRules.RecursiveDependenciesMode.LINKING,
                AppleBuildRules.XCODE_TARGET_BUILD_RULE_TYPES))
        .transformAndConcat(
            new Function<TargetNode<?>, Iterable<FrameworkPath>>() {
              @Override
              public Iterable<FrameworkPath> apply(TargetNode<?> input) {
                Optional<TargetNode<CxxLibraryDescription.Arg>> library =
                    getLibraryNode(targetGraph, input);
                if (library.isPresent() &&
                    !AppleLibraryDescription.isSharedLibraryTarget(
                        library.get().getBuildTarget())) {
                  return Iterables.concat(
                      library.get().getConstructorArg().frameworks.get(),
                      library.get().getConstructorArg().libraries.get());
                } else {
                  return ImmutableList.of();
                }
              }
            });
  }

  private <T> Iterable<String> collectRecursiveSearchPathsForFrameworkPaths(
      Iterable<TargetNode<T>> targetNodes,
      final Function<
          AppleNativeTargetDescriptionArg,
          ImmutableSortedSet<FrameworkPath>> pathSetExtractor) {
    return FluentIterable
        .from(targetNodes)
        .transformAndConcat(
            AppleBuildRules.newRecursiveRuleDependencyTransformer(
                targetGraph,
                AppleBuildRules.RecursiveDependenciesMode.LINKING,
                ImmutableSet.of(
                    AppleLibraryDescription.TYPE,
                    CxxLibraryDescription.TYPE)))
        .append(targetNodes)
        .transformAndConcat(
            new Function<TargetNode<?>, Iterable<String>>() {
              @Override
              public Iterable<String> apply(TargetNode<?> input) {
                return input
                    .castArg(AppleNativeTargetDescriptionArg.class)
                    .transform(getTargetFrameworkSearchPaths(pathSetExtractor))
                    .or(ImmutableSet.<String>of());
              }
            });
  }

  private <T> Iterable<String> collectRecursiveExportedPreprocessorFlags(
      Iterable<TargetNode<T>> targetNodes) {
    return FluentIterable
        .from(targetNodes)
        .transformAndConcat(
            AppleBuildRules.newRecursiveRuleDependencyTransformer(
                targetGraph,
                AppleBuildRules.RecursiveDependenciesMode.BUILDING,
                ImmutableSet.of(
                    AppleLibraryDescription.TYPE,
                    CxxLibraryDescription.TYPE)))
        .append(targetNodes)
        .transformAndConcat(
            new Function<TargetNode<?>, Iterable<? extends String>>() {
              @Override
              public Iterable<? extends String> apply(TargetNode<?> input) {
                return input
                    .castArg(AppleNativeTargetDescriptionArg.class)
                    .transform(GET_EXPORTED_PREPROCESSOR_FLAGS)
                    .or(ImmutableSet.<String>of());
              }
            });
  }

  private <T> Iterable<String> collectRecursiveExportedLinkerFlags(
      Iterable<TargetNode<T>> targetNodes) {
    return FluentIterable
        .from(targetNodes)
        .transformAndConcat(
            AppleBuildRules.newRecursiveRuleDependencyTransformer(
                targetGraph,
                AppleBuildRules.RecursiveDependenciesMode.LINKING,
                ImmutableSet.of(
                    AppleLibraryDescription.TYPE,
                    CxxLibraryDescription.TYPE,
                    HalideLibraryDescription.TYPE)))
        .append(targetNodes)
        .transformAndConcat(
            new Function<TargetNode<?>, Iterable<? extends String>>() {
                @Override
                public Iterable<String> apply(TargetNode<?> input) {
                    return input
                        .castArg(AppleNativeTargetDescriptionArg.class)
                        .transform(GET_EXPORTED_LINKER_FLAGS)
                        .or(ImmutableSet.<String>of());
                }
            });
  }

  private <T> ImmutableSet<PBXFileReference> collectRecursiveLibraryDependencies(
      Iterable<TargetNode<T>> targetNodes) {
    return FluentIterable
        .from(targetNodes)
        .transformAndConcat(
            AppleBuildRules.newRecursiveRuleDependencyTransformer(
                targetGraph,
                AppleBuildRules.RecursiveDependenciesMode.LINKING,
                AppleBuildRules.XCODE_TARGET_BUILD_RULE_TYPES))
        .filter(getLibraryWithSourcesToCompilePredicate())
        .transform(
            new Function<TargetNode<?>, PBXFileReference>() {
              @Override
              public PBXFileReference apply(TargetNode<?> input) {
                return getLibraryFileReference(input);
              }
            }).toSet();
  }

  private Function<
      TargetNode<AppleNativeTargetDescriptionArg>,
      Iterable<String>> getTargetFrameworkSearchPaths(
        final Function<
            AppleNativeTargetDescriptionArg,
            ImmutableSortedSet<FrameworkPath>> pathSetExtractor) {

    final Function<FrameworkPath, Path> toSearchPath = FrameworkPath
        .getUnexpandedSearchPathFunction(
            sourcePathResolver,
            pathRelativizer.outputDirToRootRelative());

    return new Function<TargetNode<AppleNativeTargetDescriptionArg>, Iterable<String>>() {
      @Override
      public Iterable<String> apply(TargetNode<AppleNativeTargetDescriptionArg> input) {
        return FluentIterable
            .from(pathSetExtractor.apply(input.getConstructorArg()))
            .transform(toSearchPath)
            .transform(Functions.toStringFunction());
      }
    };
  }

  private SourceTreePath getProductsSourceTreePath(TargetNode<?> targetNode) {
    String productName = getProductNameForBuildTarget(targetNode.getBuildTarget());
    String productOutputName;

    if (targetNode.getType().equals(AppleLibraryDescription.TYPE) ||
        targetNode.getType().equals(CxxLibraryDescription.TYPE) ||
        targetNode.getType().equals(HalideLibraryDescription.TYPE)) {
      String productOutputFormat = AppleBuildRules.getOutputFileNameFormatForLibrary(
          targetNode
              .getBuildTarget()
              .getFlavors()
              .contains(CxxDescriptionEnhancer.SHARED_FLAVOR));
      productOutputName = String.format(productOutputFormat, productName);
    } else if (targetNode.getType().equals(AppleBundleDescription.TYPE) ||
        targetNode.getType().equals(AppleTestDescription.TYPE)) {
      HasAppleBundleFields arg = (HasAppleBundleFields) targetNode.getConstructorArg();
      productOutputName = productName + "." + getExtensionString(arg.getExtension());
    } else if (targetNode.getType().equals(AppleBinaryDescription.TYPE)) {
      productOutputName = productName;
    } else {
      throw new RuntimeException("Unexpected type: " + targetNode.getType());
    }

    return new SourceTreePath(
        PBXReference.SourceTree.BUILT_PRODUCTS_DIR,
        Paths.get(productOutputName),
        Optional.<String>absent());
  }

  private PBXFileReference getLibraryFileReference(TargetNode<?> targetNode) {
    // Don't re-use the productReference from other targets in this project.
    // File references set as a productReference don't work with custom paths.
    SourceTreePath productsPath = getProductsSourceTreePath(targetNode);

    if (isWatchApplicationNode(targetNode)) {
      return project.getMainGroup()
          .getOrCreateChildGroupByName("Products")
          .getOrCreateFileReferenceBySourceTreePath(productsPath);
    } else if (targetNode.getType().equals(AppleLibraryDescription.TYPE) ||
        targetNode.getType().equals(AppleBundleDescription.TYPE) ||
        targetNode.getType().equals(CxxLibraryDescription.TYPE) ||
        targetNode.getType().equals(HalideLibraryDescription.TYPE)) {
      return project.getMainGroup()
          .getOrCreateChildGroupByName("Frameworks")
          .getOrCreateFileReferenceBySourceTreePath(productsPath);
    } else if (targetNode.getType().equals(AppleBinaryDescription.TYPE)) {
      return project.getMainGroup()
          .getOrCreateChildGroupByName("Dependencies")
          .getOrCreateFileReferenceBySourceTreePath(productsPath);
    } else {
      throw new RuntimeException("Unexpected type: " + targetNode.getType());
    }
  }

  /**
   * Return a file reference to a test assuming it's built as a static library.
   */
  private PBXFileReference getOrCreateTestLibraryFileReference(
      TargetNode<AppleTestDescription.Arg> test) {
    SourceTreePath path = new SourceTreePath(
        PBXReference.SourceTree.BUILT_PRODUCTS_DIR,
        Paths.get(getBuiltProductsRelativeTargetOutputPath(test)).resolve(
            String.format(
                AppleBuildRules.getOutputFileNameFormatForLibrary(false),
                getProductNameForBuildTarget(test.getBuildTarget()))),
        Optional.<String>absent());
    return project.getMainGroup()
        .getOrCreateChildGroupByName("Test Libraries")
        .getOrCreateFileReferenceBySourceTreePath(path);
  }

  /**
   * Whether a given build target is built by the project being generated, or being build elsewhere.
   */
  private boolean isBuiltByCurrentProject(BuildTarget buildTarget) {
    return initialTargets.contains(buildTarget);
  }

  private String getXcodeTargetName(BuildTarget target) {
    return options.contains(Option.USE_SHORT_NAMES_FOR_TARGETS)
        ? target.getShortName()
        : target.getFullyQualifiedName();
  }

  @SuppressWarnings("incomplete-switch")
  ProductType bundleToTargetProductType(
      TargetNode<? extends HasAppleBundleFields> targetNode,
      TargetNode<? extends AppleNativeTargetDescriptionArg> binaryNode) {
    if (targetNode.getConstructorArg().getXcodeProductType().isPresent()) {
      return ProductType.of(targetNode.getConstructorArg().getXcodeProductType().get());
    } else if (targetNode.getConstructorArg().getExtension().isLeft()) {
      AppleBundleExtension extension = targetNode.getConstructorArg().getExtension().getLeft();

      if (binaryNode.getType().equals(AppleLibraryDescription.TYPE) ||
          binaryNode.getType().equals(CxxLibraryDescription.TYPE)) {
        if (binaryNode.getBuildTarget().getFlavors().contains(
            CxxDescriptionEnhancer.SHARED_FLAVOR)) {
          Optional<ProductType> productType =
              dylibProductTypeByBundleExtension(extension);
          if (productType.isPresent()) {
            return productType.get();
          }
        } else {
          switch (extension) {
            case FRAMEWORK:
              return ProductType.STATIC_FRAMEWORK;
          }
        }
      } else if (binaryNode.getType().equals(AppleBinaryDescription.TYPE)) {
        switch (extension) {
          case APP:
            return ProductType.APPLICATION;
        }
      } else if (binaryNode.getType().equals(AppleTestDescription.TYPE)) {
        switch (extension) {
          case OCTEST:
            return ProductType.BUNDLE;
          case XCTEST:
            return ProductType.UNIT_TEST;
        }
      }
    }

    return ProductType.BUNDLE;
  }

  private boolean shouldGenerateReadOnlyFiles() {
    return options.contains(Option.GENERATE_READ_ONLY_FILES);
  }

  private static String getExtensionString(Either<AppleBundleExtension, String> extension) {
    return extension.isLeft() ? extension.getLeft().toFileExtension() : extension.getRight();
  }

  private static boolean isFrameworkBundle(HasAppleBundleFields arg) {
    return arg.getExtension().isLeft() &&
        arg.getExtension().getLeft().equals(AppleBundleExtension.FRAMEWORK);
  }

  private static boolean bundleRequiresRemovalOfAllTransitiveFrameworks(
      TargetNode<? extends HasAppleBundleFields> targetNode) {
    return isFrameworkBundle(targetNode.getConstructorArg());
  }

  private static boolean bundleRequiresAllTransitiveFrameworks(
      TargetNode<? extends AppleNativeTargetDescriptionArg> binaryNode) {
    return binaryNode.castArg(AppleBinaryDescription.Arg.class).isPresent();
  }

  private Path emptyFileWithExtension(String extension) {
    Path path = BuckConstant.GEN_PATH.resolve("xcode-scripts/emptyFile." + extension);
    if (!projectFilesystem.exists(path)) {
      try {
        projectFilesystem.createParentDirs(path);
        projectFilesystem.newFileOutputStream(path).close();
      } catch (IOException e) {
        throw new RuntimeException(e);
      }
    }
    return path;
  }

  private Path resolveSourcePath(SourcePath sourcePath) {
    if (sourcePath instanceof PathSourcePath) {
      return ((PathSourcePath) sourcePath).getRelativePath();
    }
    Preconditions.checkArgument(sourcePath instanceof BuildTargetSourcePath);
    BuildTargetSourcePath buildTargetSourcePath = (BuildTargetSourcePath) sourcePath;
    BuildTarget buildTarget = buildTargetSourcePath.getTarget();
    TargetNode<?> node = Preconditions.checkNotNull(targetGraph.get(buildTarget));
    Optional<TargetNode<ExportFileDescription.Arg>> exportFileNode = node.castArg(
        ExportFileDescription.Arg.class);
    if (!exportFileNode.isPresent()) {
      SourcePathResolver sourcePathResolver = sourcePathResolverForNode.apply(node);
      Path output = sourcePathResolver.getRelativePath(sourcePath);
      if (output == null) {
        throw new HumanReadableException(
            "The target '%s' does not have an output.",
            node.getBuildTarget());
      }
      requiredBuildTargetsBuilder.add(buildTarget);
      return output;
    }

    Optional<SourcePath> src = exportFileNode.get().getConstructorArg().src;
    if (!src.isPresent()) {
      return buildTarget.getBasePath().resolve(buildTarget.getShortNameAndFlavorPostfix());
    }

    return resolveSourcePath(src.get());
  }

  private Predicate<TargetNode<?>> getLibraryWithSourcesToCompilePredicate() {
    return new Predicate<TargetNode<?>>() {
      @Override
      public boolean apply(TargetNode<?> input) {
        if (input.getType() == HalideLibraryDescription.TYPE &&
            !HalideLibraryDescription.isHalideCompilerTarget(input.getBuildTarget())) {
          return true;
        }

        Optional<TargetNode<CxxLibraryDescription.Arg>> library =
            getLibraryNode(targetGraph, input);
        if (!library.isPresent()) {
          return false;
        }
        return (library.get().getConstructorArg().srcs.get().size() != 0);
      }
    };
  }

  /**
   * @return product type of a bundle containing a dylib.
   */
  private static Optional<ProductType> dylibProductTypeByBundleExtension(
      AppleBundleExtension extension) {
    switch (extension) {
      case FRAMEWORK:
        return Optional.of(ProductType.FRAMEWORK);
      case APPEX:
        return Optional.of(ProductType.APP_EXTENSION);
      case BUNDLE:
        return Optional.of(ProductType.BUNDLE);
      case OCTEST:
        return Optional.of(ProductType.BUNDLE);
      case XCTEST:
        return Optional.of(ProductType.UNIT_TEST);
      // $CASES-OMITTED$
      default:
        return Optional.absent();
    }
  }

  /**
   * Determines if a target node is for watchOS2 application
   * @param targetNode A target node
   * @return If the given target node is for an watchOS2 application
   */
  private static boolean isWatchApplicationNode(TargetNode<?> targetNode) {
    if (targetNode.getType().equals(AppleBundleDescription.TYPE)) {
      AppleBundleDescription.Arg arg = (AppleBundleDescription.Arg) targetNode.getConstructorArg();
      return arg.getXcodeProductType().equals(
          Optional.of(ProductType.WATCH_APPLICATION.getIdentifier())
      );
    }
    return false;
  }
}<|MERGE_RESOLUTION|>--- conflicted
+++ resolved
@@ -147,12 +147,7 @@
   private static final ImmutableList<String> DEFAULT_CFLAGS = ImmutableList.of();
   private static final ImmutableList<String> DEFAULT_CXXFLAGS = ImmutableList.of();
   public static final String REPORT_ABSOLUTE_PATHS = "--report-absolute-paths";
-<<<<<<< HEAD
-  public static final String XCODE_BUILD_SCRIPT_FLAVOR_VALUE =
-      "#$PLATFORM_NAME-$arch";
-=======
   public static final String XCODE_BUILD_SCRIPT_FLAVOR_VALUE = "#$PLATFORM_NAME-$arch";
->>>>>>> 9844a4fd
   public static final String PRODUCT_NAME = "PRODUCT_NAME";
 
   public enum Option {
@@ -365,18 +360,6 @@
     return headerSymlinkTrees;
   }
 
-<<<<<<< HEAD
-  @VisibleForTesting
-  static String getFixUUIDScriptPath() {
-    return Resources.getResource(
-        ProjectGenerator.class,
-        FIX_UUID_PY_RESOURCE).getPath();
-  }
-
-  @VisibleForTesting
-  static String getCodesignScriptPath() {
-    return Resources.getResource(ProjectGenerator.class, CODESIGN_PY_RESOURCE).getPath();
-=======
   static PackagedResource getPackagedResourceNamed(ProjectFilesystem filesystem, String name) {
     return new PackagedResource(filesystem, ProjectGenerator.class, name);
   }
@@ -395,7 +378,6 @@
   @VisibleForTesting
   static Path getCodesignScriptPath(ProjectFilesystem filesystem) {
     return getPackagedResourceNamed(filesystem, CODESIGN_PY_RESOURCE).get();
->>>>>>> 9844a4fd
   }
 
   public Path getProjectPath() {
@@ -490,7 +472,6 @@
     PBXShellScriptBuildPhase buildShellScriptBuildPhase = new PBXShellScriptBuildPhase();
     buildShellScriptBuildPhase.setShellScript(getBuildWithBuckShellScript(targetNode));
     buildWithBuckTarget.getBuildPhases().add(buildShellScriptBuildPhase);
-<<<<<<< HEAD
 
     // Only add a shell script for fixing UUIDs if it is an AppleBundle
     if (targetNode.getType().equals(AppleBundleDescription.TYPE)) {
@@ -498,15 +479,6 @@
       fixUUIDShellScriptBuildPhase.setShellScript(getFixUUIDShellScript(targetNode));
       buildWithBuckTarget.getBuildPhases().add(fixUUIDShellScriptBuildPhase);
 
-=======
-
-    // Only add a shell script for fixing UUIDs if it is an AppleBundle
-    if (targetNode.getType().equals(AppleBundleDescription.TYPE)) {
-      PBXShellScriptBuildPhase fixUUIDShellScriptBuildPhase = new PBXShellScriptBuildPhase();
-      fixUUIDShellScriptBuildPhase.setShellScript(getFixUUIDShellScript(targetNode));
-      buildWithBuckTarget.getBuildPhases().add(fixUUIDShellScriptBuildPhase);
-
->>>>>>> 9844a4fd
       PBXShellScriptBuildPhase codesignPhase = new PBXShellScriptBuildPhase();
       codesignPhase.setShellScript(getCodesignShellScript(targetNode));
       buildWithBuckTarget.getBuildPhases().add(codesignPhase);
@@ -578,11 +550,6 @@
           "There was an error loading '" + BUILD_WITH_BUCK_TEMPLATE + "' template", e);
     }
 
-<<<<<<< HEAD
-    Path pathToBuck = executableFinder.getExecutable(Paths.get("buck"), environment);
-
-=======
->>>>>>> 9844a4fd
     String buildFlags = getBuildFlags();
     String escapedBuildTarget = Escaper.escapeAsBashString(
         targetNode.getBuildTarget().getFullyQualifiedName());
@@ -591,11 +558,7 @@
     }
 
     template.add("repo_root", projectFilesystem.getRootPath());
-<<<<<<< HEAD
-    template.add("path_to_buck", pathToBuck);
-=======
     template.add("path_to_buck", getPathToBuck(executableFinder, environment));
->>>>>>> 9844a4fd
     template.add("build_flags", buildFlags);
     template.add("escaped_build_target", escapedBuildTarget);
 
@@ -622,32 +585,20 @@
         compDir.length(),
         'f');
 
-<<<<<<< HEAD
-    Path pathToBuck = executableFinder.getExecutable(Paths.get("buck"), environment);
-=======
->>>>>>> 9844a4fd
     Optional<String> productName = getProductNameForTargetNode(targetNode);
     String binaryName = AppleBundle.getBinaryName(targetToBuildWithBuck.get(), productName);
     Path bundleDestination = getScratchPathForAppBundle(targetToBuildWithBuck.get(), binaryName);
     Path dsymDestination = getScratchPathForDsymBundle(targetToBuildWithBuck.get(), binaryName);
     Path resolvedBundleDestination = projectFilesystem.resolve(bundleDestination);
     Path resolvedDsymDestination = projectFilesystem.resolve(dsymDestination);
-<<<<<<< HEAD
-    String fixUUIDScriptPath = getFixUUIDScriptPath();
-=======
     Path fixUUIDScriptPath = getFixUUIDScriptPath(projectFilesystem);
->>>>>>> 9844a4fd
 
     if (attemptToDetermineBestCxxPlatform) {
       template.add("buck_flavor", XCODE_BUILD_SCRIPT_FLAVOR_VALUE);
     } else {
       template.add("buck_flavor", "");
     }
-<<<<<<< HEAD
-    template.add("path_to_buck", pathToBuck);
-=======
     template.add("path_to_buck", getPathToBuck(executableFinder, environment));
->>>>>>> 9844a4fd
     template.add("buck_target", targetToBuildWithBuck.get().getFullyQualifiedName());
     template.add("root_path", projectFilesystem.getRootPath());
 
@@ -679,11 +630,7 @@
     Path resolvedBundleDestination = projectFilesystem.resolve(bundleDestination);
 
     template.add("root_path", projectFilesystem.getRootPath());
-<<<<<<< HEAD
-    template.add("path_to_codesign_script", getCodesignScriptPath());
-=======
     template.add("path_to_codesign_script", getCodesignScriptPath(projectFilesystem));
->>>>>>> 9844a4fd
     template.add("app_bundle_path", resolvedBundleDestination);
 
     return template.render();
