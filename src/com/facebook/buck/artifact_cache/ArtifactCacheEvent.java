/*
 * Copyright 2015-present Facebook, Inc.
 *
 * Licensed under the Apache License, Version 2.0 (the "License"); you may
 * not use this file except in compliance with the License. You may obtain
 * a copy of the License at
 *
 *     http://www.apache.org/licenses/LICENSE-2.0
 *
 * Unless required by applicable law or agreed to in writing, software
 * distributed under the License is distributed on an "AS IS" BASIS, WITHOUT
 * WARRANTIES OR CONDITIONS OF ANY KIND, either express or implied. See the
 * License for the specific language governing permissions and limitations
 * under the License.
 */

package com.facebook.buck.artifact_cache;

import com.facebook.buck.core.rulekey.RuleKey;
import com.facebook.buck.event.AbstractBuckEvent;
import com.facebook.buck.event.EventKey;
import com.facebook.buck.event.LeafEvent;
import com.fasterxml.jackson.annotation.JsonIgnore;
import com.fasterxml.jackson.annotation.JsonProperty;
import com.google.common.base.Objects;
import com.google.common.base.Preconditions;
import com.google.common.collect.ImmutableMap;
import com.google.common.collect.ImmutableSet;
import java.util.Optional;

public abstract class ArtifactCacheEvent extends AbstractBuckEvent implements LeafEvent {
  private static final String TARGET_KEY = "TARGET";

  public enum Operation {
    FETCH,
    MULTI_FETCH,
    STORE,
    MULTI_CONTAINS,
  }

  public enum InvocationType {
    SYNCHRONOUS,
    ASYNCHRONOUS,
  }

  public enum CacheMode {
    dir,
    http,
    sqlite
  }

  /**
   * For {@link Operation} STORE there are different store types, storing the actual artifact or the
   * manifest of it. For the cases of FETCH use NOT_APPLICABLE.
   */
  public enum StoreType {
    ARTIFACT,
    MANIFEST,
    NOT_APPLICABLE;

    public static StoreType fromArtifactInfo(ArtifactInfo info) {
      return info.isManifest() ? StoreType.MANIFEST : StoreType.ARTIFACT;
    }
  }

  @JsonIgnore private final CacheMode cacheMode;

  @JsonProperty("operation")
  private final Operation operation;

  @JsonIgnore private final ArtifactCacheEvent.InvocationType invocationType;

  @JsonIgnore private final Optional<String> target;

  @JsonIgnore private final ImmutableSet<RuleKey> ruleKeys;

  @JsonIgnore private final StoreType storeType;

  protected ArtifactCacheEvent(
      EventKey eventKey,
      CacheMode cacheMode,
      Operation operation,
      Optional<String> target,
      ImmutableSet<RuleKey> ruleKeys,
      ArtifactCacheEvent.InvocationType invocationType,
      StoreType storeType) {
    super(eventKey);
    this.cacheMode = cacheMode;
    this.operation = operation;
    this.target = target;
    this.ruleKeys = ruleKeys;
    this.invocationType = invocationType;
    this.storeType = storeType;
  }

  @Override
<<<<<<< HEAD
  public String getValueString() {
    return getEventName() + getEventKey().toString();
=======
  protected String getValueString() {
    return getEventName() + getEventKey();
>>>>>>> 4ef8e96b
  }

  @Override
  public String getCategory() {
    return cacheMode.toString().toLowerCase() + "_artifact_" + operation.toString().toLowerCase();
  }

  public Operation getOperation() {
    return operation;
  }

  public ImmutableSet<RuleKey> getRuleKeys() {
    return ruleKeys;
  }

  public Optional<String> getTarget() {
    return target;
  }

  public ArtifactCacheEvent.InvocationType getInvocationType() {
    return invocationType;
  }

  public StoreType getStoreType() {
    return storeType;
  }

  @Override
  public abstract String getEventName();

  public static final Optional<String> getTarget(ImmutableMap<String, String> metadata) {
    return metadata.containsKey(TARGET_KEY)
        ? Optional.of(metadata.get(TARGET_KEY))
        : Optional.empty();
  }

  public abstract static class Started extends ArtifactCacheEvent {

    protected Started(
        EventKey eventKey,
        CacheMode cacheMode,
        Operation operation,
        Optional<String> target,
        ImmutableSet<RuleKey> ruleKeys,
        ArtifactCacheEvent.InvocationType invocationType) {
      super(
          eventKey,
          cacheMode,
          operation,
          target,
          ruleKeys,
          invocationType,
          StoreType.NOT_APPLICABLE);
    }

    protected Started(
        EventKey eventKey,
        CacheMode cacheMode,
        Operation operation,
        Optional<String> target,
        ImmutableSet<RuleKey> ruleKeys,
        ArtifactCacheEvent.InvocationType invocationType,
        StoreType storeType) {
      super(eventKey, cacheMode, operation, target, ruleKeys, invocationType, storeType);
    }
  }

  public abstract static class Finished extends ArtifactCacheEvent {
    /** Not present iff {@link #getOperation()} is not {@link Operation#FETCH}. */
    private final Optional<CacheResult> cacheResult;

    protected Finished(
        EventKey eventKey,
        CacheMode cacheMode,
        Operation operation,
        Optional<String> target,
        ImmutableSet<RuleKey> ruleKeys,
        ArtifactCacheEvent.InvocationType invocationType,
        Optional<CacheResult> cacheResult) {
      super(
          eventKey,
          cacheMode,
          operation,
          target,
          ruleKeys,
          invocationType,
          StoreType.NOT_APPLICABLE);
      Preconditions.checkArgument(
          (!operation.equals(Operation.FETCH) || cacheResult.isPresent()),
          "For FETCH operations, cacheResult must be non-null. "
              + "For non-FETCH operations, cacheResult may be null.");
      this.cacheResult = cacheResult;
    }

    protected Finished(
        EventKey eventKey,
        CacheMode cacheMode,
        Operation operation,
        Optional<String> target,
        ImmutableSet<RuleKey> ruleKeys,
        ArtifactCacheEvent.InvocationType invocationType,
        Optional<CacheResult> cacheResult,
        StoreType storeType) {
      super(eventKey, cacheMode, operation, target, ruleKeys, invocationType, storeType);
      Preconditions.checkArgument(
          (!operation.equals(Operation.FETCH) || cacheResult.isPresent()),
          String.format(
              "For FETCH operations, cacheResult must be non-null. For non-FETCH "
                  + "operations, cacheResult may be null. The violating operation was %s for %s.",
              operation.name(), storeType.name()));
      this.cacheResult = cacheResult;
    }

    public Optional<CacheResult> getCacheResult() {
      return cacheResult;
    }

    public boolean isSuccess() {
      return !cacheResult.isPresent() || cacheResult.get().getType().isSuccess();
    }

    @Override
    public boolean equals(Object o) {
      if (!super.equals(o)) {
        return false;
      }
      // Because super.equals compares the EventKey, getting here means that we've somehow managed
      // to create 2 Finished events for the same Started event.
      throw new UnsupportedOperationException("Multiple conflicting Finished events detected.");
    }

    @Override
    public int hashCode() {
      return Objects.hashCode(super.hashCode(), cacheResult);
    }
  }
}<|MERGE_RESOLUTION|>--- conflicted
+++ resolved
@@ -94,13 +94,8 @@
   }
 
   @Override
-<<<<<<< HEAD
   public String getValueString() {
-    return getEventName() + getEventKey().toString();
-=======
-  protected String getValueString() {
     return getEventName() + getEventKey();
->>>>>>> 4ef8e96b
   }
 
   @Override
