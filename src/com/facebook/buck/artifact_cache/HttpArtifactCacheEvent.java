--- conflicted
+++ resolved
@@ -145,13 +145,8 @@
     }
 
     @Override
-<<<<<<< HEAD
     public String getValueString() {
-      return getEventName() + getEventKey().toString();
-=======
-    protected String getValueString() {
       return getEventName() + getEventKey();
->>>>>>> 4ef8e96b
     }
   }
 
