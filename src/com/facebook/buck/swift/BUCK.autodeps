--- conflicted
+++ resolved
@@ -1,8 +1,4 @@
-<<<<<<< HEAD
-#@# GENERATED FILE: DO NOT MODIFY e489bf81f2d1d73666773d21b7844d23b2b33470 #@#
-=======
 #@# GENERATED FILE: DO NOT MODIFY 5d6eaa2b2b7dc8b09061c6a49714ad07d78ce803 #@#
->>>>>>> 066e07fd
 {
   "platform" : {
     "deps" : [
@@ -24,10 +20,6 @@
       "//src/com/facebook/buck/util:util"
     ],
     "exported_deps" : [
-<<<<<<< HEAD
-      "//src/com/facebook/buck/apple:platform",
-=======
->>>>>>> 066e07fd
       "//src/com/facebook/buck/cli:config",
       "//src/com/facebook/buck/cxx:platform",
       "//src/com/facebook/buck/cxx:rules",
