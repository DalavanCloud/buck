<<<<<<< HEAD
#@# GENERATED FILE: DO NOT MODIFY b89fd2d8e351cb4fb377ed6f02283debd2b1e644 #@#
=======
#@# GENERATED FILE: DO NOT MODIFY c7345ca3ca21b6f35bffffb13062a24796e59928 #@#
>>>>>>> 6eac018f
{
  "network" : {
    "deps" : [
      "//src/com/facebook/buck/log:api",
      "//src/com/facebook/buck/util:exceptions",
      "//src/com/facebook/buck/util:util",
<<<<<<< HEAD
=======
      "//src/com/facebook/buck/util/concurrent:concurrent",
      "//src/com/facebook/buck/util/environment:platform",
      "//third-party/java/immutables:processor",
>>>>>>> 6eac018f
      "//third-party/java/jackson:jackson-core"
    ],
    "exported_deps" : [
      "//src/com/facebook/buck/io:io",
      "//src/com/facebook/buck/model:build_id",
      "//src/com/facebook/buck/util:io",
      "//src/com/facebook/buck/util/immutables:immutables",
      "//third-party/java/guava:guava",
      "//third-party/java/jackson:jackson-databind",
      "//third-party/java/jna:jna",
      "//third-party/java/jsr:jsr305"
    ]
  }
}<|MERGE_RESOLUTION|>--- conflicted
+++ resolved
@@ -1,20 +1,11 @@
-<<<<<<< HEAD
-#@# GENERATED FILE: DO NOT MODIFY b89fd2d8e351cb4fb377ed6f02283debd2b1e644 #@#
-=======
-#@# GENERATED FILE: DO NOT MODIFY c7345ca3ca21b6f35bffffb13062a24796e59928 #@#
->>>>>>> 6eac018f
+#@# GENERATED FILE: DO NOT MODIFY 942cefaed38d1993544007c6d165cc43791d3d5f #@#
 {
   "network" : {
     "deps" : [
       "//src/com/facebook/buck/log:api",
       "//src/com/facebook/buck/util:exceptions",
       "//src/com/facebook/buck/util:util",
-<<<<<<< HEAD
-=======
-      "//src/com/facebook/buck/util/concurrent:concurrent",
-      "//src/com/facebook/buck/util/environment:platform",
       "//third-party/java/immutables:processor",
->>>>>>> 6eac018f
       "//third-party/java/jackson:jackson-core"
     ],
     "exported_deps" : [
