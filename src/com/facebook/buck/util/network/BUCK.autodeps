--- conflicted
+++ resolved
@@ -1,19 +1,10 @@
-<<<<<<< HEAD
-#@# GENERATED FILE: DO NOT MODIFY 639d9b49967c7a0954349dea9dac9745b6aa9bb6 #@#
-=======
-#@# GENERATED FILE: DO NOT MODIFY 6962efc0184163188f917d9cb9f4991d28a76d8a #@#
->>>>>>> 112036f7
+#@# GENERATED FILE: DO NOT MODIFY b89fd2d8e351cb4fb377ed6f02283debd2b1e644 #@#
 {
   "network" : {
     "deps" : [
       "//src/com/facebook/buck/log:api",
       "//src/com/facebook/buck/util:exceptions",
       "//src/com/facebook/buck/util:util",
-<<<<<<< HEAD
-=======
-      "//src/com/facebook/buck/util/concurrent:concurrent",
-      "//src/com/facebook/buck/util/environment:platform",
->>>>>>> 112036f7
       "//third-party/java/jackson:jackson-core"
     ],
     "exported_deps" : [
