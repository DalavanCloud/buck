<<<<<<< HEAD
#@# GENERATED FILE: DO NOT MODIFY b89fd2d8e351cb4fb377ed6f02283debd2b1e644 #@#
=======
#@# GENERATED FILE: DO NOT MODIFY 779a5ca61254f65c87d64bac7cd8e09f5facf012 #@#
>>>>>>> 1109fc17
{
  "network" : {
    "deps" : [
      "//src/com/facebook/buck/log:api",
      "//src/com/facebook/buck/util:exceptions",
      "//src/com/facebook/buck/util:util",
      "//third-party/java/jackson:jackson-core"
    ],
    "exported_deps" : [
      "//src-gen:thrift",
      "//src/com/facebook/buck/slb:slb",
      "//src/com/facebook/buck/util:io",
      "//third-party/java/guava:guava",
      "//third-party/java/jackson:jackson-databind",
      "//third-party/java/jsr:jsr305"
    ]
  }
}<|MERGE_RESOLUTION|>--- conflicted
+++ resolved
@@ -1,8 +1,4 @@
-<<<<<<< HEAD
-#@# GENERATED FILE: DO NOT MODIFY b89fd2d8e351cb4fb377ed6f02283debd2b1e644 #@#
-=======
-#@# GENERATED FILE: DO NOT MODIFY 779a5ca61254f65c87d64bac7cd8e09f5facf012 #@#
->>>>>>> 1109fc17
+#@# GENERATED FILE: DO NOT MODIFY 1ff8144327166f9ac45f9c6627eadabfaec75b3f #@#
 {
   "network" : {
     "deps" : [
