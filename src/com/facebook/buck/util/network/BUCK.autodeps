<<<<<<< HEAD
#@# GENERATED FILE: DO NOT MODIFY b89fd2d8e351cb4fb377ed6f02283debd2b1e644 #@#
=======
#@# GENERATED FILE: DO NOT MODIFY 8fc72b929c832c20cfa140841d80341935f33119 #@#
>>>>>>> 741687f1
{
  "network" : {
    "deps" : [
      "//src/com/facebook/buck/event:event",
      "//src/com/facebook/buck/log:api",
      "//src/com/facebook/buck/util:exceptions",
      "//src/com/facebook/buck/util:util",
      "//third-party/java/jackson:jackson-core"
    ],
    "exported_deps" : [
      "//src/com/facebook/buck/util:io",
      "//third-party/java/guava:guava",
      "//third-party/java/jackson:jackson-databind",
      "//third-party/java/jna:jna",
      "//third-party/java/jsr:jsr305"
    ]
  }
}<|MERGE_RESOLUTION|>--- conflicted
+++ resolved
@@ -1,8 +1,4 @@
-<<<<<<< HEAD
-#@# GENERATED FILE: DO NOT MODIFY b89fd2d8e351cb4fb377ed6f02283debd2b1e644 #@#
-=======
-#@# GENERATED FILE: DO NOT MODIFY 8fc72b929c832c20cfa140841d80341935f33119 #@#
->>>>>>> 741687f1
+#@# GENERATED FILE: DO NOT MODIFY 639d9b49967c7a0954349dea9dac9745b6aa9bb6 #@#
 {
   "network" : {
     "deps" : [
