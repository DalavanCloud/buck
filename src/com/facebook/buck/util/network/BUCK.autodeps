<<<<<<< HEAD
#@# GENERATED FILE: DO NOT MODIFY ceab7b86092293c584886d4dbcba255772c6653a #@#
=======
#@# GENERATED FILE: DO NOT MODIFY 5d0b157e833c1bce014c0e066eab6ac5cb82832c #@#
>>>>>>> 895d888a
{
  "network" : {
    "deps" : [
      "//src/com/facebook/buck/log:api",
<<<<<<< HEAD
      "//src/com/facebook/buck/util:exceptions",
      "//src/com/facebook/buck/util:util",
      "//third-party/java/jackson:jackson-core"
=======
      "//src/com/facebook/buck/util/concurrent:concurrent"
>>>>>>> 895d888a
    ],
    "exported_deps" : [
      "//src-gen:thrift",
      "//src/com/facebook/buck/cli:config",
      "//src/com/facebook/buck/slb:slb",
      "//third-party/java/guava:guava",
      "//third-party/java/okhttp:okhttp"
    ]
  }
}<|MERGE_RESOLUTION|>--- conflicted
+++ resolved
@@ -1,19 +1,8 @@
-<<<<<<< HEAD
-#@# GENERATED FILE: DO NOT MODIFY ceab7b86092293c584886d4dbcba255772c6653a #@#
-=======
-#@# GENERATED FILE: DO NOT MODIFY 5d0b157e833c1bce014c0e066eab6ac5cb82832c #@#
->>>>>>> 895d888a
+#@# GENERATED FILE: DO NOT MODIFY 606da7477d16f3d3551059326d2096f50ad22065 #@#
 {
   "network" : {
     "deps" : [
-      "//src/com/facebook/buck/log:api",
-<<<<<<< HEAD
-      "//src/com/facebook/buck/util:exceptions",
-      "//src/com/facebook/buck/util:util",
-      "//third-party/java/jackson:jackson-core"
-=======
-      "//src/com/facebook/buck/util/concurrent:concurrent"
->>>>>>> 895d888a
+      "//src/com/facebook/buck/log:api"
     ],
     "exported_deps" : [
       "//src-gen:thrift",
