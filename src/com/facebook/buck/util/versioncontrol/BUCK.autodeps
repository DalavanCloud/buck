{
  "impl" : {
    "deps" : [
      "//src/com/facebook/buck/log:api",
      "//src/com/facebook/buck/util/versioncontrol:versioncontrol_hg"
    ],
    "exported_deps" : [
      "//src/com/facebook/buck/util:process_executor",
      "//src/com/facebook/buck/util/versioncontrol:versioncontrol",
      "//src/com/facebook/buck/util/versioncontrol:versioncontrol_config",
      "//third-party/java/guava:guava"
    ]
  },
  "versioncontrol" : {
    "deps" : [
      "//src/com/facebook/buck/log/views:views",
      "//third-party/java/immutables:processor"
    ],
    "exported_deps" : [
<<<<<<< HEAD
      "//src/com/facebook/buck/config:base-config",
      "//src/com/facebook/buck/event:event",
=======
>>>>>>> 45b0932d
      "//src/com/facebook/buck/util/immutables:immutables",
      "//third-party/java/guava:guava",
      "//third-party/java/jackson:jackson-annotations"
    ]
  },
  "versioncontrol_config" : {
    "deps" : [ ],
    "exported_deps" : [
      "//src/com/facebook/buck/cli:config"
    ]
  },
  "versioncontrol_generator" : {
    "deps" : [
      "//src/com/facebook/buck/log:api",
      "//src/com/facebook/buck/log/views:views",
      "//third-party/java/jackson:jackson-annotations"
    ],
    "exported_deps" : [
      "//src/com/facebook/buck/event:event",
      "//src/com/facebook/buck/event:interfaces",
      "//src/com/facebook/buck/util/versioncontrol:versioncontrol",
      "//third-party/java/guava:guava"
    ]
  },
  "versioncontrol_hg" : {
    "deps" : [
      "//src/com/facebook/buck/log:api",
      "//src/com/facebook/buck/util:util"
    ],
    "exported_deps" : [
      "//src/com/facebook/buck/util:process_executor",
      "//src/com/facebook/buck/util/versioncontrol:versioncontrol",
      "//third-party/java/guava:guava",
      "//third-party/java/jsr:jsr305"
    ]
  }
}<|MERGE_RESOLUTION|>--- conflicted
+++ resolved
@@ -17,11 +17,6 @@
       "//third-party/java/immutables:processor"
     ],
     "exported_deps" : [
-<<<<<<< HEAD
-      "//src/com/facebook/buck/config:base-config",
-      "//src/com/facebook/buck/event:event",
-=======
->>>>>>> 45b0932d
       "//src/com/facebook/buck/util/immutables:immutables",
       "//third-party/java/guava:guava",
       "//third-party/java/jackson:jackson-annotations"
@@ -30,7 +25,7 @@
   "versioncontrol_config" : {
     "deps" : [ ],
     "exported_deps" : [
-      "//src/com/facebook/buck/cli:config"
+      "//src/com/facebook/buck/config:base-config"
     ]
   },
   "versioncontrol_generator" : {
