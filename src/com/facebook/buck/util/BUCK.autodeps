--- conflicted
+++ resolved
@@ -1,7 +1,3 @@
-<<<<<<< HEAD
-#@# GENERATED FILE: DO NOT MODIFY 31c9e58c659fa6fc9148f7b66d34a179b8db16d3 #@#
-=======
->>>>>>> 70a13c0d
 {
   "exceptions" : {
     "deps" : [
@@ -48,7 +44,6 @@
   },
   "util" : {
     "deps" : [
-      "//src/com/facebook/buck/io:MorePaths.java",
       "//src/com/facebook/buck/log:api",
       "//src/com/facebook/buck/util:exceptions",
       "//src/com/facebook/buck/util/environment:platform",
