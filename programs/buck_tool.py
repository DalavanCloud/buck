--- conflicted
+++ resolved
@@ -46,11 +46,6 @@
     Resource("abi_processor_classes"),
     Resource("path_to_asm_jar"),
     Resource("logging_config_file"),
-<<<<<<< HEAD
-=======
-    Resource("path_to_rawmanifest_py", basename='rawmanifest.py'),
-    Resource("path_to_pathlib_py", basename='pathlib.py'),
->>>>>>> 45b0932d
     Resource("path_to_intellij_py"),
     Resource("path_to_pex"),
     Resource("path_to_scandir_py", basename='scandir.py'),
