/*
 * Copyright 2015-present Facebook, Inc.
 *
 * Licensed under the Apache License, Version 2.0 (the "License"); you may
 * not use this file except in compliance with the License. You may obtain
 * a copy of the License at
 *
 *     http://www.apache.org/licenses/LICENSE-2.0
 *
 * Unless required by applicable law or agreed to in writing, software
 * distributed under the License is distributed on an "AS IS" BASIS, WITHOUT
 * WARRANTIES OR CONDITIONS OF ANY KIND, either express or implied. See the
 * License for the specific language governing permissions and limitations
 * under the License.
 */

package com.facebook.buck.maven;

import static org.hamcrest.Matchers.equalTo;
import static org.junit.Assert.assertEquals;
import static org.junit.Assert.assertFalse;
import static org.junit.Assert.assertNotNull;
import static org.junit.Assert.assertNull;
import static org.junit.Assert.assertThat;
import static org.junit.Assert.assertTrue;

import com.facebook.buck.cli.BuckConfig;
import com.facebook.buck.cli.FakeBuckConfig;
import com.facebook.buck.event.BuckEventBusFactory;
import com.facebook.buck.file.ExplodingDownloader;
import com.facebook.buck.file.RemoteFileDescription;
import com.facebook.buck.io.ExecutableFinder;
import com.facebook.buck.io.MorePaths;
import com.facebook.buck.io.ProjectFilesystem;
import com.facebook.buck.io.WatchmanDiagnosticCache;
import com.facebook.buck.json.BuildFileParseException;
import com.facebook.buck.json.DefaultProjectBuildFileParserFactory;
import com.facebook.buck.json.ProjectBuildFileParser;
import com.facebook.buck.json.ProjectBuildFileParserOptions;
import com.facebook.buck.jvm.java.PrebuiltJarDescription;
import com.facebook.buck.parser.ParserConfig;
import com.facebook.buck.python.PythonBuckConfig;
import com.facebook.buck.rules.ConstructorArgMarshaller;
import com.facebook.buck.rules.Description;
import com.facebook.buck.rules.coercer.DefaultTypeCoercerFactory;
import com.facebook.buck.testutil.FakeProjectFilesystem;
import com.facebook.buck.testutil.TestConsole;
import com.facebook.buck.testutil.integration.DebuggableTemporaryFolder;
import com.facebook.buck.testutil.integration.HttpdForTests;
import com.facebook.buck.testutil.integration.TestDataHelper;
import com.facebook.buck.util.ObjectMappers;
import com.google.common.base.Optional;
import com.google.common.collect.ImmutableList;
import com.google.common.collect.ImmutableMap;
import com.google.common.collect.ImmutableSet;
import com.google.common.hash.HashCode;
import com.google.common.hash.Hashing;

import org.eclipse.aether.RepositoryException;
import org.eclipse.aether.artifact.Artifact;
import org.eclipse.aether.artifact.DefaultArtifact;
import org.junit.AfterClass;
import org.junit.Before;
import org.junit.BeforeClass;
import org.junit.Rule;
import org.junit.Test;
import org.junit.rules.TemporaryFolder;

import java.io.IOException;
import java.net.URISyntaxException;
import java.nio.file.Files;
import java.nio.file.Path;
import java.nio.file.Paths;
import java.util.Arrays;
import java.util.Collection;
import java.util.List;
import java.util.Map;
import java.util.concurrent.ExecutionException;

public class ResolverIntegrationTest {

  @Rule
  public TemporaryFolder temp = new DebuggableTemporaryFolder();

  private static HttpdForTests httpd;
  private static ProjectBuildFileParser buildFileParser;
  private static Path repo;
  private Path buckRepoRoot;
  private Path thirdParty;
  private Path thirdPartyRelative;
  private Path localRepo;

  @BeforeClass
  public static void setUpFakeMavenRepo() throws Exception {
    repo = TestDataHelper.getTestDataDirectory(ResolverIntegrationTest.class);
    httpd = new HttpdForTests();
    httpd.addHandler(new HttpdForTests.FileDispenserRequestHandler(repo));
    httpd.start();
  }

  @AfterClass
  public static void shutDownHttpd() throws Exception {
    httpd.close();
  }

  @BeforeClass
  public static void createParser() {
    ProjectFilesystem filesystem = new FakeProjectFilesystem();
    BuckConfig buckConfig = FakeBuckConfig.builder().build();
    ParserConfig parserConfig = new ParserConfig(buckConfig);
    PythonBuckConfig pythonBuckConfig = new PythonBuckConfig(
        buckConfig,
        new ExecutableFinder());

    ImmutableSet<Description<?>> descriptions = ImmutableSet.<Description<?>>of(
        new RemoteFileDescription(new ExplodingDownloader()),
        new PrebuiltJarDescription());

    DefaultProjectBuildFileParserFactory parserFactory = new DefaultProjectBuildFileParserFactory(
        ProjectBuildFileParserOptions.builder()
            .setProjectRoot(filesystem.getRootPath())
            .setPythonInterpreter(pythonBuckConfig.getPythonInterpreter())
            .setAllowEmptyGlobs(parserConfig.getAllowEmptyGlobs())
            .setIgnorePaths(filesystem.getIgnorePaths())
            .setBuildFileName(parserConfig.getBuildFileName())
            .setDefaultIncludes(parserConfig.getDefaultIncludes())
            .setDescriptions(descriptions)
            .setEnableBuildFileSandboxing(parserConfig.getEnableBuildFileSandboxing())
            .build());
    buildFileParser = parserFactory.createParser(
        new ConstructorArgMarshaller(new DefaultTypeCoercerFactory(
            ObjectMappers.newDefaultInstance())),
        new TestConsole(),
        ImmutableMap.<String, String>of(),
        BuckEventBusFactory.newInstance(),
<<<<<<< HEAD
        filesystem,
        /* ignoreBuckAutodepsFiles */ false);
=======
        /* ignoreBuckAutodepsFiles */ false,
        new WatchmanDiagnosticCache());
>>>>>>> b2505333
  }

  @AfterClass
  public static void closeParser()
      throws BuildFileParseException, InterruptedException, IOException {
    buildFileParser.close();
  }

  @Before
  public void setUpRepos() throws Exception {
    buckRepoRoot = temp.newFolder().toPath();
    thirdPartyRelative = Paths.get("third-party").resolve("java");
    thirdParty = buckRepoRoot.resolve(thirdPartyRelative);
    localRepo = temp.newFolder().toPath();
  }

  private ArtifactConfig newConfig() {
    ArtifactConfig config = new ArtifactConfig();
    config.buckRepoRoot = buckRepoRoot.toString();
    config.thirdParty = thirdPartyRelative.toString();
    config.mavenLocalRepo = localRepo.toString();
    return config;
  }

  private void resolveWithArtifacts(String... artifacts)
      throws URISyntaxException, IOException, RepositoryException, ExecutionException,
      InterruptedException {
    ArtifactConfig config = newConfig();
    config.repositories.add(new ArtifactConfig.Repository(httpd.getUri("/").toString()));
    config.artifacts.addAll(Arrays.asList(artifacts));
    config.visibility.add("PUBLIC");
    new Resolver(config).resolve(config.artifacts);
  }

  @Test
  public void shouldResolveTransitiveDependencyAndIncludeLibraryOnlyOnce() throws Exception {
    resolveWithArtifacts("com.example:A-depends-on-B-and-C:jar:1.0");
    Path groupDir = thirdParty.resolve("example");
    assertTrue(Files.exists(groupDir));
    assertTrue(Files.exists(groupDir.resolve("D-depends-on-none-2.0.jar")));
    assertFalse(Files.exists(groupDir.resolve("D-depends-on-none-1.0.jar")));
  }

  @Test
  public void shouldResolveTransitiveDependencyAndIncludeLibraryOnlyOnceViaPom() throws Exception {
    resolveWithArtifacts(repo.resolve(
        "com/example/A-depends-on-B-and-C/1.0/A-depends-on-B-and-C-1.0.pom").toString());
    Path groupDir = thirdParty.resolve("example");
    assertTrue(Files.exists(groupDir));
    assertTrue(Files.exists(groupDir.resolve("D-depends-on-none-2.0.jar")));
    assertFalse(Files.exists(groupDir.resolve("D-depends-on-none-1.0.jar")));
  }

  @Test
  public void shouldSetUpAPrivateLibraryIfGivenAMavenCoordWithoutDeps() throws Exception {
    resolveWithArtifacts("com.example:no-deps:jar:1.0");

    Path groupDir = thirdParty.resolve("example");
    assertTrue(Files.exists(groupDir));

    Path original = repo.resolve("com/example/no-deps/1.0/no-deps-1.0.jar");
    HashCode expected = MorePaths.asByteSource(original).hash(Hashing.sha1());
    Path jarFile = groupDir.resolve("no-deps-1.0.jar");
    HashCode seen = MorePaths.asByteSource(jarFile).hash(Hashing.sha1());
    assertEquals(expected, seen);

    List<Map<String, Object>> rules = buildFileParser.getAll(groupDir.resolve("BUCK"));

    assertEquals(1, rules.size());
    Map<String, Object> rule = rules.get(0);
    // Name is derived from the project identifier
    assertEquals("no-deps", rule.get("name"));

    // The binary jar should be set
    assertEquals("no-deps-1.0.jar", rule.get("binaryJar"));

    // There was no source jar in the repo
    assertTrue(rule.containsKey("sourceJar"));
    assertNull(rule.get("sourceJar"));

    // It's a library that's requested on the CLI, so it gets full visibility.
    assertEquals(ImmutableList.of("PUBLIC"), rule.get("visibility"));

    // And it doesn't depend on anything
    assertEquals(ImmutableList.of(), rule.get("deps"));
  }

  @Test
  public void shouldIncludeSourceJarIfOneIsPresent() throws Exception {
    resolveWithArtifacts("com.example:with-sources:jar:1.0");

    Path groupDir = thirdParty.resolve("example");
    List<Map<String, Object>> rules = buildFileParser.getAll(groupDir.resolve("BUCK"));

    Map<String, Object> rule = rules.get(0);
    assertEquals("with-sources-1.0-sources.jar", rule.get("sourceJar"));
  }

  @Test
  public void shouldSetVisibilityOfTargetToGiveDependenciesAccess() throws Exception {
    resolveWithArtifacts("com.example:with-deps:jar:1.0");

    Path exampleDir = thirdPartyRelative.resolve("example");
    Map<String, Object> withDeps =
        buildFileParser.getAll(buckRepoRoot.resolve(exampleDir).resolve("BUCK")).get(0);
    Path otherDir = thirdPartyRelative.resolve("othercorp");
    Map<String, Object> noDeps =
        buildFileParser.getAll(buckRepoRoot.resolve(otherDir).resolve("BUCK")).get(0);

    @SuppressWarnings("unchecked")
    List<String> visibility = (List<String>) noDeps.get("visibility");
    assertEquals(1, visibility.size());
    assertEquals(
        ImmutableList.of(
            String.format("//%s:with-deps", MorePaths.pathWithUnixSeparators(exampleDir))),
        visibility);
    assertEquals(ImmutableList.of(), noDeps.get("deps"));

    assertEquals(ImmutableList.of("PUBLIC"), withDeps.get("visibility"));
    @SuppressWarnings("unchecked")
    List<String> deps = (List<String>) withDeps.get("deps");
    assertEquals(1, deps.size());
    assertEquals(
        ImmutableList.of(
            String.format("//%s:no-deps", MorePaths.pathWithUnixSeparators(otherDir))),
        deps);
  }

  @Test
  public void shouldOmitTargetsInTheSameBuildFileInVisibilityArguments() throws Exception {
    resolveWithArtifacts("com.example:deps-in-same-project:jar:1.0");

    Path exampleDir = thirdPartyRelative.resolve("example");
    List<Map<String, Object>> allTargets = buildFileParser.getAll(
        buckRepoRoot.resolve(exampleDir).resolve(
            "BUCK"));

    assertEquals(2, allTargets.size());

    Map<String, Object> noDeps = null;
    for (Map<String, Object> target : allTargets) {
      if ("no-deps".equals(target.get("name"))) {
        noDeps = target;
        break;
      }
    }
    assertNotNull(noDeps);

    // Although the "deps-in-same-project" could be in the visibility param, it doesn't need to be
    // because it's declared in the same build file.
    assertEquals(0, ((Collection<?>) noDeps.get("visibility")).size());
  }

  @Test
  public void shouldNotDownloadOlderJar() throws Exception {
    Path existingNewerJar = thirdParty.resolve("example/no-deps-1.1.jar");
    Files.createDirectories(existingNewerJar.getParent());
    Files.copy(
        repo.resolve("com/example/no-deps/1.0/no-deps-1.0.jar"),
        existingNewerJar);

    Path groupDir = thirdParty.resolve("example");
    Path repoOlderJar = groupDir.resolve("no-deps-1.0.jar");
    assertFalse(Files.exists(repoOlderJar));

    resolveWithArtifacts("com.example:no-deps:jar:1.0");

    assertTrue(Files.exists(groupDir));

    // assert newer jar is in the third-party dir
    assertTrue(Files.exists(existingNewerJar));
    assertFalse(Files.exists(repoOlderJar));

    // assert BUCK file was created
    assertTrue(Files.exists(groupDir.resolve("BUCK")));
  }

  @Test
  public void shouldDetectNewestJar() throws Exception {
    Path groupDir = thirdParty.resolve("example");
    Path existingNewerJar = groupDir.resolve("no-deps-1.1.jar");
    Path existingNewestJar = groupDir.resolve("no-deps-1.2.jar");
    Files.createDirectories(groupDir);
    Path sourceJar = repo.resolve("com/example/no-deps/1.0/no-deps-1.0.jar");
    Files.copy(sourceJar, existingNewerJar);
    Files.copy(sourceJar, existingNewestJar);

    Artifact artifact = new DefaultArtifact("com.example", "no-deps", "jar", "1.0");
    Optional<Path> result = new Resolver(newConfig()).getNewerVersionFile(artifact, groupDir);

    assertTrue(result.isPresent());
    assertThat(result.get(), equalTo(existingNewestJar));
  }
}<|MERGE_RESOLUTION|>--- conflicted
+++ resolved
@@ -133,13 +133,8 @@
         new TestConsole(),
         ImmutableMap.<String, String>of(),
         BuckEventBusFactory.newInstance(),
-<<<<<<< HEAD
-        filesystem,
-        /* ignoreBuckAutodepsFiles */ false);
-=======
         /* ignoreBuckAutodepsFiles */ false,
         new WatchmanDiagnosticCache());
->>>>>>> b2505333
   }
 
   @AfterClass
