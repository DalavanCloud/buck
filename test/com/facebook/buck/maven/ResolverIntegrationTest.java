/*
 * Copyright 2015-present Facebook, Inc.
 *
 * Licensed under the Apache License, Version 2.0 (the "License"); you may
 * not use this file except in compliance with the License. You may obtain
 * a copy of the License at
 *
 *     http://www.apache.org/licenses/LICENSE-2.0
 *
 * Unless required by applicable law or agreed to in writing, software
 * distributed under the License is distributed on an "AS IS" BASIS, WITHOUT
 * WARRANTIES OR CONDITIONS OF ANY KIND, either express or implied. See the
 * License for the specific language governing permissions and limitations
 * under the License.
 */

package com.facebook.buck.maven;

import static org.hamcrest.Matchers.equalTo;
import static org.junit.Assert.assertEquals;
import static org.junit.Assert.assertFalse;
import static org.junit.Assert.assertNotNull;
import static org.junit.Assert.assertNull;
import static org.junit.Assert.assertThat;
import static org.junit.Assert.assertTrue;

import com.facebook.buck.cli.BuckConfig;
import com.facebook.buck.cli.FakeBuckConfig;
import com.facebook.buck.event.BuckEventBusFactory;
import com.facebook.buck.file.ExplodingDownloader;
import com.facebook.buck.file.RemoteFileDescription;
import com.facebook.buck.io.ExecutableFinder;
import com.facebook.buck.io.MorePaths;
import com.facebook.buck.io.ProjectFilesystem;
import com.facebook.buck.json.BuildFileParseException;
import com.facebook.buck.json.DefaultProjectBuildFileParserFactory;
import com.facebook.buck.json.ProjectBuildFileParser;
import com.facebook.buck.json.ProjectBuildFileParserOptions;
import com.facebook.buck.jvm.java.PrebuiltJarDescription;
import com.facebook.buck.parser.ParserConfig;
import com.facebook.buck.python.PythonBuckConfig;
import com.facebook.buck.rules.ConstructorArgMarshaller;
import com.facebook.buck.rules.Description;
import com.facebook.buck.rules.coercer.DefaultTypeCoercerFactory;
import com.facebook.buck.testutil.FakeProjectFilesystem;
import com.facebook.buck.testutil.TestConsole;
import com.facebook.buck.testutil.integration.HttpdForTests;
import com.facebook.buck.testutil.integration.TemporaryPaths;
import com.facebook.buck.testutil.integration.TestDataHelper;
import com.facebook.buck.util.ObjectMappers;
import com.google.common.collect.ImmutableList;
import com.google.common.collect.ImmutableMap;
import com.google.common.collect.ImmutableSet;
import com.google.common.hash.HashCode;
import com.google.common.hash.Hashing;

import org.eclipse.aether.RepositoryException;
import org.eclipse.aether.artifact.Artifact;
import org.eclipse.aether.artifact.DefaultArtifact;
import org.junit.AfterClass;
import org.junit.Before;
import org.junit.BeforeClass;
import org.junit.Rule;
import org.junit.Test;

import java.io.IOException;
import java.net.URISyntaxException;
import java.nio.file.Files;
import java.nio.file.Path;
import java.nio.file.Paths;
import java.util.Arrays;
import java.util.List;
import java.util.Map;
import java.util.Optional;
import java.util.concurrent.ExecutionException;

public class ResolverIntegrationTest {

  @Rule
  public TemporaryPaths temp = new TemporaryPaths();

  private static HttpdForTests httpd;
  private static ProjectBuildFileParser buildFileParser;
  private static Path repo;
  private Path buckRepoRoot;
  private Path thirdParty;
  private Path thirdPartyRelative;
  private Path localRepo;

  @BeforeClass
  public static void setUpFakeMavenRepo() throws Exception {
    repo = TestDataHelper.getTestDataDirectory(ResolverIntegrationTest.class);
    httpd = new HttpdForTests();
    httpd.addHandler(new HttpdForTests.FileDispenserRequestHandler(repo));
    httpd.start();
  }

  @AfterClass
  public static void shutDownHttpd() throws Exception {
    httpd.close();
  }

  @BeforeClass
  public static void createParser() {
    ProjectFilesystem filesystem = new FakeProjectFilesystem();
    BuckConfig buckConfig = FakeBuckConfig.builder().build();
    ParserConfig parserConfig = buckConfig.getView(ParserConfig.class);
    PythonBuckConfig pythonBuckConfig = new PythonBuckConfig(
        buckConfig,
        new ExecutableFinder());

    ImmutableSet<Description<?>> descriptions = ImmutableSet.of(
        new RemoteFileDescription(new ExplodingDownloader()),
        new PrebuiltJarDescription());

    DefaultProjectBuildFileParserFactory parserFactory = new DefaultProjectBuildFileParserFactory(
        ProjectBuildFileParserOptions.builder()
            .setProjectRoot(filesystem.getRootPath())
            .setPythonInterpreter(pythonBuckConfig.getPythonInterpreter())
            .setAllowEmptyGlobs(parserConfig.getAllowEmptyGlobs())
            .setIgnorePaths(filesystem.getIgnorePaths())
            .setBuildFileName(parserConfig.getBuildFileName())
            .setDefaultIncludes(parserConfig.getDefaultIncludes())
            .setDescriptions(descriptions)
            .setEnableBuildFileSandboxing(parserConfig.getEnableBuildFileSandboxing())
            .setBuildFileImportWhitelist(parserConfig.getBuildFileImportWhitelist())
            .build());
    buildFileParser = parserFactory.createParser(
        new ConstructorArgMarshaller(new DefaultTypeCoercerFactory(
            ObjectMappers.newDefaultInstance())),
        new TestConsole(),
        ImmutableMap.of(),
        BuckEventBusFactory.newInstance(),
<<<<<<< HEAD
        filesystem,
        /* ignoreBuckAutodepsFiles */ false,
        new WatchmanDiagnosticCache());
=======
        /* ignoreBuckAutodepsFiles */ false);
>>>>>>> 8c81d024
  }

  @AfterClass
  public static void closeParser()
      throws BuildFileParseException, InterruptedException, IOException {
    buildFileParser.close();
  }

  @Before
  public void setUpRepos() throws Exception {
    buckRepoRoot = temp.newFolder();
    thirdPartyRelative = Paths.get("third-party").resolve("java");
    thirdParty = buckRepoRoot.resolve(thirdPartyRelative);
    localRepo = temp.newFolder();
  }

  private ArtifactConfig newConfig() {
    ArtifactConfig config = new ArtifactConfig();
    config.buckRepoRoot = buckRepoRoot.toString();
    config.thirdParty = thirdPartyRelative.toString();
    config.mavenLocalRepo = localRepo.toString();
    return config;
  }

  private void resolveWithArtifacts(String... artifacts)
      throws URISyntaxException, IOException, RepositoryException, ExecutionException,
      InterruptedException {
    ArtifactConfig config = newConfig();
    config.repositories.add(new ArtifactConfig.Repository(httpd.getUri("/").toString()));
    config.artifacts.addAll(Arrays.asList(artifacts));
    config.visibility.add("PUBLIC");
    new Resolver(config).resolve(config.artifacts);
  }

  @Test
  public void shouldResolveTransitiveDependencyAndIncludeLibraryOnlyOnce() throws Exception {
    resolveWithArtifacts("com.example:A-depends-on-B-and-C:jar:1.0");
    Path groupDir = thirdParty.resolve("example");
    assertTrue(Files.exists(groupDir));
    assertTrue(Files.exists(groupDir.resolve("D-depends-on-none-2.0.jar")));
    assertFalse(Files.exists(groupDir.resolve("D-depends-on-none-1.0.jar")));
  }

  @Test
  public void shouldResolveTransitiveDependencyAndIncludeLibraryOnlyOnceViaPom() throws Exception {
    resolveWithArtifacts(repo.resolve(
        "com/example/A-depends-on-B-and-C/1.0/A-depends-on-B-and-C-1.0.pom").toString());
    Path groupDir = thirdParty.resolve("example");
    assertTrue(Files.exists(groupDir));
    assertTrue(Files.exists(groupDir.resolve("D-depends-on-none-2.0.jar")));
    assertFalse(Files.exists(groupDir.resolve("D-depends-on-none-1.0.jar")));
  }

  @Test
  public void shouldSetUpAPrivateLibraryIfGivenAMavenCoordWithoutDeps() throws Exception {
    resolveWithArtifacts("com.example:no-deps:jar:1.0");

    Path groupDir = thirdParty.resolve("example");
    assertTrue(Files.exists(groupDir));

    Path original = repo.resolve("com/example/no-deps/1.0/no-deps-1.0.jar");
    HashCode expected = MorePaths.asByteSource(original).hash(Hashing.sha1());
    Path jarFile = groupDir.resolve("no-deps-1.0.jar");
    HashCode seen = MorePaths.asByteSource(jarFile).hash(Hashing.sha1());
    assertEquals(expected, seen);

    List<Map<String, Object>> rules = buildFileParser.getAll(groupDir.resolve("BUCK"));

    assertEquals(1, rules.size());
    Map<String, Object> rule = rules.get(0);
    // Name is derived from the project identifier
    assertEquals("no-deps", rule.get("name"));

    // The binary jar should be set
    assertEquals("no-deps-1.0.jar", rule.get("binaryJar"));

    // There was no source jar in the repo
    assertTrue(rule.containsKey("sourceJar"));
    assertNull(rule.get("sourceJar"));

    // It's a library that's requested on the CLI, so it gets full visibility.
    assertEquals(ImmutableList.of("PUBLIC"), rule.get("visibility"));

    // And it doesn't depend on anything
    assertNull(rule.get("deps"));
  }

  @Test
  public void shouldIncludeSourceJarIfOneIsPresent() throws Exception {
    resolveWithArtifacts("com.example:with-sources:jar:1.0");

    Path groupDir = thirdParty.resolve("example");
    List<Map<String, Object>> rules = buildFileParser.getAll(groupDir.resolve("BUCK"));

    Map<String, Object> rule = rules.get(0);
    assertEquals("with-sources-1.0-sources.jar", rule.get("sourceJar"));
  }

  @Test
  public void shouldSetVisibilityOfTargetToGiveDependenciesAccess() throws Exception {
    resolveWithArtifacts("com.example:with-deps:jar:1.0");

    Path exampleDir = thirdPartyRelative.resolve("example");
    Map<String, Object> withDeps =
        buildFileParser.getAll(buckRepoRoot.resolve(exampleDir).resolve("BUCK")).get(0);
    Path otherDir = thirdPartyRelative.resolve("othercorp");
    Map<String, Object> noDeps =
        buildFileParser.getAll(buckRepoRoot.resolve(otherDir).resolve("BUCK")).get(0);

    @SuppressWarnings("unchecked")
    List<String> visibility = (List<String>) noDeps.get("visibility");
    assertEquals(1, visibility.size());
    assertEquals(
        ImmutableList.of(
            String.format("//%s:with-deps", MorePaths.pathWithUnixSeparators(exampleDir))),
        visibility);
    assertNull(noDeps.get("deps"));

    assertEquals(ImmutableList.of("PUBLIC"), withDeps.get("visibility"));
    @SuppressWarnings("unchecked")
    List<String> deps = (List<String>) withDeps.get("deps");
    assertEquals(1, deps.size());
    assertEquals(
        ImmutableList.of(
            String.format("//%s:no-deps", MorePaths.pathWithUnixSeparators(otherDir))),
        deps);
  }

  @Test
  public void shouldOmitTargetsInTheSameBuildFileInVisibilityArguments() throws Exception {
    resolveWithArtifacts("com.example:deps-in-same-project:jar:1.0");

    Path exampleDir = thirdPartyRelative.resolve("example");
    List<Map<String, Object>> allTargets = buildFileParser.getAll(
        buckRepoRoot.resolve(exampleDir).resolve(
            "BUCK"));

    assertEquals(2, allTargets.size());

    Map<String, Object> noDeps = null;
    for (Map<String, Object> target : allTargets) {
      if ("no-deps".equals(target.get("name"))) {
        noDeps = target;
        break;
      }
    }
    assertNotNull(noDeps);

    // Although the "deps-in-same-project" could be in the visibility param, it doesn't need to be
    // because it's declared in the same build file.
    assertNull(noDeps.get("visibility"));
  }

  @Test
  public void shouldNotDownloadOlderJar() throws Exception {
    Path existingNewerJar = thirdParty.resolve("example/no-deps-1.1.jar");
    Files.createDirectories(existingNewerJar.getParent());
    Files.copy(
        repo.resolve("com/example/no-deps/1.0/no-deps-1.0.jar"),
        existingNewerJar);

    Path groupDir = thirdParty.resolve("example");
    Path repoOlderJar = groupDir.resolve("no-deps-1.0.jar");
    assertFalse(Files.exists(repoOlderJar));

    resolveWithArtifacts("com.example:no-deps:jar:1.0");

    assertTrue(Files.exists(groupDir));

    // assert newer jar is in the third-party dir
    assertTrue(Files.exists(existingNewerJar));
    assertFalse(Files.exists(repoOlderJar));

    // assert BUCK file was created
    assertTrue(Files.exists(groupDir.resolve("BUCK")));
  }

  @Test
  public void shouldDetectNewestJar() throws Exception {
    Path groupDir = thirdParty.resolve("example");
    Path existingNewerJar = groupDir.resolve("no-deps-1.1.jar");
    Path existingNewestJar = groupDir.resolve("no-deps-1.2.jar");
    Files.createDirectories(groupDir);
    Path sourceJar = repo.resolve("com/example/no-deps/1.0/no-deps-1.0.jar");
    Files.copy(sourceJar, existingNewerJar);
    Files.copy(sourceJar, existingNewestJar);

    Artifact artifact = new DefaultArtifact("com.example", "no-deps", "jar", "1.0");
    Optional<Path> result = new Resolver(newConfig()).getNewerVersionFile(artifact, groupDir);

    assertTrue(result.isPresent());
    assertThat(result.get(), equalTo(existingNewestJar));
  }
}<|MERGE_RESOLUTION|>--- conflicted
+++ resolved
@@ -131,13 +131,8 @@
         new TestConsole(),
         ImmutableMap.of(),
         BuckEventBusFactory.newInstance(),
-<<<<<<< HEAD
         filesystem,
-        /* ignoreBuckAutodepsFiles */ false,
-        new WatchmanDiagnosticCache());
-=======
         /* ignoreBuckAutodepsFiles */ false);
->>>>>>> 8c81d024
   }
 
   @AfterClass
