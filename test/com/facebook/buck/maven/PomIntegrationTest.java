/*
 * Copyright 2015-present Facebook, Inc.
 *
 * Licensed under the Apache License, Version 2.0 (the "License"); you may
 * not use this file except in compliance with the License. You may obtain
 * a copy of the License at
 *
 *     http://www.apache.org/licenses/LICENSE-2.0
 *
 * Unless required by applicable law or agreed to in writing, software
 * distributed under the License is distributed on an "AS IS" BASIS, WITHOUT
 * WARRANTIES OR CONDITIONS OF ANY KIND, either express or implied. See the
 * License for the specific language governing permissions and limitations
 * under the License.
 */

package com.facebook.buck.maven;

import static org.junit.Assert.assertEquals;
import static org.junit.Assert.assertFalse;
import static org.junit.Assert.assertTrue;

import com.facebook.buck.io.ProjectFilesystem;
import com.facebook.buck.jvm.java.HasMavenCoordinates;
import com.facebook.buck.jvm.java.JavaLibrary;
import com.facebook.buck.jvm.java.JavaLibraryBuilder;
import com.facebook.buck.jvm.java.JavaSourceJar;
import com.facebook.buck.jvm.java.MavenPublishable;
<<<<<<< HEAD
import com.facebook.buck.jvm.java.RuleGatherer;
import com.facebook.buck.model.BuildTarget;
import com.facebook.buck.model.BuildTargetFactory;
import com.facebook.buck.parser.NoSuchBuildTargetException;
import com.facebook.buck.rules.BuildRule;
import com.facebook.buck.rules.BuildRuleParams;
import com.facebook.buck.rules.BuildRuleResolver;
=======
import com.facebook.buck.model.BuildTargets;
import com.facebook.buck.rules.AbstractBuildRule;
import com.facebook.buck.rules.AddToRuleKey;
import com.facebook.buck.rules.BuildContext;
import com.facebook.buck.rules.BuildRule;
import com.facebook.buck.rules.BuildRuleResolver;
import com.facebook.buck.rules.BuildableContext;
>>>>>>> 895d888a
import com.facebook.buck.rules.DefaultTargetNodeToBuildRuleTransformer;
import com.facebook.buck.rules.FakeBuildRuleParamsBuilder;
import com.facebook.buck.rules.SourcePathResolver;
import com.facebook.buck.rules.TargetGraph;
<<<<<<< HEAD
=======
import com.facebook.buck.step.Step;
import com.facebook.buck.testutil.FakeProjectFilesystem;
>>>>>>> 895d888a
import com.facebook.buck.testutil.integration.TemporaryPaths;
import com.facebook.buck.testutil.integration.TestDataHelper;
import com.google.common.base.Optional;
import com.google.common.collect.FluentIterable;
import com.google.common.collect.ImmutableList;
import com.google.common.collect.ImmutableSortedSet;
import com.google.common.collect.Iterables;

import org.apache.maven.model.Dependency;
import org.apache.maven.model.Developer;
import org.apache.maven.model.Model;
import org.apache.maven.model.io.xpp3.MavenXpp3Reader;
import org.apache.maven.model.io.xpp3.MavenXpp3Writer;
import org.junit.Rule;
import org.junit.Test;
import org.xml.sax.SAXException;

import java.io.BufferedWriter;
import java.io.IOException;
import java.io.Reader;
import java.nio.charset.StandardCharsets;
import java.nio.file.Files;
import java.nio.file.Path;
import java.util.Collections;
import java.util.List;

import javax.annotation.Nullable;
import javax.xml.transform.TransformerException;

public class PomIntegrationTest {

  private static final MavenXpp3Writer MAVEN_XPP_3_WRITER = new MavenXpp3Writer();
  private static final MavenXpp3Reader MAVEN_XPP_3_READER = new MavenXpp3Reader();
  private static final String URL = "http://example.com";
  private int count = 1;

  @Rule
  public TemporaryPaths tmp = new TemporaryPaths();
  private final BuildRuleResolver ruleResolver = new BuildRuleResolver(
      TargetGraph.EMPTY,
      new DefaultTargetNodeToBuildRuleTransformer());
  private final ProjectFilesystem filesystem = FakeProjectFilesystem.createRealTempFilesystem();

  @Test
  public void testMultipleInvocation() throws Exception{
<<<<<<< HEAD
    BuildRuleResolver resolver = new BuildRuleResolver(
        TargetGraph.EMPTY,
        new DefaultTargetNodeToBuildRuleTransformer());

    // Setup: deps: com.example:with-deps:jar:1.0 -> com.othercorp:no-deps:jar:1.0
    HasMavenCoordinates dep = createMavenPublishable(
        resolver,
=======
    // Setup: deps: com.example:with-deps:jar:1.0 -> com.othercorp:no-deps:jar:1.0
    BuildRule dep = createMavenPublishable(
        "//example:dep",
>>>>>>> 895d888a
        "com.othercorp:no-deps:1.0",
        null);

<<<<<<< HEAD
    HasMavenCoordinates withDeps = createMavenPublishable(
        resolver,
=======
    MavenPublishable item = createMavenPublishable(
        "//example:has-deps",
>>>>>>> 895d888a
        "com.example:with-deps:1.0",
        null,
        dep);

    MavenPublishable item = (MavenPublishable) resolver.getRule(
        BuildTarget.builder().from(withDeps.getBuildTarget())
            .addFlavors(JavaLibrary.SRC_JAR, JavaLibrary.MAVEN_JAR)
            .build());
    Path pomPath = tmp.getRoot().resolve("pom.xml");
    assertFalse(Files.exists(pomPath));

    // Basic case
    Pom.generatePomFile(item, pomPath);

    Model pomModel = parse(pomPath);
    assertEquals("com.example", pomModel.getGroupId());
    assertEquals("with-deps", pomModel.getArtifactId());
    assertEquals("1.0", pomModel.getVersion());
    List<Dependency> dependencies = pomModel.getDependencies();
    assertEquals(1, dependencies.size());
    Dependency dependency = dependencies.get(0);
    assertEquals("com.othercorp", dependency.getGroupId());
    assertEquals("no-deps", dependency.getArtifactId());
    assertEquals("1.0", dependency.getVersion());

    // Corrupt dependency data and ensure buck restores that
    removeDependencies(pomModel, pomPath);

    Pom.generatePomFile(item, pomPath);
    pomModel = parse(pomPath);

    // Add extra pom data and ensure buck preserves that
    pomModel.setUrl(URL);
    serializePom(pomModel, pomPath);

    Pom.generatePomFile(item, pomPath);

    pomModel = parse(pomPath);
    assertEquals(URL, pomModel.getUrl());
  }

<<<<<<< HEAD
  private JavaLibrary createMavenPublishable(
      BuildRuleResolver resolver,
      String mavenCoords,
      ImmutableSortedSet<HasMavenCoordinates> deps) throws NoSuchBuildTargetException {
    BuildTarget target = BuildTargetFactory.newInstance("//com/ex:test" + count++);
    JavaLibraryBuilder builder =
        JavaLibraryBuilder.createBuilder(target)
            .setMavenCoords(mavenCoords);
    for (HasMavenCoordinates dep : deps) {
      builder.addDep(dep.getBuildTarget());
    }
    JavaLibrary javaLib = (JavaLibrary) builder.build(resolver);

    BuildTarget flavored = BuildTarget.builder()
        .from(target)
        .addFlavors(JavaLibrary.MAVEN_JAR, JavaLibrary.SRC_JAR)
        .build();
    ImmutableSortedSet<BuildRule> declaredDeps = ImmutableSortedSet.<BuildRule>naturalOrder()
        .addAll(deps)
        .build();

    BuildRuleParams params = new FakeBuildRuleParamsBuilder(flavored)
        .setDeclaredDeps(declaredDeps)
        .build();

    String amendedCoords = AetherUtil.addClassifier(mavenCoords, AetherUtil.CLASSIFIER_SOURCES);

    resolver.addToIndex(new JavaSourceJar(
        params,
        new SourcePathResolver(resolver),
        javaLib,
        RuleGatherer.MAVEN_JAR,
        Optional.<Path>absent(),
        Optional.of(amendedCoords)));

    return javaLib;
=======
  @Test
  public void shouldUseTemplateIfProvided() throws Exception {
    MavenPublishable withoutTemplate = createMavenPublishable(
        "//example:no-template",
        "example.com:project:1.0.0",
        null);
    Model noTemplate = parse(Pom.generatePomFile(withoutTemplate));

    MavenPublishable withTemplate = createMavenPublishable(
        "//example:template",
        "example.com:project:1.0.0",
        TestDataHelper.getTestDataDirectory(getClass()).resolve("poms/template-pom.xml"));
    Model templated = parse(Pom.generatePomFile(withTemplate));

    // Template sets developers and an example dep. Check that these aren't in the non-templated
    // version
    assertTrue(noTemplate.getDevelopers().isEmpty());
    assertTrue(noTemplate.getDependencies().isEmpty());

    // Now check the same fields in the templated version.
    Developer seenDev = Iterables.getOnlyElement(templated.getDevelopers());
    assertEquals("susan", seenDev.getId());
    assertEquals("Susan The Developer", seenDev.getName());
    assertEquals(ImmutableList.of("Owner"), seenDev.getRoles());

    Dependency seenDep = Iterables.getOnlyElement(templated.getDependencies());
    assertEquals("com.google.guava", seenDep.getGroupId());
    assertEquals("guava", seenDep.getArtifactId());
    assertEquals("19.0", seenDep.getVersion());
  }

  private MavenPublishable createMavenPublishable(
      String target,
      String mavenCoords,
      @Nullable Path pomTemplate,
      BuildRule... deps) {
    return ruleResolver.addToIndex(
        new PublishedViaMaven(
            target, filesystem,
            ruleResolver,
            mavenCoords,
            pomTemplate,
            deps));
>>>>>>> 895d888a
  }

  private static void serializePom(Model pomModel, Path destination) throws IOException {
    try (BufferedWriter writer = Files.newBufferedWriter(destination, StandardCharsets.UTF_8)) {
      MAVEN_XPP_3_WRITER.write(writer, pomModel);
    }
  }

  private static void removeDependencies(Model model, Path pomFile)
      throws IOException, SAXException, TransformerException {
    model.setDependencies(Collections.<Dependency>emptyList());
    serializePom(model, pomFile);
  }

  private static Model parse(Path pomFile) throws Exception {
    assertTrue(Files.isRegularFile(pomFile));

    try (Reader reader = Files.newBufferedReader(pomFile, StandardCharsets.UTF_8)) {
      return MAVEN_XPP_3_READER.read(reader);
    }
  }

  private static class PublishedViaMaven extends AbstractBuildRule implements MavenPublishable {
    @Nullable
    @AddToRuleKey
    private final Path pomTemplate;
    @AddToRuleKey
    private final String coords;

    public PublishedViaMaven(
        String target,
        ProjectFilesystem filesystem,
        BuildRuleResolver ruleResolver,
        String coords,
        @Nullable Path pomTemplate,
        BuildRule... deps) {
      super(
          new FakeBuildRuleParamsBuilder(target)
              .setDeclaredDeps(ImmutableSortedSet.copyOf(deps))
              .setProjectFilesystem(filesystem)
              .build(),
          new SourcePathResolver(ruleResolver));
      this.coords = coords;
      this.pomTemplate = pomTemplate;
    }

    @Override
    public Iterable<HasMavenCoordinates> getMavenDeps() {
      return FluentIterable.from(getDeps()).filter(HasMavenCoordinates.class);
    }

    @Override
    public Iterable<BuildRule> getPackagedDependencies() {
      return getDeclaredDeps();
    }

    @Override
    public Optional<Path> getPomTemplate() {
      return Optional.fromNullable(pomTemplate);
    }

    @Override
    public Optional<String> getMavenCoords() {
      return Optional.of(coords);
    }

    @Override
    public ImmutableList<Step> getBuildSteps(
        BuildContext context, BuildableContext buildableContext) {
      return ImmutableList.of();
    }

    @Override
    public Path getPathToOutput() {
      return BuildTargets.getGenPath(getProjectFilesystem(), getBuildTarget(), "%s.jar");
    }
  }
}<|MERGE_RESOLUTION|>--- conflicted
+++ resolved
@@ -22,19 +22,7 @@
 
 import com.facebook.buck.io.ProjectFilesystem;
 import com.facebook.buck.jvm.java.HasMavenCoordinates;
-import com.facebook.buck.jvm.java.JavaLibrary;
-import com.facebook.buck.jvm.java.JavaLibraryBuilder;
-import com.facebook.buck.jvm.java.JavaSourceJar;
 import com.facebook.buck.jvm.java.MavenPublishable;
-<<<<<<< HEAD
-import com.facebook.buck.jvm.java.RuleGatherer;
-import com.facebook.buck.model.BuildTarget;
-import com.facebook.buck.model.BuildTargetFactory;
-import com.facebook.buck.parser.NoSuchBuildTargetException;
-import com.facebook.buck.rules.BuildRule;
-import com.facebook.buck.rules.BuildRuleParams;
-import com.facebook.buck.rules.BuildRuleResolver;
-=======
 import com.facebook.buck.model.BuildTargets;
 import com.facebook.buck.rules.AbstractBuildRule;
 import com.facebook.buck.rules.AddToRuleKey;
@@ -42,16 +30,12 @@
 import com.facebook.buck.rules.BuildRule;
 import com.facebook.buck.rules.BuildRuleResolver;
 import com.facebook.buck.rules.BuildableContext;
->>>>>>> 895d888a
 import com.facebook.buck.rules.DefaultTargetNodeToBuildRuleTransformer;
 import com.facebook.buck.rules.FakeBuildRuleParamsBuilder;
 import com.facebook.buck.rules.SourcePathResolver;
 import com.facebook.buck.rules.TargetGraph;
-<<<<<<< HEAD
-=======
 import com.facebook.buck.step.Step;
 import com.facebook.buck.testutil.FakeProjectFilesystem;
->>>>>>> 895d888a
 import com.facebook.buck.testutil.integration.TemporaryPaths;
 import com.facebook.buck.testutil.integration.TestDataHelper;
 import com.google.common.base.Optional;
@@ -86,7 +70,6 @@
   private static final MavenXpp3Writer MAVEN_XPP_3_WRITER = new MavenXpp3Writer();
   private static final MavenXpp3Reader MAVEN_XPP_3_READER = new MavenXpp3Reader();
   private static final String URL = "http://example.com";
-  private int count = 1;
 
   @Rule
   public TemporaryPaths tmp = new TemporaryPaths();
@@ -97,37 +80,18 @@
 
   @Test
   public void testMultipleInvocation() throws Exception{
-<<<<<<< HEAD
-    BuildRuleResolver resolver = new BuildRuleResolver(
-        TargetGraph.EMPTY,
-        new DefaultTargetNodeToBuildRuleTransformer());
-
-    // Setup: deps: com.example:with-deps:jar:1.0 -> com.othercorp:no-deps:jar:1.0
-    HasMavenCoordinates dep = createMavenPublishable(
-        resolver,
-=======
     // Setup: deps: com.example:with-deps:jar:1.0 -> com.othercorp:no-deps:jar:1.0
     BuildRule dep = createMavenPublishable(
         "//example:dep",
->>>>>>> 895d888a
         "com.othercorp:no-deps:1.0",
         null);
 
-<<<<<<< HEAD
-    HasMavenCoordinates withDeps = createMavenPublishable(
-        resolver,
-=======
     MavenPublishable item = createMavenPublishable(
         "//example:has-deps",
->>>>>>> 895d888a
         "com.example:with-deps:1.0",
         null,
         dep);
 
-    MavenPublishable item = (MavenPublishable) resolver.getRule(
-        BuildTarget.builder().from(withDeps.getBuildTarget())
-            .addFlavors(JavaLibrary.SRC_JAR, JavaLibrary.MAVEN_JAR)
-            .build());
     Path pomPath = tmp.getRoot().resolve("pom.xml");
     assertFalse(Files.exists(pomPath));
 
@@ -161,44 +125,6 @@
     assertEquals(URL, pomModel.getUrl());
   }
 
-<<<<<<< HEAD
-  private JavaLibrary createMavenPublishable(
-      BuildRuleResolver resolver,
-      String mavenCoords,
-      ImmutableSortedSet<HasMavenCoordinates> deps) throws NoSuchBuildTargetException {
-    BuildTarget target = BuildTargetFactory.newInstance("//com/ex:test" + count++);
-    JavaLibraryBuilder builder =
-        JavaLibraryBuilder.createBuilder(target)
-            .setMavenCoords(mavenCoords);
-    for (HasMavenCoordinates dep : deps) {
-      builder.addDep(dep.getBuildTarget());
-    }
-    JavaLibrary javaLib = (JavaLibrary) builder.build(resolver);
-
-    BuildTarget flavored = BuildTarget.builder()
-        .from(target)
-        .addFlavors(JavaLibrary.MAVEN_JAR, JavaLibrary.SRC_JAR)
-        .build();
-    ImmutableSortedSet<BuildRule> declaredDeps = ImmutableSortedSet.<BuildRule>naturalOrder()
-        .addAll(deps)
-        .build();
-
-    BuildRuleParams params = new FakeBuildRuleParamsBuilder(flavored)
-        .setDeclaredDeps(declaredDeps)
-        .build();
-
-    String amendedCoords = AetherUtil.addClassifier(mavenCoords, AetherUtil.CLASSIFIER_SOURCES);
-
-    resolver.addToIndex(new JavaSourceJar(
-        params,
-        new SourcePathResolver(resolver),
-        javaLib,
-        RuleGatherer.MAVEN_JAR,
-        Optional.<Path>absent(),
-        Optional.of(amendedCoords)));
-
-    return javaLib;
-=======
   @Test
   public void shouldUseTemplateIfProvided() throws Exception {
     MavenPublishable withoutTemplate = createMavenPublishable(
@@ -242,7 +168,6 @@
             mavenCoords,
             pomTemplate,
             deps));
->>>>>>> 895d888a
   }
 
   private static void serializePom(Model pomModel, Path destination) throws IOException {
