<<<<<<< HEAD
#@# GENERATED FILE: DO NOT MODIFY 59642dfb1e1fe94d5e3b33cdd974436ce34c5bc6 #@#
=======
#@# GENERATED FILE: DO NOT MODIFY 0620bf424a354a13cc16b10addb5119770dd2398 #@#
>>>>>>> 294ed5a7
{
  "maven" : {
    "deps" : [
      "//src/com/facebook/buck/cli:config",
      "//src/com/facebook/buck/file:downloader",
      "//src/com/facebook/buck/file:file",
      "//src/com/facebook/buck/io:MorePaths.java",
      "//src/com/facebook/buck/io:executable-finder",
      "//src/com/facebook/buck/io:io",
      "//src/com/facebook/buck/io:watchman",
      "//src/com/facebook/buck/json:json",
      "//src/com/facebook/buck/jvm/java:rules",
      "//src/com/facebook/buck/jvm/java:support",
      "//src/com/facebook/buck/maven:maven",
      "//src/com/facebook/buck/maven:util",
      "//src/com/facebook/buck/model:model",
      "//src/com/facebook/buck/parser:config",
      "//src/com/facebook/buck/parser:rule_pattern",
      "//src/com/facebook/buck/python:config",
      "//src/com/facebook/buck/rules:build_rule",
      "//src/com/facebook/buck/rules/coercer:coercer",
      "//src/com/facebook/buck/step:step",
      "//src/com/facebook/buck/util:object_mapper",
      "//test/com/facebook/buck/cli:FakeBuckConfig",
      "//test/com/facebook/buck/event:testutil",
      "//test/com/facebook/buck/jvm/java:testutil",
      "//test/com/facebook/buck/maven:testutil",
      "//test/com/facebook/buck/model:testutil",
      "//test/com/facebook/buck/rules:testutil",
      "//test/com/facebook/buck/testutil:testutil",
      "//test/com/facebook/buck/testutil/integration:integration",
      "//third-party/java/aether:aether-api",
      "//third-party/java/args4j:args4j",
      "//third-party/java/guava:guava",
      "//third-party/java/hamcrest:java-hamcrest",
      "//third-party/java/jackson:jackson-databind",
      "//third-party/java/jsr:jsr305",
      "//third-party/java/junit:junit",
      "//third-party/java/maven:maven-model"
    ],
    "exported_deps" : [ ]
  },
  "testutil" : {
    "deps" : [
      "//third-party/java/guava:guava"
    ],
    "exported_deps" : [
      "//src/com/facebook/buck/maven:maven",
      "//test/com/facebook/buck/testutil/integration:integration"
    ]
  }
}<|MERGE_RESOLUTION|>--- conflicted
+++ resolved
@@ -1,8 +1,4 @@
-<<<<<<< HEAD
-#@# GENERATED FILE: DO NOT MODIFY 59642dfb1e1fe94d5e3b33cdd974436ce34c5bc6 #@#
-=======
 #@# GENERATED FILE: DO NOT MODIFY 0620bf424a354a13cc16b10addb5119770dd2398 #@#
->>>>>>> 294ed5a7
 {
   "maven" : {
     "deps" : [
