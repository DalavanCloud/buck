/*
 * Copyright 2016-present Facebook, Inc.
 *
 * Licensed under the Apache License, Version 2.0 (the "License"); you may
 * not use this file except in compliance with the License. You may obtain
 * a copy of the License at
 *
 *     http://www.apache.org/licenses/LICENSE-2.0
 *
 * Unless required by applicable law or agreed to in writing, software
 * distributed under the License is distributed on an "AS IS" BASIS, WITHOUT
 * WARRANTIES OR CONDITIONS OF ANY KIND, either express or implied. See the
 * License for the specific language governing permissions and limitations
 * under the License.
 */

package com.facebook.buck.maven;

import com.facebook.buck.io.ProjectFilesystem;
import com.facebook.buck.jvm.java.JavaLibrary;
import com.facebook.buck.jvm.java.JavaLibraryBuilder;
import com.facebook.buck.jvm.java.MavenPublishable;
import com.facebook.buck.model.BuildTarget;
import com.facebook.buck.model.BuildTargetFactory;
import com.facebook.buck.parser.NoSuchBuildTargetException;
import com.facebook.buck.rules.BuildRuleResolver;
import com.facebook.buck.rules.DefaultTargetNodeToBuildRuleTransformer;
import com.facebook.buck.rules.TargetGraph;
import com.facebook.buck.testutil.FakeProjectFilesystem;
import com.google.common.collect.ImmutableSet;

import org.eclipse.aether.deployment.DeploymentException;
import org.hamcrest.Matchers;
import org.junit.Before;
import org.junit.Rule;
import org.junit.Test;
import org.junit.rules.ExpectedException;

import java.nio.file.Paths;
import java.util.Optional;

public class PublisherTest {

  private static final String MVN_COORDS_A = "com.facebook.buck.maven:a:jar:42";
  private static final String MVN_COORDS_B = "com.facebook.buck.maven:b:jar:10";

  @Rule
  public ExpectedException expectedException = ExpectedException.none();

  private Publisher publisher;
  private BuildRuleResolver ruleResolver;

  @Before
  public void setUp() {
    ProjectFilesystem filesystem = new FakeProjectFilesystem();
    publisher = new Publisher(
        filesystem,
<<<<<<< HEAD
        /* remoteRepoUrl */ Optional.<URL>absent(),
        /* username */ Optional.<String>absent(),
        /* password */ Optional.<String>absent(),
        /* pgp passphrase */ Optional.<String>absent(),
=======
        /* remoteRepoUrl */ Optional.empty(),
>>>>>>> 70a13c0d
        /* dryRun */ true);

    ruleResolver = new BuildRuleResolver(
        TargetGraph.EMPTY,
        new DefaultTargetNodeToBuildRuleTransformer());
  }

  @Test
  public void errorRaisedForDuplicateFirstOrderDeps()
      throws DeploymentException, NoSuchBuildTargetException, InterruptedException {
    // Construct a graph that looks like this.  A and B have maven coordinates set.
    // A   B
    //  \ /
    //   C
    BuildTarget publishableTargetA = BuildTargetFactory.newInstance("//:a")
        .withFlavors(JavaLibrary.MAVEN_JAR);
    BuildTarget publishableTargetB = BuildTargetFactory.newInstance("//:b")
        .withFlavors(JavaLibrary.MAVEN_JAR);
    BuildTarget targetC = BuildTargetFactory.newInstance("//:c");

    JavaLibraryBuilder.createBuilder(targetC)
        .addSrc(Paths.get("c.java"))
        .build(ruleResolver);
    MavenPublishable publishableA = (MavenPublishable) JavaLibraryBuilder
        .createBuilder(publishableTargetA)
        .addSrc(Paths.get("a.java"))
        .setMavenCoords(MVN_COORDS_A)
        .addDep(targetC)
        .build(ruleResolver);
    MavenPublishable publishableB = (MavenPublishable) JavaLibraryBuilder
        .createBuilder(publishableTargetB)
        .addSrc(Paths.get("b.java"))
        .setMavenCoords(MVN_COORDS_B)
        .addDep(targetC)
        .build(ruleResolver);


    expectedException.expect(DeploymentException.class);
    expectedException.expectMessage(
        Matchers.containsString(targetC
            .getUnflavoredBuildTarget()
            .getFullyQualifiedName()));
    expectedException.expectMessage(
        Matchers.containsString(publishableTargetA
            .getUnflavoredBuildTarget()
            .getFullyQualifiedName()));
    expectedException.expectMessage(
        Matchers.containsString(publishableTargetB
            .getUnflavoredBuildTarget()
            .getFullyQualifiedName()));

    publisher.publish(ImmutableSet.of(publishableA, publishableB));
  }

  @Test
  public void errorRaisedForDuplicateFirstOrderAndTransitiveDep()
      throws DeploymentException, NoSuchBuildTargetException, InterruptedException {
    // Construct a graph that looks like this.  A and B have maven coordinates set.
    // A   B
    // |   |
    // C   |
    //  \ /
    //   D
    BuildTarget publishableTargetA = BuildTargetFactory.newInstance("//:a")
        .withFlavors(JavaLibrary.MAVEN_JAR);
    BuildTarget publishableTargetB = BuildTargetFactory.newInstance("//:b")
        .withFlavors(JavaLibrary.MAVEN_JAR);
    BuildTarget targetC = BuildTargetFactory.newInstance("//:c");
    BuildTarget targetD = BuildTargetFactory.newInstance("//:d");

    JavaLibraryBuilder.createBuilder(targetD)
        .addSrc(Paths.get("d.java"))
        .build(ruleResolver);
    JavaLibraryBuilder.createBuilder(targetC)
        .addSrc(Paths.get("c.java"))
        .addDep(targetD)
        .build(ruleResolver);
    MavenPublishable publishableA = (MavenPublishable) JavaLibraryBuilder
        .createBuilder(publishableTargetA)
        .addSrc(Paths.get("a.java"))
        .setMavenCoords(MVN_COORDS_A)
        .addDep(targetC)
        .build(ruleResolver);
    MavenPublishable publishableB = (MavenPublishable) JavaLibraryBuilder
        .createBuilder(publishableTargetB)
        .addSrc(Paths.get("b.java"))
        .setMavenCoords(MVN_COORDS_B)
        .addDep(targetD)
        .build(ruleResolver);


    expectedException.expect(DeploymentException.class);
    expectedException.expectMessage(
        Matchers.containsString(targetD
            .getUnflavoredBuildTarget()
            .getFullyQualifiedName()));
    expectedException.expectMessage(
        Matchers.containsString(publishableTargetA
            .getUnflavoredBuildTarget()
            .getFullyQualifiedName()));
    expectedException.expectMessage(
        Matchers.containsString(publishableTargetB
            .getUnflavoredBuildTarget()
            .getFullyQualifiedName()));

    publisher.publish(ImmutableSet.of(publishableA, publishableB));  }

  @Test
  public void errorRaisedForDuplicateTransitiveDeps()
      throws DeploymentException, NoSuchBuildTargetException, InterruptedException {
    // Construct a graph that looks like this.  A and B have maven coordinates set.
    // A   B
    // |   |
    // C   D
    //  \ /
    //   E
    BuildTarget publishableTargetA = BuildTargetFactory.newInstance("//:a")
        .withFlavors(JavaLibrary.MAVEN_JAR);
    BuildTarget publishableTargetB = BuildTargetFactory.newInstance("//:b")
        .withFlavors(JavaLibrary.MAVEN_JAR);
    BuildTarget targetC = BuildTargetFactory.newInstance("//:c");
    BuildTarget targetD = BuildTargetFactory.newInstance("//:d");
    BuildTarget targetE = BuildTargetFactory.newInstance("//:e");

    JavaLibraryBuilder.createBuilder(targetE)
        .addSrc(Paths.get("e.java"))
        .build(ruleResolver);
    JavaLibraryBuilder.createBuilder(targetC)
        .addSrc(Paths.get("c.java"))
        .addDep(targetE)
        .build(ruleResolver);
    JavaLibraryBuilder.createBuilder(targetD)
        .addSrc(Paths.get("d.java"))
        .addDep(targetE)
        .build(ruleResolver);
    MavenPublishable publishableA = (MavenPublishable) JavaLibraryBuilder
        .createBuilder(publishableTargetA)
        .addSrc(Paths.get("a.java"))
        .setMavenCoords(MVN_COORDS_A)
        .addDep(targetC)
        .build(ruleResolver);
    MavenPublishable publishableB = (MavenPublishable) JavaLibraryBuilder
        .createBuilder(publishableTargetB)
        .addSrc(Paths.get("b.java"))
        .setMavenCoords(MVN_COORDS_B)
        .addDep(targetD)
        .build(ruleResolver);


    expectedException.expect(DeploymentException.class);
    expectedException.expectMessage(
        Matchers.containsString(targetE
            .getUnflavoredBuildTarget()
            .getFullyQualifiedName()));
    expectedException.expectMessage(
        Matchers.containsString(publishableTargetA
            .getUnflavoredBuildTarget()
            .getFullyQualifiedName()));
    expectedException.expectMessage(
        Matchers.containsString(publishableTargetB
            .getUnflavoredBuildTarget()
            .getFullyQualifiedName()));

    publisher.publish(ImmutableSet.of(publishableA, publishableB));  }
}<|MERGE_RESOLUTION|>--- conflicted
+++ resolved
@@ -36,6 +36,7 @@
 import org.junit.Test;
 import org.junit.rules.ExpectedException;
 
+import java.net.URL;
 import java.nio.file.Paths;
 import java.util.Optional;
 
@@ -55,14 +56,10 @@
     ProjectFilesystem filesystem = new FakeProjectFilesystem();
     publisher = new Publisher(
         filesystem,
-<<<<<<< HEAD
-        /* remoteRepoUrl */ Optional.<URL>absent(),
-        /* username */ Optional.<String>absent(),
-        /* password */ Optional.<String>absent(),
-        /* pgp passphrase */ Optional.<String>absent(),
-=======
-        /* remoteRepoUrl */ Optional.empty(),
->>>>>>> 70a13c0d
+        /* remoteRepoUrl */ Optional.<URL>empty(),
+        /* username */ Optional.<String>empty(),
+        /* password */ Optional.<String>empty(),
+        /* pgp passphrase */ Optional.<String>empty(),
         /* dryRun */ true);
 
     ruleResolver = new BuildRuleResolver(
