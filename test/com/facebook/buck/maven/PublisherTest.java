--- conflicted
+++ resolved
@@ -38,7 +38,6 @@
 import org.junit.Test;
 import org.junit.rules.ExpectedException;
 
-import java.net.URL;
 import java.nio.file.Paths;
 import java.util.Optional;
 
@@ -57,16 +56,10 @@
     ProjectFilesystem filesystem = new FakeProjectFilesystem();
     publisher = new Publisher(
         filesystem,
-<<<<<<< HEAD
-        /* remoteRepoUrl */ Optional.<URL>empty(),
-        /* username */ Optional.<String>empty(),
-        /* password */ Optional.<String>empty(),
-        /* pgp passphrase */ Optional.<String>empty(),
-=======
         /* remoteRepoUrl */ Optional.empty(),
         /* username */ Optional.empty(),
         /* password */ Optional.empty(),
->>>>>>> 45b0932d
+        /* pgp passphrase */ Optional.empty(),
         /* dryRun */ true);
   }
 
