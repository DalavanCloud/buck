--- conflicted
+++ resolved
@@ -1,8 +1,4 @@
-<<<<<<< HEAD
-#@# GENERATED FILE: DO NOT MODIFY b753148e7d4aa261029f05ece6fa33cce8ee8625 #@#
-=======
-#@# GENERATED FILE: DO NOT MODIFY 93991900f2e0ba0c48ae56f73dd4c6a1a46a765d #@#
->>>>>>> 294ed5a7
+#@# GENERATED FILE: DO NOT MODIFY 15dfa64c964992e3c71c2100765a8db10f9dd72b #@#
 {
   "integration" : {
     "deps" : [
