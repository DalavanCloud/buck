<<<<<<< HEAD
#@# GENERATED FILE: DO NOT MODIFY d1b8052a33cb81b64afae25d5f5c64eae0f9e9ef #@#
=======
>>>>>>> 70a13c0d
{
  "testutil" : {
    "deps" : [
      "//third-party/java/guava:guava"
    ],
    "exported_deps" : [
      "//src/com/facebook/buck/io:io",
      "//src/com/facebook/buck/util:packaged_resource"
    ]
  }
}<|MERGE_RESOLUTION|>--- conflicted
+++ resolved
@@ -1,12 +1,6 @@
-<<<<<<< HEAD
-#@# GENERATED FILE: DO NOT MODIFY d1b8052a33cb81b64afae25d5f5c64eae0f9e9ef #@#
-=======
->>>>>>> 70a13c0d
 {
   "testutil" : {
-    "deps" : [
-      "//third-party/java/guava:guava"
-    ],
+    "deps" : [ ],
     "exported_deps" : [
       "//src/com/facebook/buck/io:io",
       "//src/com/facebook/buck/util:packaged_resource"
