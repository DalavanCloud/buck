--- conflicted
+++ resolved
@@ -1,8 +1,4 @@
-<<<<<<< HEAD
-#@# GENERATED FILE: DO NOT MODIFY 884fd559ff021e1af6244a3975223c237e4bd5a5 #@#
-=======
 #@# GENERATED FILE: DO NOT MODIFY 0dd0b271530e295c7c87f9ab49027edc9b848620 #@#
->>>>>>> 4b44cd5a
 {
   "testutil" : {
     "deps" : [
