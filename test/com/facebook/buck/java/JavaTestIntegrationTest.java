/*
 * Copyright 2014-present Facebook, Inc.
 *
 * Licensed under the Apache License, Version 2.0 (the "License"); you may
 * not use this file except in compliance with the License. You may obtain
 * a copy of the License at
 *
 *     http://www.apache.org/licenses/LICENSE-2.0
 *
 * Unless required by applicable law or agreed to in writing, software
 * distributed under the License is distributed on an "AS IS" BASIS, WITHOUT
 * WARRANTIES OR CONDITIONS OF ANY KIND, either express or implied. See the
 * License for the specific language governing permissions and limitations
 * under the License.
 */

package com.facebook.buck.java;


import static org.junit.Assert.assertTrue;

import com.facebook.buck.testutil.integration.DebuggableTemporaryFolder;
import com.facebook.buck.testutil.integration.ProjectWorkspace;
import com.facebook.buck.testutil.integration.TestDataHelper;

import org.junit.Rule;
import org.junit.Test;

import java.io.IOException;

public class JavaTestIntegrationTest {

  @Rule
  public DebuggableTemporaryFolder temp = new DebuggableTemporaryFolder();

  @Test
  public void shouldRefuseToRunJUnitTestsIfHamcrestNotOnClasspath() throws IOException {
    ProjectWorkspace workspace = TestDataHelper.createProjectWorkspaceForScenario(
        this,
        "missing_test_deps",
        temp);
    workspace.setUp();

    ProjectWorkspace.ProcessResult result = workspace.runBuckCommand("test", "//:no-hamcrest");

    // The bug this addresses was exposed as a missing output XML files. We expect the test to fail
    // with a warning to the user explaining that hamcrest was missing.
    result.assertFailure();
    String stderr = result.getStderr();
    assertTrue(
        stderr,
        stderr.contains(
            "Unable to locate hamcrest on the classpath. Please add as a test dependency."));
  }

  @Test
  public void shouldRefuseToRunJUnitTestsIfJUnitNotOnClasspath() throws IOException {
    ProjectWorkspace workspace = TestDataHelper.createProjectWorkspaceForScenario(
        this,
        "missing_test_deps",
        temp);
    workspace.setUp();

    ProjectWorkspace.ProcessResult result = workspace.runBuckCommand("test", "//:no-junit");

    // The bug this address was exposed as a missing output XML files. We expect the test to fail
    // with a warning to the user explaining that hamcrest was missing.
    result.assertFailure();
    String stderr = result.getStderr();
    assertTrue(
        stderr,
        stderr.contains(
            "Unable to locate junit on the classpath. Please add as a test dependency."));
  }

  @Test
  public void shouldRefuseToRunTestNgTestsIfTestNgNotOnClasspath() throws IOException {
    ProjectWorkspace workspace = TestDataHelper.createProjectWorkspaceForScenario(
        this,
        "missing_test_deps",
        temp);
    workspace.setUp();

    ProjectWorkspace.ProcessResult result = workspace.runBuckCommand("test", "//:no-testng");

    result.assertFailure();
    String stderr = result.getStderr();
    assertTrue(
        stderr,
        stderr.contains(
            "Unable to locate testng on the classpath. Please add as a test dependency."));
  }

  /**
   * There's a requirement that the JUnitRunner creates and runs tests on the same thread (thanks to
   * jmock having a thread guard), but we don't want to create lots of threads. Because of this the
   * runner uses one SingleThreadExecutor to run all tests. However, if one test schedules another
   * (as is the case with Suites and sub-tests) _and_ the buck config says that we're going to use a
   * custom timeout for tests, then both tests are created and executed using the same single thread
   * executor, in the following order:
   *
   * create suite -> create test -> run suite -> run test
   *
   * Obviously, that "run test" causes the deadlock, since suite hasn't finished executing and won't
   * until test completes, but test won't be run until suite finishes. Furrfu.
   */
  @Test
  public void shouldNotDeadlock() throws IOException {
    ProjectWorkspace workspace = TestDataHelper.createProjectWorkspaceForScenario(
        this,
        "deadlock",
        temp);
    workspace.setUp();

    ProjectWorkspace.ProcessResult result = workspace.runBuckCommand("test", "//:suite");

    result.assertSuccess();
  }

  @Test
  public void missingResultsFileIsTestFailure() throws IOException {
    ProjectWorkspace workspace = TestDataHelper.createProjectWorkspaceForScenario(
        this,
        "java_test_missing_result_file",
        temp);
    workspace.setUp();

    ProjectWorkspace.ProcessResult result = workspace.runBuckCommand("test", "//:simple");

    result.assertSpecialExitCode("test should fail", 42);
    String stderr = result.getStderr();
    assertTrue(stderr, stderr.contains("test exited before generating results file"));
  }
<<<<<<< HEAD
=======

  @Test
  public void spinningTestTimesOut() throws IOException {
    ProjectWorkspace workspace = TestDataHelper.createProjectWorkspaceForScenario(
        this,
        "slow_tests",
        temp);
    workspace.setUp();
    workspace.writeContentsToPath("[test]\n  rule_timeout = 250", ".buckconfig");

    ProjectWorkspace.ProcessResult result = workspace.runBuckCommand("test", "//:spinning");
    result.assertSpecialExitCode("test should fail", 42);
    String stderr = result.getStderr();
    assertTrue(stderr, stderr.contains("test timed out before generating results file"));
  }

  @Test
  public void normalTestDoesNotTimeOut() throws IOException {
    ProjectWorkspace workspace = TestDataHelper.createProjectWorkspaceForScenario(
        this,
        "slow_tests",
        temp);
    workspace.setUp();
    workspace.writeContentsToPath("[test]\n  rule_timeout = 10000", ".buckconfig");

    workspace.runBuckCommand("test", "//:slow").assertSuccess();
  }

>>>>>>> 000aca10
}<|MERGE_RESOLUTION|>--- conflicted
+++ resolved
@@ -131,8 +131,6 @@
     String stderr = result.getStderr();
     assertTrue(stderr, stderr.contains("test exited before generating results file"));
   }
-<<<<<<< HEAD
-=======
 
   @Test
   public void spinningTestTimesOut() throws IOException {
@@ -160,6 +158,4 @@
 
     workspace.runBuckCommand("test", "//:slow").assertSuccess();
   }
-
->>>>>>> 000aca10
 }