--- conflicted
+++ resolved
@@ -16,69 +16,48 @@
 
 package com.facebook.buck.jvm.java;
 
-import static org.easymock.EasyMock.anyObject;
-import static org.easymock.EasyMock.createNiceMock;
-import static org.easymock.EasyMock.expect;
-import static org.junit.Assert.assertEquals;
+import static org.junit.Assert.assertFalse;
 import static org.junit.Assert.assertNotNull;
 import static org.junit.Assert.assertTrue;
 
-import com.facebook.buck.event.BuckEventBusFactory;
-import com.facebook.buck.jvm.core.JavaPackageFinder;
-import com.facebook.buck.model.BuildTargetFactory;
-import com.facebook.buck.parser.NoSuchBuildTargetException;
-import com.facebook.buck.rules.ActionGraph;
-import com.facebook.buck.rules.BuildContext;
-import com.facebook.buck.rules.BuildRule;
 import com.facebook.buck.rules.BuildRuleResolver;
-import com.facebook.buck.rules.BuildTargetSourcePath;
 import com.facebook.buck.rules.DefaultTargetNodeToBuildRuleTransformer;
 import com.facebook.buck.rules.FakeBuildRuleParamsBuilder;
-import com.facebook.buck.rules.FakeBuildableContext;
-import com.facebook.buck.rules.FakeSourcePath;
-import com.facebook.buck.rules.SourcePath;
 import com.facebook.buck.rules.SourcePathResolver;
 import com.facebook.buck.rules.SourcePathRuleFinder;
 import com.facebook.buck.rules.TargetGraph;
-import com.facebook.buck.step.Step;
-import com.facebook.buck.step.fs.CopyStep;
-import com.google.common.collect.FluentIterable;
-import com.google.common.collect.ImmutableList;
+import com.facebook.buck.testutil.Zip;
+import com.facebook.buck.testutil.integration.ProjectWorkspace;
+import com.facebook.buck.testutil.integration.TemporaryPaths;
+import com.facebook.buck.testutil.integration.TestDataHelper;
+import com.google.common.collect.ImmutableSortedSet;
 
-import org.easymock.EasyMock;
+import org.junit.Rule;
 import org.junit.Test;
 
+import java.io.IOException;
 import java.nio.file.Path;
-import java.nio.file.Paths;
 import java.util.Optional;
+import java.util.Set;
 
 public class JavaSourceJarTest {
 
+  @Rule
+  public TemporaryPaths tmp = new TemporaryPaths();
+
   @Test
-  public void outputNameShouldIndicateThatTheOutputIsASrcJar() throws NoSuchBuildTargetException {
-    BuildRuleResolver resolver = new BuildRuleResolver(
-        TargetGraph.EMPTY,
-        new DefaultTargetNodeToBuildRuleTransformer());
-
+  public void outputNameShouldIndicateThatTheOutputIsASrcJar() {
     JavaSourceJar rule = new JavaSourceJar(
-<<<<<<< HEAD
-        new FakeBuildRuleParamsBuilder("//example:target#src").build(),
-        new SourcePathResolver(resolver),
-        JavaLibraryBuilder.createBuilder(BuildTargetFactory.newInstance("//example:target"))
-            .build(resolver),
-        RuleGatherer.SINGLE_JAR,
-        Optional.<Path>empty(),
-        Optional.<String>empty());
-=======
         new FakeBuildRuleParamsBuilder("//example:target").build(),
         new SourcePathResolver(new SourcePathRuleFinder(
             new BuildRuleResolver(
               TargetGraph.EMPTY,
               new DefaultTargetNodeToBuildRuleTransformer())
         )),
+        Optional.empty(),
+        Optional.empty(),
         ImmutableSortedSet.of(),
-        Optional.empty());
->>>>>>> 45b0932d
+        ImmutableSortedSet.of());
 
     Path output = rule.getPathToOutput();
 
@@ -87,61 +66,64 @@
   }
 
   @Test
-<<<<<<< HEAD
-  public void shouldOnlyIncludePathBasedSources() throws NoSuchBuildTargetException {
-    BuildRuleResolver resolver = new BuildRuleResolver(
-        TargetGraph.EMPTY,
-        new DefaultTargetNodeToBuildRuleTransformer());
-    SourcePathResolver pathResolver = new SourcePathResolver(resolver);
-=======
-  public void shouldOnlyIncludePathBasedSources() {
-    SourcePathResolver pathResolver = new SourcePathResolver(new SourcePathRuleFinder(
-        new BuildRuleResolver(TargetGraph.EMPTY, new DefaultTargetNodeToBuildRuleTransformer())
-    ));
->>>>>>> 45b0932d
-    SourcePath fileBased = new FakeSourcePath("some/path/File.java");
-    BuildRule dep =
-        JavaLibraryBuilder.createBuilder(BuildTargetFactory.newInstance("//cheese:cake"))
-            .build(resolver);
-    SourcePath ruleBased = new BuildTargetSourcePath(dep.getBuildTarget());
+  public void shouldIncludeSourcesFromBuildTargetsAndPlainPaths() throws IOException {
+    ProjectWorkspace workspace = TestDataHelper.createProjectWorkspaceForScenario(
+        this,
+        "src-jar",
+        tmp);
+    workspace.setUp();
 
-    JavaPackageFinder finderStub = createNiceMock(JavaPackageFinder.class);
-    expect(finderStub.findJavaPackageFolder((Path) anyObject()))
-        .andStubReturn(Paths.get("cheese"));
-    expect(finderStub.findJavaPackage((Path) anyObject())).andStubReturn("cheese");
+    Path output = workspace.buildAndReturnOutput("//:lib#src");
 
-    // No need to verify. It's a stub. I don't care about the interactions.
-    EasyMock.replay(finderStub);
 
-    BuildRule lib = JavaLibraryBuilder.createBuilder(BuildTargetFactory.newInstance(
-        "//example:target"))
-        .addSrc(ruleBased)
-        .addSrc(fileBased)
-        .build(resolver);
+    Zip zip = new Zip(output, /* for writing? */ false);
+    Set<String> fileNames = zip.getFileNames();
 
-    JavaSourceJar rule = new JavaSourceJar(
-        new FakeBuildRuleParamsBuilder("//example:target#src").build(),
-        pathResolver,
-        lib,
-        RuleGatherer.SINGLE_JAR,
-        Optional.<Path>empty(),
-        Optional.<String>empty());
+    assertTrue(fileNames.contains("com/example/Direct.java"));
+    assertTrue(fileNames.contains("com/example/Generated.java"));
 
-    BuildContext buildContext = BuildContext.builder()
-        .setActionGraph(new ActionGraph(ImmutableList.of()))
-        .setSourcePathResolver(pathResolver)
-        .setJavaPackageFinder(finderStub)
-        .setEventBus(BuckEventBusFactory.newInstance())
-        .build();
-    ImmutableList<Step> steps = rule.getBuildSteps(
-        buildContext,
-        new FakeBuildableContext());
+    // output should not contain a transitive dep
+    assertFalse(fileNames.contains("com/example/Transitive.java"));
+  }
 
-    // There should be a CopyStep per file being copied. Count 'em.
-    int copyStepsCount = FluentIterable.from(steps)
-        .filter(CopyStep.class::isInstance)
-        .size();
+  @Test
+  public void shouldNotIncludeNonJavaFiles() throws IOException {
+    ProjectWorkspace workspace = TestDataHelper.createProjectWorkspaceForScenario(
+        this,
+        "src-jar",
+        tmp);
+    workspace.setUp();
 
-    assertEquals(1, copyStepsCount);
+    Path output = workspace.buildAndReturnOutput("//:lib#src");
+
+
+    Zip zip = new Zip(output, /* for writing? */ false);
+    Set<String> fileNames = zip.getFileNames();
+
+    assertFalse(fileNames.contains("com/example/hello.txt"));
+  }
+
+  @Test
+  public void shouldBuildMavenisedSourceJars() throws IOException {
+    ProjectWorkspace workspace = TestDataHelper.createProjectWorkspaceForScenario(
+        this,
+        "src-jar",
+        tmp);
+    workspace.setUp();
+
+    Path output = workspace.buildAndReturnOutput("//:lib#maven,src");
+
+
+    Zip zip = new Zip(output, /* for writing? */ false);
+    Set<String> fileNames = zip.getFileNames();
+
+    // output should not contain any files from "//:mvn-dep"
+    assertFalse(fileNames.contains("com/example/MavenSource.java"));
+
+    // output should contain a transitive dep
+    assertTrue(fileNames.contains("com/example/Transitive.java"));
+
+    // output should contain a direct dep
+    assertTrue(fileNames.contains("com/example/Direct.java"));
   }
 }