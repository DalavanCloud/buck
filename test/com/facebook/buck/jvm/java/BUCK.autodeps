<<<<<<< HEAD
#@# GENERATED FILE: DO NOT MODIFY efdaaf1d22ecad1f24dbdb3eb3111e658639c6ed #@#
=======
#@# GENERATED FILE: DO NOT MODIFY 82a7f7f762a1a819ccd2d4d0ccd9181cedba961c #@#
>>>>>>> 066e07fd
{
  "fakepackagefinder" : {
    "deps" : [ ],
    "exported_deps" : [
      "//src/com/facebook/buck/jvm/core:packagefinder",
      "//src/com/facebook/buck/model:model"
    ]
  },
  "integration-slow" : {
    "deps" : [
      "//src/com/facebook/buck/util/environment:platform",
      "//test/com/facebook/buck/testutil/integration:integration",
      "//third-party/java/guava:guava",
      "//third-party/java/hamcrest:java-hamcrest",
      "//third-party/java/junit:junit"
    ],
    "exported_deps" : [ ]
  },
  "java" : {
    "deps" : [
      "//src/com/facebook/buck/android:rules",
      "//src/com/facebook/buck/android:utils",
      "//src/com/facebook/buck/artifact_cache:artifact_cache",
      "//src/com/facebook/buck/cli:cli",
      "//src/com/facebook/buck/cli:config",
      "//src/com/facebook/buck/config:base-config",
      "//src/com/facebook/buck/config:config",
      "//src/com/facebook/buck/event:event",
      "//src/com/facebook/buck/io:MorePaths.java",
      "//src/com/facebook/buck/io:executable-finder",
      "//src/com/facebook/buck/io:io",
      "//src/com/facebook/buck/json:json",
      "//src/com/facebook/buck/jvm/core:packagefinder",
      "//src/com/facebook/buck/jvm/core:suggestbuildrules",
      "//src/com/facebook/buck/jvm/java:autodeps",
      "//src/com/facebook/buck/jvm/java:config",
      "//src/com/facebook/buck/jvm/java:packagefinder",
      "//src/com/facebook/buck/jvm/java:rules",
      "//src/com/facebook/buck/jvm/java:steps",
      "//src/com/facebook/buck/jvm/java:support",
      "//src/com/facebook/buck/jvm/java/runner:runner",
      "//src/com/facebook/buck/model:build_id",
      "//src/com/facebook/buck/model:model",
      "//src/com/facebook/buck/parser:config",
      "//src/com/facebook/buck/parser:rule_pattern",
      "//src/com/facebook/buck/python:config",
      "//src/com/facebook/buck/rules:build_rule",
      "//src/com/facebook/buck/rules:default_cell_path_resolver",
      "//src/com/facebook/buck/rules:rule_key",
      "//src/com/facebook/buck/rules:rules",
      "//src/com/facebook/buck/rules/coercer:coercer",
      "//src/com/facebook/buck/rules/keys:keys",
      "//src/com/facebook/buck/shell:steps",
      "//src/com/facebook/buck/step:step",
      "//src/com/facebook/buck/step/fs:fs",
      "//src/com/facebook/buck/test:report-format",
      "//src/com/facebook/buck/timing:timing",
      "//src/com/facebook/buck/util:constants",
      "//src/com/facebook/buck/util:exceptions",
      "//src/com/facebook/buck/util:io",
      "//src/com/facebook/buck/util:object_mapper",
      "//src/com/facebook/buck/util:util",
      "//src/com/facebook/buck/util/cache:cache",
      "//src/com/facebook/buck/util/environment:platform",
      "//src/com/facebook/buck/zip:stream",
      "//test/com/facebook/buck/android:testutil",
      "//test/com/facebook/buck/artifact_cache:testutil",
      "//test/com/facebook/buck/cli:FakeBuckConfig",
      "//test/com/facebook/buck/cli:testutil",
      "//test/com/facebook/buck/event:testutil",
      "//test/com/facebook/buck/io:testutil",
      "//test/com/facebook/buck/json:testutil",
      "//test/com/facebook/buck/jvm/java:javac-env",
      "//test/com/facebook/buck/jvm/java:testutil",
      "//test/com/facebook/buck/model:testutil",
      "//test/com/facebook/buck/python:builders",
      "//test/com/facebook/buck/rules:testutil",
      "//test/com/facebook/buck/shell:testutil",
      "//test/com/facebook/buck/step:testutil",
      "//test/com/facebook/buck/testutil:testutil",
      "//test/com/facebook/buck/testutil/integration:integration",
      "//test/com/facebook/buck/util:testutil",
      "//third-party/java/commons-compress:commons-compress",
      "//third-party/java/easymock:easymock",
      "//third-party/java/guava:guava",
      "//third-party/java/hamcrest:hamcrest-junit",
      "//third-party/java/hamcrest:java-hamcrest",
      "//third-party/java/jackson:jackson-databind",
      "//third-party/java/jimfs:jimfs",
      "//third-party/java/jsr:jsr305",
      "//third-party/java/junit:junit"
    ],
    "exported_deps" : [ ]
  },
  "javac-env" : {
    "deps" : [ ],
    "exported_deps" : [
      "//src/com/facebook/buck/jvm/java:support"
    ]
  },
  "testutil" : {
    "deps" : [
      "//src/com/facebook/buck/cxx:rules",
      "//test/com/facebook/buck/cli:FakeBuckConfig",
      "//test/com/facebook/buck/jvm/java:javac-env",
      "//test/com/facebook/buck/testutil:testutil",
      "//third-party/java/jsr:jsr305"
    ],
    "exported_deps" : [
      "//src/com/facebook/buck/android:packageable",
      "//src/com/facebook/buck/io:io",
      "//src/com/facebook/buck/jvm/java:rules",
      "//src/com/facebook/buck/jvm/java:support",
      "//src/com/facebook/buck/model:model",
      "//src/com/facebook/buck/rules:build_rule",
      "//test/com/facebook/buck/rules:testutil",
      "//third-party/java/guava:guava"
    ]
  }
}<|MERGE_RESOLUTION|>--- conflicted
+++ resolved
@@ -1,8 +1,4 @@
-<<<<<<< HEAD
-#@# GENERATED FILE: DO NOT MODIFY efdaaf1d22ecad1f24dbdb3eb3111e658639c6ed #@#
-=======
-#@# GENERATED FILE: DO NOT MODIFY 82a7f7f762a1a819ccd2d4d0ccd9181cedba961c #@#
->>>>>>> 066e07fd
+#@# GENERATED FILE: DO NOT MODIFY 91aeb9b36c998e06c1b3182e3df2b98f3e5e7392 #@#
 {
   "fakepackagefinder" : {
     "deps" : [ ],
