--- conflicted
+++ resolved
@@ -1,7 +1,3 @@
-<<<<<<< HEAD
-#@# GENERATED FILE: DO NOT MODIFY 91aeb9b36c998e06c1b3182e3df2b98f3e5e7392 #@#
-=======
->>>>>>> 70a13c0d
 {
   "fakepackagefinder" : {
     "deps" : [ ],
@@ -106,8 +102,7 @@
       "//src/com/facebook/buck/cxx:rules",
       "//test/com/facebook/buck/cli:FakeBuckConfig",
       "//test/com/facebook/buck/jvm/java:javac-env",
-      "//test/com/facebook/buck/testutil:testutil",
-      "//third-party/java/jsr:jsr305"
+      "//test/com/facebook/buck/testutil:testutil"
     ],
     "exported_deps" : [
       "//src/com/facebook/buck/android:packageable",
@@ -117,7 +112,8 @@
       "//src/com/facebook/buck/model:model",
       "//src/com/facebook/buck/rules:build_rule",
       "//test/com/facebook/buck/rules:testutil",
-      "//third-party/java/guava:guava"
+      "//third-party/java/guava:guava",
+      "//third-party/java/jsr:jsr305"
     ]
   }
 }