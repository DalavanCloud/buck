/*
 * Copyright 2016-present Facebook, Inc.
 *
 * Licensed under the Apache License, Version 2.0 (the "License"); you may
 * not use this file except in compliance with the License. You may obtain
 * a copy of the License at
 *
 *     http://www.apache.org/licenses/LICENSE-2.0
 *
 * Unless required by applicable law or agreed to in writing, software
 * distributed under the License is distributed on an "AS IS" BASIS, WITHOUT
 * WARRANTIES OR CONDITIONS OF ANY KIND, either express or implied. See the
 * License for the specific language governing permissions and limitations
 * under the License.
 */

package com.facebook.buck.jvm.java;

import static org.junit.Assert.assertEquals;
import static org.junit.Assert.assertThat;

import com.facebook.buck.io.ProjectFilesystem;
import com.facebook.buck.model.BuildTarget;
import com.facebook.buck.model.BuildTargetFactory;
import com.facebook.buck.rules.BuildRule;
import com.facebook.buck.rules.BuildRuleResolver;
import com.facebook.buck.rules.DefaultTargetNodeToBuildRuleTransformer;
import com.facebook.buck.rules.SourcePath;
import com.facebook.buck.rules.SourcePathResolver;
import com.facebook.buck.rules.SourcePaths;
import com.facebook.buck.rules.TargetGraph;
import com.facebook.buck.shell.GenruleBuilder;
import com.facebook.buck.testutil.FakeProjectFilesystem;
import com.google.common.base.Function;
import com.google.common.base.Optional;
import com.google.common.collect.ImmutableList;
import com.google.common.collect.ImmutableSet;
import com.google.common.collect.ImmutableSetMultimap;

import org.hamcrest.Matchers;
import org.junit.Before;
import org.junit.Test;

import java.nio.file.Path;
import java.nio.file.Paths;

import javax.annotation.Nullable;

/**
 * Tests for the classpath provider facilities.
 */
public class JavaLibraryClasspathProviderTest {

  private BuildRule a;
  private BuildRule b;
  private BuildRule c;
  private BuildRule d;
  private BuildRule e;
  private BuildRule z;
  private SourcePathResolver resolver;
  private Path basePath;
  private Function<Path, SourcePath> sourcePathFunction;

  @Before
  public void setUp() throws Exception {
    ProjectFilesystem filesystem = new FakeProjectFilesystem();
    BuildRuleResolver ruleResolver = new BuildRuleResolver(
        TargetGraph.EMPTY,
        new DefaultTargetNodeToBuildRuleTransformer());
    resolver = new SourcePathResolver(ruleResolver);
    basePath = filesystem.getRootPath();

    // Create our target graph. All nodes are JavaLibrary except b
    // (exports c) az (no exports)
    //            /  \
    //(non java) b    c (exports e)
    //           |    |
    //           d    e
    d = makeRule("//foo:d",
        ImmutableSet.of("foo", "d.java"),
        ImmutableSet.<BuildRule>of(),
        ruleResolver,
        filesystem);

    sourcePathFunction = SourcePaths.toSourcePath(filesystem);
    b = GenruleBuilder.newGenruleBuilder(BuildTargetFactory.newInstance("//foo:b"))
        .setSrcs(ImmutableList.of(
            sourcePathFunction.apply(Paths.get("foo", "b.java"))))
        .setCmd("echo $(classpath //foo:d")
        .setOut("b.out")
        .build(ruleResolver);

    e = makeRule("//foo:e",
        ImmutableSet.of("foo", "e.java"),
        ImmutableSet.<BuildRule>of(),
        ruleResolver,
        filesystem);

    // exported
    c = makeRule("//foo:c",
        ImmutableSet.of("foo", "c.java"),
        ImmutableSet.of(e),
        ImmutableSet.of(e),  // exported
        ruleResolver,
        filesystem);

    a = makeRule("//foo:a",
        ImmutableSet.of("foo", "a.java"),
        ImmutableSet.of(b, c),
        ImmutableSet.of(c),
        ruleResolver,
        filesystem);

    z = makeRule("//foo:z",
        ImmutableSet.of("foo", "a.java"),
        ImmutableSet.of(b, c),
        ruleResolver,
        filesystem);
  }

  @Test
  public void getOutputClasspathEntries() throws Exception {
    JavaLibrary aLib = (JavaLibrary) a;
    assertEquals(
        ImmutableSet.of(
            getFullOutput(a),
            getFullOutput(c), // a exports c
            getFullOutput(e)  // c exports e
        ),
        JavaLibraryClasspathProvider.getOutputClasspathJars(
            aLib,
            resolver,
            Optional.of(sourcePathFunction.apply(aLib.getPathToOutput())))
    );
  }

  @Test
  public void getClasspathFromLibraries() throws Exception {
    assertEquals(
        ImmutableSet.of(
            getFullOutput(a),
            getFullOutput(c),
            getFullOutput(e)),
            // b is non-java so b and d do not appear
        JavaLibraryClasspathProvider.getClasspathsFromLibraries(
            JavaLibraryClasspathProvider.getClasspathDeps(ImmutableSet.of(a))));

    assertEquals(
        ImmutableSet.of(
            getFullOutput(c),
            getFullOutput(e), // c exports e
            getFullOutput(d)
        ),
        JavaLibraryClasspathProvider.getClasspathsFromLibraries(
            JavaLibraryClasspathProvider.getClasspathDeps(ImmutableSet.of(c, d))));
  }

  @Test
  public void getClasspathDeps() {
    assertEquals(
        ImmutableSet.of(
            a, c, e
        ),
        JavaLibraryClasspathProvider.getClasspathDeps(ImmutableSet.of(a))
    );

    assertEquals(
        ImmutableSet.of(
            d, c, e
        ),
        JavaLibraryClasspathProvider.getClasspathDeps(ImmutableSet.of(d, c))
    );
  }

  @Test
  public void getTransitiveClasspaths() throws Exception {
    JavaLibrary aLib = (JavaLibrary) a;
    assertEquals(
        ImmutableSet.builder()
            .add(getFullOutput(a))
            .add(getFullOutput(c))  // a exports c
            .add(getFullOutput(e))  // c exports e
            // b is non-java so b and d do not appear
            .build(),
        aLib.getTransitiveClasspaths());
  }

  @Test
  public void getTransitiveClasspathDeps() throws Exception {
<<<<<<< HEAD
    // Add one transitive dep with its own dep, one maven-coordinate, one empty
    ProjectFilesystem filesystem = FakeProjectFilesystem.createJavaOnlyFilesystem();
    BuildRuleResolver ruleResolver = new BuildRuleResolver(
        TargetGraph.EMPTY,
        new DefaultTargetNodeToBuildRuleTransformer());
    BuildRule mavenCoord =
        JavaLibraryBuilder.createBuilder(BuildTargetFactory.newInstance("//:maven-coord"), filesystem)
            .setMavenCoords("group:identifer:1.0")
            .build(ruleResolver);
    BuildRule noOutput = makeRule(
        "//:empty",
        ImmutableSet.<String>of(),
        ImmutableSet.<BuildRule>of(mavenCoord),
        ruleResolver,
        filesystem);
    JavaLibrary dep = makeRule(
        "//:dep",
        ImmutableSet.of("Foo.java"),
        ImmutableSet.<BuildRule>of(),
        ruleResolver,
        filesystem);
    JavaLibrary root = makeRule(
        "//:root",
        ImmutableSet.<String>of(),
        ImmutableSet.of(noOutput, dep),
        ruleResolver,
        filesystem);


=======
    JavaLibrary lib = (JavaLibrary) z;
>>>>>>> 294ed5a7
    assertEquals(
        "root does not appear if output jar not present.",
        ImmutableSet.of(
            dep, mavenCoord
        ),
        JavaLibraryClasspathProvider.getTransitiveClasspathDeps(
<<<<<<< HEAD
            root) // Root does not have an output jar
    );
=======
            lib,
            Optional.<SourcePath>absent()));
>>>>>>> 294ed5a7

    assertEquals(
        "root does appear if output jar present.",
        ImmutableSet.of(
<<<<<<< HEAD
            dep
        ),
        JavaLibraryClasspathProvider.getTransitiveClasspathDeps(
            dep)); // Whereas dep does have an output jar
=======
            z, c, e
        ),
        JavaLibraryClasspathProvider.getTransitiveClasspathDeps(
            lib,
            Optional.of(sourcePathFunction.apply(lib.getPathToOutput())))
    );
>>>>>>> 294ed5a7
  }

  @Test
  public void getDeclaredClasspathEntries() throws Exception {
    JavaLibrary aLib = (JavaLibrary) a;
    assertEquals(
        ImmutableSetMultimap.builder()
            .put(c, getFullOutput(c))
            .put(c, getFullOutput(e))  // c exports e
            // b is non-java so b and d do not appear
            .build(),
        JavaLibraryClasspathProvider.getDeclaredClasspathEntries(aLib)
    );
  }

  @Test
  public void getJavaLibraryDeps() throws Exception {
    assertThat(
        JavaLibraryClasspathProvider.getJavaLibraryDeps(ImmutableList.of(a, b, c, d, e)),
        Matchers.containsInAnyOrder(a, c, d, e)
    );
  }

  private Path getFullOutput(BuildRule lib) {
    return basePath.resolve(lib.getPathToOutput().toString());
  }

  private static JavaLibrary makeRule(
      String target,
      Iterable<String> srcs,
      Iterable<BuildRule> deps,
      BuildRuleResolver ruleResolver,
      ProjectFilesystem filesystem) throws Exception {
    return makeRule(target, srcs, deps, null, ruleResolver, filesystem);
  }

  private static JavaLibrary makeRule(
      String target,
      Iterable<String> srcs,
      Iterable<BuildRule> deps,
      @Nullable Iterable<BuildRule> exportedDeps,
      BuildRuleResolver ruleResolver,
      final ProjectFilesystem filesystem) throws Exception {
    JavaLibraryBuilder builder;
    BuildTarget parsedTarget = BuildTargetFactory.newInstance(target);
    builder = JavaLibraryBuilder.createBuilder(parsedTarget);

    for (String src : srcs) {
      builder.addSrc(filesystem.getBuckPaths().getGenDir().resolve(src));
    }
    for (BuildRule dep : deps) {
      builder.addDep(dep.getBuildTarget());
    }

    if (exportedDeps != null) {
      for (BuildRule dep : exportedDeps) {
        builder.addExportedDep(dep.getBuildTarget());
      }
    }
    return (JavaLibrary) ruleResolver.addToIndex(builder.build(ruleResolver));
  }
}<|MERGE_RESOLUTION|>--- conflicted
+++ resolved
@@ -187,69 +187,20 @@
 
   @Test
   public void getTransitiveClasspathDeps() throws Exception {
-<<<<<<< HEAD
-    // Add one transitive dep with its own dep, one maven-coordinate, one empty
-    ProjectFilesystem filesystem = FakeProjectFilesystem.createJavaOnlyFilesystem();
-    BuildRuleResolver ruleResolver = new BuildRuleResolver(
-        TargetGraph.EMPTY,
-        new DefaultTargetNodeToBuildRuleTransformer());
-    BuildRule mavenCoord =
-        JavaLibraryBuilder.createBuilder(BuildTargetFactory.newInstance("//:maven-coord"), filesystem)
-            .setMavenCoords("group:identifer:1.0")
-            .build(ruleResolver);
-    BuildRule noOutput = makeRule(
-        "//:empty",
-        ImmutableSet.<String>of(),
-        ImmutableSet.<BuildRule>of(mavenCoord),
-        ruleResolver,
-        filesystem);
-    JavaLibrary dep = makeRule(
-        "//:dep",
-        ImmutableSet.of("Foo.java"),
-        ImmutableSet.<BuildRule>of(),
-        ruleResolver,
-        filesystem);
-    JavaLibrary root = makeRule(
-        "//:root",
-        ImmutableSet.<String>of(),
-        ImmutableSet.of(noOutput, dep),
-        ruleResolver,
-        filesystem);
-
-
-=======
     JavaLibrary lib = (JavaLibrary) z;
->>>>>>> 294ed5a7
     assertEquals(
         "root does not appear if output jar not present.",
         ImmutableSet.of(
-            dep, mavenCoord
-        ),
-        JavaLibraryClasspathProvider.getTransitiveClasspathDeps(
-<<<<<<< HEAD
-            root) // Root does not have an output jar
-    );
-=======
-            lib,
-            Optional.<SourcePath>absent()));
->>>>>>> 294ed5a7
+            c, e
+        ),
+        JavaLibraryClasspathProvider.getTransitiveClasspathDeps(lib));
 
     assertEquals(
         "root does appear if output jar present.",
         ImmutableSet.of(
-<<<<<<< HEAD
-            dep
-        ),
-        JavaLibraryClasspathProvider.getTransitiveClasspathDeps(
-            dep)); // Whereas dep does have an output jar
-=======
             z, c, e
         ),
-        JavaLibraryClasspathProvider.getTransitiveClasspathDeps(
-            lib,
-            Optional.of(sourcePathFunction.apply(lib.getPathToOutput())))
-    );
->>>>>>> 294ed5a7
+        JavaLibraryClasspathProvider.getTransitiveClasspathDeps(lib));
   }
 
   @Test
