/*
 * Copyright 2016-present Facebook, Inc.
 *
 * Licensed under the Apache License, Version 2.0 (the "License"); you may
 * not use this file except in compliance with the License. You may obtain
 * a copy of the License at
 *
 *     http://www.apache.org/licenses/LICENSE-2.0
 *
 * Unless required by applicable law or agreed to in writing, software
 * distributed under the License is distributed on an "AS IS" BASIS, WITHOUT
 * WARRANTIES OR CONDITIONS OF ANY KIND, either express or implied. See the
 * License for the specific language governing permissions and limitations
 * under the License.
 */

package com.facebook.buck.jvm.java;

import static org.junit.Assert.assertEquals;
import static org.junit.Assert.assertThat;

import com.facebook.buck.io.ProjectFilesystem;
import com.facebook.buck.model.BuildTarget;
import com.facebook.buck.model.BuildTargetFactory;
import com.facebook.buck.rules.BuildRule;
import com.facebook.buck.rules.BuildRuleResolver;
import com.facebook.buck.rules.DefaultTargetNodeToBuildRuleTransformer;
import com.facebook.buck.rules.SourcePath;
import com.facebook.buck.rules.SourcePathResolver;
import com.facebook.buck.rules.SourcePaths;
import com.facebook.buck.rules.TargetGraph;
import com.facebook.buck.shell.GenruleBuilder;
import com.facebook.buck.testutil.FakeProjectFilesystem;
import com.google.common.base.Function;
import com.google.common.base.Optional;
import com.google.common.collect.ImmutableList;
import com.google.common.collect.ImmutableSet;
import com.google.common.hash.HashCode;

import org.hamcrest.Matchers;
import org.junit.Before;
import org.junit.Test;

import java.nio.file.Path;
import java.nio.file.Paths;

import javax.annotation.Nullable;

public class JavaLibraryClasspathProviderTest {

  private BuildRule a;
  private BuildRule b;
  private BuildRule c;
  private BuildRule d;
  private BuildRule e;
  private BuildRule z;
  private SourcePathResolver resolver;
  private Path basePath;
  private Function<Path, SourcePath> sourcePathFunction;
  private ProjectFilesystem filesystem;
  private BuildRuleResolver ruleResolver;

  @Before
  public void setUp() throws Exception {
    filesystem = new FakeProjectFilesystem();
    ruleResolver = new BuildRuleResolver(
        TargetGraph.EMPTY,
        new DefaultTargetNodeToBuildRuleTransformer());
    resolver = new SourcePathResolver(ruleResolver);
    basePath = filesystem.getRootPath();

    // Create our target graph. All nodes are JavaLibrary except b
    // (exports c) az (no exports)
    //            /  \
    //(non java) b    c (exports e)
    //           |    |
    //           d    e
    d = makeRule("//foo:d",
        ImmutableSet.of("foo", "d.java"),
        ImmutableSet.<BuildRule>of(),
        ruleResolver,
        filesystem);

    sourcePathFunction = SourcePaths.toSourcePath(filesystem);
    b = GenruleBuilder.newGenruleBuilder(BuildTargetFactory.newInstance("//foo:b"))
        .setSrcs(ImmutableList.of(
            sourcePathFunction.apply(Paths.get("foo", "b.java"))))
        .setCmd("echo $(classpath //foo:d")
        .setOut("b.out")
        .build(ruleResolver);

    e = makeRule("//foo:e",
        ImmutableSet.of("foo", "e.java"),
        ImmutableSet.<BuildRule>of(),
        ruleResolver,
        filesystem);

    // exported
    c = makeRule("//foo:c",
        ImmutableSet.of("foo", "c.java"),
        ImmutableSet.of(e),
        ImmutableSet.of(e),  // exported
        ruleResolver,
        filesystem);

    a = makeRule("//foo:a",
        ImmutableSet.of("foo", "a.java"),
        ImmutableSet.of(b, c),
        ImmutableSet.of(c),
        ruleResolver,
        filesystem);

    z = makeRule("//foo:z",
        ImmutableSet.of("foo", "a.java"),
        ImmutableSet.of(b, c),
        ruleResolver,
        filesystem);
  }

  @Test
  public void getOutputClasspathEntries() throws Exception {
    JavaLibrary aLib = (JavaLibrary) a;
    assertEquals(
        ImmutableSet.of(
            getFullOutput(a),
            getFullOutput(c), // a exports c
            getFullOutput(e)  // c exports e
        ),
        JavaLibraryClasspathProvider.getOutputClasspathJars(
            aLib,
            resolver,
            Optional.of(sourcePathFunction.apply(aLib.getPathToOutput())))
    );
  }

  @Test
  public void getClasspathFromLibraries() throws Exception {
    assertEquals(
        ImmutableSet.of(
            getFullOutput(a),
            getFullOutput(c),
            getFullOutput(e)),
            // b is non-java so b and d do not appear
        JavaLibraryClasspathProvider.getClasspathsFromLibraries(
            JavaLibraryClasspathProvider.getClasspathDeps(ImmutableSet.of(a))));

    assertEquals(
        ImmutableSet.of(
            getFullOutput(c),
            getFullOutput(e), // c exports e
            getFullOutput(d)
        ),
        JavaLibraryClasspathProvider.getClasspathsFromLibraries(
            JavaLibraryClasspathProvider.getClasspathDeps(ImmutableSet.of(c, d))));
  }

  @Test
  public void getClasspathDeps() {
    assertEquals(
        ImmutableSet.of(
            a, c, e
        ),
        JavaLibraryClasspathProvider.getClasspathDeps(ImmutableSet.of(a))
    );

    assertEquals(
        ImmutableSet.of(
            d, c, e
        ),
        JavaLibraryClasspathProvider.getClasspathDeps(ImmutableSet.of(d, c))
    );
  }

  @Test
  public void getTransitiveClasspaths() throws Exception {
    JavaLibrary aLib = (JavaLibrary) a;
    assertEquals(
        ImmutableSet.builder()
            .add(getFullOutput(a))
            .add(getFullOutput(c))  // a exports c
            .add(getFullOutput(e))  // c exports e
            // b is non-java so b and d do not appear
            .build(),
        aLib.getTransitiveClasspaths());
  }

  @Test
  public void getTransitiveClasspathDeps() throws Exception {
    JavaLibrary noOutput = makeRule(
        "//no:output",
        ImmutableSet.<String>of(),
        ImmutableSet.of(z),
        ruleResolver,
        filesystem);

    assertEquals(
        "root does not appear if output jar not present.",
        ImmutableSet.of(
            c, e, z
        ),
<<<<<<< HEAD
        JavaLibraryClasspathProvider.getTransitiveClasspathDeps(lib));
=======
        JavaLibraryClasspathProvider.getTransitiveClasspathDeps(noOutput));
>>>>>>> 066e07fd

    assertEquals(
        "root does appear if output jar present.",
        ImmutableSet.of(
            z, c, e
        ),
<<<<<<< HEAD
        JavaLibraryClasspathProvider.getTransitiveClasspathDeps(lib));
=======
        JavaLibraryClasspathProvider.getTransitiveClasspathDeps((JavaLibrary) z));

    BuildRule mavenCoord = new JavaLibraryBuilder(
        BuildTargetFactory.newInstance("//has:output"),
        filesystem,
        HashCode.fromString("aaaa"))
        .setMavenCoords("com.example:buck:1.0")
        .addDep(z.getBuildTarget())
        .build(ruleResolver);

    assertEquals(
        "Does appear if no output jar but maven coordinate present.",
        ImmutableSet.of(z, c, e, mavenCoord),
        JavaLibraryClasspathProvider.getTransitiveClasspathDeps((JavaLibrary) mavenCoord));
>>>>>>> 066e07fd
  }

  @Test
  public void getJavaLibraryDeps() throws Exception {
    assertThat(
        JavaLibraryClasspathProvider.getJavaLibraryDeps(ImmutableList.of(a, b, c, d, e)),
        Matchers.containsInAnyOrder(a, c, d, e)
    );
  }

  private Path getFullOutput(BuildRule lib) {
    return basePath.resolve(lib.getPathToOutput().toString());
  }

  private static JavaLibrary makeRule(
      String target,
      Iterable<String> srcs,
      Iterable<BuildRule> deps,
      BuildRuleResolver ruleResolver,
      ProjectFilesystem filesystem) throws Exception {
    return makeRule(target, srcs, deps, null, ruleResolver, filesystem);
  }

  private static JavaLibrary makeRule(
      String target,
      Iterable<String> srcs,
      Iterable<BuildRule> deps,
      @Nullable Iterable<BuildRule> exportedDeps,
      BuildRuleResolver ruleResolver,
      final ProjectFilesystem filesystem) throws Exception {
    JavaLibraryBuilder builder;
    BuildTarget parsedTarget = BuildTargetFactory.newInstance(target);
    builder = JavaLibraryBuilder.createBuilder(parsedTarget);

    for (String src : srcs) {
      builder.addSrc(filesystem.getBuckPaths().getGenDir().resolve(src));
    }
    for (BuildRule dep : deps) {
      builder.addDep(dep.getBuildTarget());
    }

    if (exportedDeps != null) {
      for (BuildRule dep : exportedDeps) {
        builder.addExportedDep(dep.getBuildTarget());
      }
    }
    return (JavaLibrary) ruleResolver.addToIndex(builder.build(ruleResolver));
  }
}<|MERGE_RESOLUTION|>--- conflicted
+++ resolved
@@ -198,20 +198,13 @@
         ImmutableSet.of(
             c, e, z
         ),
-<<<<<<< HEAD
-        JavaLibraryClasspathProvider.getTransitiveClasspathDeps(lib));
-=======
         JavaLibraryClasspathProvider.getTransitiveClasspathDeps(noOutput));
->>>>>>> 066e07fd
 
     assertEquals(
         "root does appear if output jar present.",
         ImmutableSet.of(
             z, c, e
         ),
-<<<<<<< HEAD
-        JavaLibraryClasspathProvider.getTransitiveClasspathDeps(lib));
-=======
         JavaLibraryClasspathProvider.getTransitiveClasspathDeps((JavaLibrary) z));
 
     BuildRule mavenCoord = new JavaLibraryBuilder(
@@ -226,7 +219,6 @@
         "Does appear if no output jar but maven coordinate present.",
         ImmutableSet.of(z, c, e, mavenCoord),
         JavaLibraryClasspathProvider.getTransitiveClasspathDeps((JavaLibrary) mavenCoord));
->>>>>>> 066e07fd
   }
 
   @Test
