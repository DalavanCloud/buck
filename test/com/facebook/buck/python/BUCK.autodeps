--- conflicted
+++ resolved
@@ -1,8 +1,4 @@
-<<<<<<< HEAD
-#@# GENERATED FILE: DO NOT MODIFY 349f1ec9b73bb1caca7eeb340b2c4cb356a185fc #@#
-=======
-#@# GENERATED FILE: DO NOT MODIFY 097239442a6d6e23e5181780483bbf644e30a743 #@#
->>>>>>> 294ed5a7
+#@# GENERATED FILE: DO NOT MODIFY a1c0ddc8983c7db257a794759a78b1014af1c22e #@#
 {
   "builders" : {
     "deps" : [
