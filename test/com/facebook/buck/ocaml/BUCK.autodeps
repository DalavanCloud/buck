<<<<<<< HEAD
#@# GENERATED FILE: DO NOT MODIFY d5c89963b0b6eafa3a222376423cd8929127e616 #@#
=======
>>>>>>> 70a13c0d
{
  "ocaml" : {
    "deps" : [
      "//src/com/facebook/buck/cli:config",
      "//src/com/facebook/buck/config:base-config",
      "//src/com/facebook/buck/config:config",
      "//src/com/facebook/buck/cxx:platform",
      "//src/com/facebook/buck/cxx:rules",
      "//src/com/facebook/buck/io:executable-finder",
      "//src/com/facebook/buck/io:io",
      "//src/com/facebook/buck/model:model",
      "//src/com/facebook/buck/ocaml:ocaml",
      "//src/com/facebook/buck/rules:default_cell_path_resolver",
      "//src/com/facebook/buck/util:io",
      "//src/com/facebook/buck/util/environment:platform",
      "//test/com/facebook/buck/cli:FakeBuckConfig",
      "//test/com/facebook/buck/cxx:testutil",
      "//test/com/facebook/buck/model:testutil",
      "//test/com/facebook/buck/testutil/integration:integration",
      "//third-party/java/guava:guava",
      "//third-party/java/junit:junit"
    ],
    "exported_deps" : [ ]
  }
}<|MERGE_RESOLUTION|>--- conflicted
+++ resolved
@@ -1,7 +1,3 @@
-<<<<<<< HEAD
-#@# GENERATED FILE: DO NOT MODIFY d5c89963b0b6eafa3a222376423cd8929127e616 #@#
-=======
->>>>>>> 70a13c0d
 {
   "ocaml" : {
     "deps" : [
