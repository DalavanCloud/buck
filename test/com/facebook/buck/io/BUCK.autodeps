{
  "io" : {
    "deps" : [
      "//src/com/facebook/buck/bser:bser",
<<<<<<< HEAD
      "//src/com/facebook/buck/config:base-config",
=======
      "//src/com/facebook/buck/config:config",
      "//src/com/facebook/buck/event:event",
>>>>>>> 8c81d024
      "//src/com/facebook/buck/io:MorePaths.java",
      "//src/com/facebook/buck/io:executable-finder",
      "//src/com/facebook/buck/io:io",
      "//src/com/facebook/buck/io:watchman",
      "//src/com/facebook/buck/model:build_id",
      "//src/com/facebook/buck/util:io",
      "//src/com/facebook/buck/util/environment:platform",
      "//src/com/facebook/buck/zip:stream",
      "//test/com/facebook/buck/config:testutil",
      "//test/com/facebook/buck/event:testutil",
      "//test/com/facebook/buck/io:testutil",
      "//test/com/facebook/buck/testutil:testutil",
      "//test/com/facebook/buck/testutil/integration:util",
      "//test/com/facebook/buck/timing:testutil",
      "//test/com/facebook/buck/util:testutil",
      "//third-party/java/commons-compress:commons-compress",
      "//third-party/java/guava:guava",
      "//third-party/java/hamcrest:hamcrest-junit",
      "//third-party/java/hamcrest:java-hamcrest",
      "//third-party/java/jimfs:jimfs",
      "//third-party/java/junit:junit"
    ],
    "exported_deps" : [ ]
  },
  "testutil" : {
    "deps" : [ ],
    "exported_deps" : [
      "//src/com/facebook/buck/io:executable-finder",
      "//src/com/facebook/buck/io:watchman",
      "//third-party/java/guava:guava"
    ]
  }
}<|MERGE_RESOLUTION|>--- conflicted
+++ resolved
@@ -2,12 +2,8 @@
   "io" : {
     "deps" : [
       "//src/com/facebook/buck/bser:bser",
-<<<<<<< HEAD
       "//src/com/facebook/buck/config:base-config",
-=======
-      "//src/com/facebook/buck/config:config",
       "//src/com/facebook/buck/event:event",
->>>>>>> 8c81d024
       "//src/com/facebook/buck/io:MorePaths.java",
       "//src/com/facebook/buck/io:executable-finder",
       "//src/com/facebook/buck/io:io",
