<<<<<<< HEAD
#@# GENERATED FILE: DO NOT MODIFY 82d5f8e83a2dde95f64e007b64cff0d95758b390 #@#
=======
>>>>>>> 70a13c0d
{
  "io" : {
    "deps" : [
      "//src/com/facebook/buck/bser:bser",
      "//src/com/facebook/buck/config:base-config",
      "//src/com/facebook/buck/io:MorePaths.java",
      "//src/com/facebook/buck/io:executable-finder",
      "//src/com/facebook/buck/io:io",
      "//src/com/facebook/buck/io:watchman",
      "//src/com/facebook/buck/util:io",
      "//src/com/facebook/buck/util/environment:platform",
      "//src/com/facebook/buck/zip:stream",
      "//test/com/facebook/buck/config:testutil",
      "//test/com/facebook/buck/io:testutil",
      "//test/com/facebook/buck/testutil:testutil",
      "//test/com/facebook/buck/testutil/integration:integration",
      "//test/com/facebook/buck/timing:testutil",
      "//test/com/facebook/buck/util:testutil",
      "//third-party/java/commons-compress:commons-compress",
      "//third-party/java/guava:guava",
      "//third-party/java/hamcrest:hamcrest-junit",
      "//third-party/java/hamcrest:java-hamcrest",
      "//third-party/java/jimfs:jimfs",
      "//third-party/java/junit:junit"
    ],
    "exported_deps" : [ ]
  },
  "testutil" : {
    "deps" : [ ],
    "exported_deps" : [
      "//src/com/facebook/buck/io:executable-finder",
      "//src/com/facebook/buck/io:watchman",
      "//third-party/java/guava:guava"
    ]
  }
}<|MERGE_RESOLUTION|>--- conflicted
+++ resolved
@@ -1,7 +1,3 @@
-<<<<<<< HEAD
-#@# GENERATED FILE: DO NOT MODIFY 82d5f8e83a2dde95f64e007b64cff0d95758b390 #@#
-=======
->>>>>>> 70a13c0d
 {
   "io" : {
     "deps" : [
