--- conflicted
+++ resolved
@@ -1,18 +1,10 @@
-<<<<<<< HEAD
-#@# GENERATED FILE: DO NOT MODIFY 9db041d03878f32a54a083edcc791279200060f5 #@#
-=======
-#@# GENERATED FILE: DO NOT MODIFY 8f674ff6c4400687da044040e3c49cce0580b7f7 #@#
->>>>>>> 294ed5a7
+#@# GENERATED FILE: DO NOT MODIFY 82d5f8e83a2dde95f64e007b64cff0d95758b390 #@#
 {
   "io" : {
     "deps" : [
       "//src/com/facebook/buck/bser:bser",
-<<<<<<< HEAD
       "//src/com/facebook/buck/config:base-config",
-=======
-      "//src/com/facebook/buck/config:config",
       "//src/com/facebook/buck/io:MorePaths.java",
->>>>>>> 294ed5a7
       "//src/com/facebook/buck/io:executable-finder",
       "//src/com/facebook/buck/io:io",
       "//src/com/facebook/buck/io:watchman",
