<<<<<<< HEAD
#@# GENERATED FILE: DO NOT MODIFY 890799f13945e582e3c35740aa531c7035a00b8f #@#
=======
>>>>>>> 70a13c0d
{
  "config" : {
    "deps" : [
      "//src/com/facebook/buck/config:base-config",
      "//src/com/facebook/buck/config:config",
      "//src/com/facebook/buck/rules:relative_cell_name",
      "//src/com/facebook/buck/util:exceptions",
      "//test/com/facebook/buck/config:testutil",
      "//third-party/java/guava:guava",
      "//third-party/java/hamcrest:java-hamcrest",
      "//third-party/java/junit:junit"
    ],
    "exported_deps" : [ ]
  },
  "testutil" : {
    "deps" : [
      "//src/com/facebook/buck/config:config",
      "//third-party/java/guava:guava"
    ],
    "exported_deps" : [
      "//src/com/facebook/buck/config:base-config"
    ]
  }
}<|MERGE_RESOLUTION|>--- conflicted
+++ resolved
@@ -1,7 +1,3 @@
-<<<<<<< HEAD
-#@# GENERATED FILE: DO NOT MODIFY 890799f13945e582e3c35740aa531c7035a00b8f #@#
-=======
->>>>>>> 70a13c0d
 {
   "config" : {
     "deps" : [
