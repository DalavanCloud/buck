<<<<<<< HEAD
#@# GENERATED FILE: DO NOT MODIFY 0ca00284957f4f162b178f2986438a43360b3be4 #@#
=======
#@# GENERATED FILE: DO NOT MODIFY c80c373ad565dc5985ce966cc30f662df65093ee #@#
>>>>>>> d0ad6aae
{
  "distributed" : {
    "deps" : [
      "//src-gen:thrift",
      "//src/com/facebook/buck/cli:config",
      "//src/com/facebook/buck/config:base-config",
      "//src/com/facebook/buck/distributed:distributed",
      "//src/com/facebook/buck/event:event",
      "//src/com/facebook/buck/event/listener:BroadcastEventListener",
      "//src/com/facebook/buck/hashing:hashing",
      "//src/com/facebook/buck/io:io",
      "//src/com/facebook/buck/json:json",
      "//src/com/facebook/buck/jvm/java:rules",
      "//src/com/facebook/buck/model:model",
      "//src/com/facebook/buck/parser:config",
      "//src/com/facebook/buck/parser:parser",
      "//src/com/facebook/buck/rules:build_rule",
      "//src/com/facebook/buck/rules:default_cell_path_resolver",
      "//src/com/facebook/buck/rules:rules",
      "//src/com/facebook/buck/rules:types",
      "//src/com/facebook/buck/rules/coercer:coercer",
      "//src/com/facebook/buck/rules/coercer:types",
      "//src/com/facebook/buck/util:object_mapper",
      "//src/com/facebook/buck/util/cache:cache",
      "//src/com/facebook/buck/util/environment:platform",
      "//test/com/facebook/buck/config:testutil",
      "//test/com/facebook/buck/event:testutil",
      "//test/com/facebook/buck/jvm/java:testutil",
      "//test/com/facebook/buck/model:testutil",
      "//test/com/facebook/buck/rules:testutil",
      "//test/com/facebook/buck/testutil:testutil",
      "//test/com/facebook/buck/testutil/integration:integration",
      "//third-party/java/guava:guava",
      "//third-party/java/hamcrest:java-hamcrest",
      "//third-party/java/jackson:jackson-databind",
      "//third-party/java/junit:junit"
    ],
    "exported_deps" : [ ]
  }
}<|MERGE_RESOLUTION|>--- conflicted
+++ resolved
@@ -1,8 +1,4 @@
-<<<<<<< HEAD
-#@# GENERATED FILE: DO NOT MODIFY 0ca00284957f4f162b178f2986438a43360b3be4 #@#
-=======
-#@# GENERATED FILE: DO NOT MODIFY c80c373ad565dc5985ce966cc30f662df65093ee #@#
->>>>>>> d0ad6aae
+#@# GENERATED FILE: DO NOT MODIFY 6a6143cb87779c82c2e15f00e6a122496230268d #@#
 {
   "distributed" : {
     "deps" : [
