--- conflicted
+++ resolved
@@ -137,12 +137,7 @@
         "Because guava was passed to no_dx, it should not be in the classpathEntriesToDex list",
         ImmutableSet.of(
             ruleResolver.getRule(jsr305Target).getPathToOutput(),
-<<<<<<< HEAD
-            BuildTargets.getGenPath(projectFilesystem, libraryRuleTarget, "lib__%s__output/")
-                .resolve(libraryRuleTarget.getShortNameAndFlavorPostfix() + ".jar")),
-=======
             ruleResolver.getRule(libraryRuleTarget).getPathToOutput()),
->>>>>>> eb9c874b
         FluentIterable.from(packageableCollection.getClasspathEntriesToDex())
             .transform(pathResolver.deprecatedPathFunction())
             .toSet());
