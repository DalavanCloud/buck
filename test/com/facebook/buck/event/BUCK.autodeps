--- conflicted
+++ resolved
@@ -1,8 +1,4 @@
-<<<<<<< HEAD
-#@# GENERATED FILE: DO NOT MODIFY 5322a7489ad534e628d1b5b33d070dd3c17e0803 #@#
-=======
-#@# GENERATED FILE: DO NOT MODIFY 9cbbba344111c3da4e94b06a0033987bcc713e5f #@#
->>>>>>> 4b44cd5a
+#@# GENERATED FILE: DO NOT MODIFY 1eef8f1e754b74c1c4ef281b76a6236b1fa8e3be #@#
 {
   "event" : {
     "deps" : [
@@ -18,11 +14,6 @@
       "//src/com/facebook/buck/test/result/type:type",
       "//src/com/facebook/buck/test/selectors:selectors",
       "//src/com/facebook/buck/timing:timing",
-<<<<<<< HEAD
-      "//src/com/facebook/buck/util/concurrent:concurrent",
-=======
-      "//src/com/facebook/buck/util:object_mapper",
->>>>>>> 4b44cd5a
       "//test/com/facebook/buck/event:testutil",
       "//test/com/facebook/buck/model:testutil",
       "//test/com/facebook/buck/rules:testutil",
