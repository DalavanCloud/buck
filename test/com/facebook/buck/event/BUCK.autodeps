--- conflicted
+++ resolved
@@ -1,7 +1,3 @@
-<<<<<<< HEAD
-#@# GENERATED FILE: DO NOT MODIFY 1eef8f1e754b74c1c4ef281b76a6236b1fa8e3be #@#
-=======
->>>>>>> 70a13c0d
 {
   "event" : {
     "deps" : [
@@ -26,10 +22,6 @@
       "//third-party/java/hamcrest:java-hamcrest",
       "//third-party/java/jackson:jackson-core",
       "//third-party/java/jackson:jackson-databind",
-<<<<<<< HEAD
-=======
-      "//third-party/java/jackson:jackson-datatype-guava",
->>>>>>> 70a13c0d
       "//third-party/java/junit:junit"
     ],
     "exported_deps" : [ ]
