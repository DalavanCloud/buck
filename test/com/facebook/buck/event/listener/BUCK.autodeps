--- conflicted
+++ resolved
@@ -1,8 +1,4 @@
-<<<<<<< HEAD
-#@# GENERATED FILE: DO NOT MODIFY 9c65a87bceef1a576fe35a12d96786dd902e220b #@#
-=======
-#@# GENERATED FILE: DO NOT MODIFY e3fc5a5dee237ff236c7878aee6948f0e60f6e3f #@#
->>>>>>> b2505333
+#@# GENERATED FILE: DO NOT MODIFY b475ec6613e3c92698a8831540df0dd02f8a7d8b #@#
 {
   "listener" : {
     "deps" : [
@@ -39,11 +35,7 @@
       "//src/com/facebook/buck/util/concurrent:concurrent",
       "//src/com/facebook/buck/util/environment:environment",
       "//src/com/facebook/buck/util/network:network",
-<<<<<<< HEAD
-=======
       "//src/com/facebook/buck/util/unit:unit",
-      "//src/com/facebook/buck/util/versioncontrol:versioncontrol",
->>>>>>> b2505333
       "//test/com/facebook/buck/cli:FakeBuckConfig",
       "//test/com/facebook/buck/event:testutil",
       "//test/com/facebook/buck/event/listener:testutil",
