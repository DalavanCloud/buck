{
  "step" : {
    "deps" : [
      "//src/com/facebook/buck/event:event",
      "//src/com/facebook/buck/model:model",
      "//src/com/facebook/buck/step:step",
      "//src/com/facebook/buck/util:process_executor",
      "//test/com/facebook/buck/event:testutil",
      "//test/com/facebook/buck/model:testutil",
      "//test/com/facebook/buck/step:testutil",
      "//test/com/facebook/buck/testutil:testutil",
      "//third-party/java/easymock:easymock",
      "//third-party/java/guava:guava",
      "//third-party/java/hamcrest:java-hamcrest",
      "//third-party/java/junit:junit"
    ],
    "exported_deps" : [ ]
  },
  "testutil" : {
    "deps" : [
      "//src/com/facebook/buck/rules:interfaces",
      "//src/com/facebook/buck/util:object_mapper",
      "//src/com/facebook/buck/util:util",
      "//src/com/facebook/buck/util/environment:platform",
      "//test/com/facebook/buck/event:testutil",
      "//test/com/facebook/buck/jvm/java:fakepackagefinder",
      "//test/com/facebook/buck/testutil:testutil"
    ],
    "exported_deps" : [
      "//src/com/facebook/buck/step:step",
<<<<<<< HEAD
      "//src/com/facebook/buck/util/versioncontrol:versioncontrol"
=======
      "//third-party/java/guava:guava"
>>>>>>> 45b0932d
    ]
  }
}<|MERGE_RESOLUTION|>--- conflicted
+++ resolved
@@ -28,11 +28,8 @@
     ],
     "exported_deps" : [
       "//src/com/facebook/buck/step:step",
-<<<<<<< HEAD
-      "//src/com/facebook/buck/util/versioncontrol:versioncontrol"
-=======
+      "//src/com/facebook/buck/util/versioncontrol:versioncontrol",
       "//third-party/java/guava:guava"
->>>>>>> 45b0932d
     ]
   }
 }