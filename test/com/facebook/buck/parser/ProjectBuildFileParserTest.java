/*
 * Copyright 2015-present Facebook, Inc.
 *
 * Licensed under the Apache License, Version 2.0 (the "License"); you may
 * not use this file except in compliance with the License. You may obtain
 * a copy of the License at
 *
 *     http://www.apache.org/licenses/LICENSE-2.0
 *
 * Unless required by applicable law or agreed to in writing, software
 * distributed under the License is distributed on an "AS IS" BASIS, WITHOUT
 * WARRANTIES OR CONDITIONS OF ANY KIND, either express or implied. See the
 * License for the specific language governing permissions and limitations
 * under the License.
 */

package com.facebook.buck.parser;


import static com.facebook.buck.parser.ParserConfig.DEFAULT_BUILD_FILE_NAME;
import static org.junit.Assert.assertThat;
import static org.junit.Assume.assumeTrue;

import com.facebook.buck.bser.BserSerializer;
import com.facebook.buck.cli.FakeBuckConfig;
import com.facebook.buck.event.BuckEventBus;
import com.facebook.buck.event.BuckEventBusFactory;
import com.facebook.buck.event.ConsoleEvent;
import com.facebook.buck.io.ExecutableFinder;
<<<<<<< HEAD
import com.facebook.buck.io.ProjectFilesystem;
import com.facebook.buck.io.WatchmanDiagnostic;
import com.facebook.buck.io.WatchmanDiagnosticCache;
=======
import com.facebook.buck.io.WatchmanDiagnosticEvent;
>>>>>>> 8c81d024
import com.facebook.buck.json.BuildFileParseException;
import com.facebook.buck.json.ProjectBuildFileParser;
import com.facebook.buck.json.ProjectBuildFileParserFactory;
import com.facebook.buck.json.ProjectBuildFileParserOptions;
import com.facebook.buck.python.PythonBuckConfig;
import com.facebook.buck.rules.Cell;
import com.facebook.buck.rules.ConstructorArgMarshaller;
import com.facebook.buck.rules.KnownBuildRuleTypes;
import com.facebook.buck.rules.TestCellBuilder;
import com.facebook.buck.rules.coercer.DefaultTypeCoercerFactory;
import com.facebook.buck.testutil.FakeProjectFilesystem;
import com.facebook.buck.testutil.TestConsole;
import com.facebook.buck.timing.FakeClock;
import com.facebook.buck.util.Console;
import com.facebook.buck.util.DefaultProcessExecutor;
import com.facebook.buck.util.FakeProcess;
import com.facebook.buck.util.FakeProcessExecutor;
import com.facebook.buck.util.ObjectMappers;
import com.facebook.buck.util.ProcessExecutor;
import com.facebook.buck.util.environment.Platform;
import com.google.common.collect.ImmutableList;
import com.google.common.collect.ImmutableMap;
import com.google.common.collect.ImmutableSet;
import com.google.common.eventbus.Subscribe;

import org.hamcrest.Matchers;
import org.junit.Before;
import org.junit.Rule;
import org.junit.Test;
import org.junit.rules.ExpectedException;

import java.io.ByteArrayInputStream;
import java.io.ByteArrayOutputStream;
import java.io.IOException;
import java.nio.ByteBuffer;
import java.nio.ByteOrder;
import java.nio.charset.StandardCharsets;
import java.nio.file.Path;
import java.nio.file.Paths;
import java.util.ArrayList;
import java.util.LinkedHashMap;
import java.util.List;
import java.util.Map;
import java.util.Optional;

public class ProjectBuildFileParserTest {

  private Cell cell;

  @Rule
  public ExpectedException thrown = ExpectedException.none();

  @Before
  public void createCell() throws IOException, InterruptedException {
    cell = new TestCellBuilder().build();
  }

  private static FakeProcess fakeProcessWithBserOutput(
      int returnCode,
      List<Object> values,
      Optional<List<Object>> diagnostics,
      Optional<String> stdout) {
    BserSerializer bserSerializer = new BserSerializer();
    ByteBuffer buffer = ByteBuffer.allocate(512).order(ByteOrder.nativeOrder());
    try {
      Map<String, Object> outputToSerialize = new LinkedHashMap<>();
      outputToSerialize.put("values", values);
      if (diagnostics.isPresent()) {
        outputToSerialize.put("diagnostics", diagnostics.get());
      }
      buffer = bserSerializer.serializeToBuffer(outputToSerialize, buffer);
    } catch (IOException e) {
      throw new RuntimeException(e);
    }
    buffer.flip();
    return new FakeProcess(
        returnCode,
        new ByteArrayOutputStream(),
        new ByteArrayInputStream(buffer.array()),
        new ByteArrayInputStream(stdout.orElse("").getBytes(StandardCharsets.UTF_8)));
  }

  @Test
  public void whenSubprocessReturnsSuccessThenProjectBuildFileParserClosesCleanly()
      throws IOException, BuildFileParseException, InterruptedException {
    TestProjectBuildFileParserFactory buildFileParserFactory =
        new TestProjectBuildFileParserFactory(cell.getRoot(), cell.getKnownBuildRuleTypes());
    try (ProjectBuildFileParser buildFileParser =
             buildFileParserFactory.createNoopParserThatAlwaysReturnsSuccess()) {
      buildFileParser.initIfNeeded();
      // close() is called implicitly at the end of this block. It must not throw.
    }
  }

  @Test(expected = BuildFileParseException.class)
  public void whenSubprocessReturnsFailureThenProjectBuildFileParserThrowsOnClose()
      throws IOException, BuildFileParseException, InterruptedException {
    TestProjectBuildFileParserFactory buildFileParserFactory =
        new TestProjectBuildFileParserFactory(cell.getRoot(), cell.getKnownBuildRuleTypes());
    try (ProjectBuildFileParser buildFileParser =
             buildFileParserFactory.createNoopParserThatAlwaysReturnsError()) {
      buildFileParser.initIfNeeded();
      // close() is called implicitly at the end of this block. It must throw.
    }
  }

  @Test
  public void whenSubprocessPrintsWarningToStderrThenConsoleEventPublished()
      throws IOException, BuildFileParseException, InterruptedException {
    // This test depends on unix utilities that don't exist on Windows.
    assumeTrue(Platform.detect() != Platform.WINDOWS);

    TestProjectBuildFileParserFactory buildFileParserFactory =
        new TestProjectBuildFileParserFactory(cell.getRoot(), cell.getKnownBuildRuleTypes());
    BuckEventBus buckEventBus = BuckEventBusFactory.newInstance(new FakeClock(0));
    final List<ConsoleEvent> consoleEvents = new ArrayList<>();
    class EventListener {
      @Subscribe
      public void onConsoleEvent(ConsoleEvent consoleEvent) {
        consoleEvents.add(consoleEvent);
      }
    }
    EventListener eventListener = new EventListener();
    buckEventBus.register(eventListener);
    try (ProjectBuildFileParser buildFileParser =
             buildFileParserFactory.createNoopParserThatAlwaysReturnsSuccessAndPrintsToStderr(
                 buckEventBus)) {
      buildFileParser.initIfNeeded();
      buildFileParser.getAllRulesAndMetaRules(Paths.get("foo"));
    }
    assertThat(
        consoleEvents,
        Matchers.contains(
            Matchers.hasToString("Warning raised by BUCK file parser: Don't Panic!")));
  }

  @Test
  public void whenSubprocessReturnsWarningThenConsoleEventPublished()
      throws IOException, BuildFileParseException, InterruptedException {
    // This test depends on unix utilities that don't exist on Windows.
    assumeTrue(Platform.detect() != Platform.WINDOWS);

    TestProjectBuildFileParserFactory buildFileParserFactory =
        new TestProjectBuildFileParserFactory(cell.getRoot(), cell.getKnownBuildRuleTypes());
    BuckEventBus buckEventBus = BuckEventBusFactory.newInstance(new FakeClock(0));
    final List<ConsoleEvent> consoleEvents = new ArrayList<>();
    final List<WatchmanDiagnosticEvent> watchmanDiagnosticEvents = new ArrayList<>();
    class EventListener {
      @Subscribe
      public void on(ConsoleEvent consoleEvent) {
        consoleEvents.add(consoleEvent);
      }

      @Subscribe
      public void on(WatchmanDiagnosticEvent event) {
        watchmanDiagnosticEvents.add(event);
      }
    }
    EventListener eventListener = new EventListener();
    buckEventBus.register(eventListener);
    try (ProjectBuildFileParser buildFileParser =
             buildFileParserFactory.createNoopParserThatAlwaysReturnsSuccessWithWarning(
                 buckEventBus, "This is a warning", "parser")) {
      buildFileParser.initIfNeeded();
      buildFileParser.getAllRulesAndMetaRules(Paths.get("foo"));
    }
    assertThat(
        consoleEvents,
        Matchers.contains(
            Matchers.hasToString("Warning raised by BUCK file parser: This is a warning")));
    assertThat(
        "Should not receive any watchman diagnostic events",
        watchmanDiagnosticEvents,
        Matchers.empty());
  }

  @Test
  public void whenSubprocessReturnsNewWatchmanWarningThenDiagnosticEventPublished()
      throws IOException, BuildFileParseException, InterruptedException {
    // This test depends on unix utilities that don't exist on Windows.
    assumeTrue(Platform.detect() != Platform.WINDOWS);

    TestProjectBuildFileParserFactory buildFileParserFactory =
        new TestProjectBuildFileParserFactory(cell.getRoot(), cell.getKnownBuildRuleTypes());
    BuckEventBus buckEventBus = BuckEventBusFactory.newInstance(new FakeClock(0));
    final List<WatchmanDiagnosticEvent> watchmanDiagnosticEvents = new ArrayList<>();
    class EventListener {
      @Subscribe
      public void on(WatchmanDiagnosticEvent consoleEvent) {
        watchmanDiagnosticEvents.add(consoleEvent);
      }
    }
    EventListener eventListener = new EventListener();
    buckEventBus.register(eventListener);
    try (ProjectBuildFileParser buildFileParser =
             buildFileParserFactory.createNoopParserThatAlwaysReturnsSuccessWithWarning(
                 buckEventBus, "This is a watchman warning", "watchman")) {
      buildFileParser.initIfNeeded();
      buildFileParser.getAllRulesAndMetaRules(Paths.get("foo"));
    }
    assertThat(
        watchmanDiagnosticEvents,
        Matchers.contains(
            Matchers.hasToString(Matchers.containsString("This is a watchman warning"))));
  }

  @Test
  public void whenSubprocessReturnsErrorThenConsoleEventPublished()
      throws IOException, BuildFileParseException, InterruptedException {
    // This test depends on unix utilities that don't exist on Windows.
    assumeTrue(Platform.detect() != Platform.WINDOWS);

    TestProjectBuildFileParserFactory buildFileParserFactory =
        new TestProjectBuildFileParserFactory(cell.getRoot(), cell.getKnownBuildRuleTypes());
    BuckEventBus buckEventBus = BuckEventBusFactory.newInstance(new FakeClock(0));
    final List<ConsoleEvent> consoleEvents = new ArrayList<>();
    class EventListener {
      @Subscribe
      public void onConsoleEvent(ConsoleEvent consoleEvent) {
        consoleEvents.add(consoleEvent);
      }
    }
    EventListener eventListener = new EventListener();
    buckEventBus.register(eventListener);
    try (ProjectBuildFileParser buildFileParser =
             buildFileParserFactory.createNoopParserThatAlwaysReturnsSuccessWithError(
                 buckEventBus, "This is an error", "parser")) {
      buildFileParser.initIfNeeded();
      buildFileParser.getAllRulesAndMetaRules(Paths.get("foo"));
    }
    assertThat(
        consoleEvents,
        Matchers.contains(
            Matchers.hasToString("Error raised by BUCK file parser: This is an error")));
  }

  @Test
  public void whenSubprocessReturnsSyntaxErrorInFileBeingParsedThenExceptionContainsFileNameOnce()
      throws IOException, BuildFileParseException, InterruptedException {
    // This test depends on unix utilities that don't exist on Windows.
    assumeTrue(Platform.detect() != Platform.WINDOWS);

    TestProjectBuildFileParserFactory buildFileParserFactory =
        new TestProjectBuildFileParserFactory(cell.getRoot(), cell.getKnownBuildRuleTypes());
    thrown.expect(BuildFileParseException.class);
    thrown.expectMessage(
        "Parse error for build file foo/BUCK:\n" +
        "Syntax error on line 23, column 16:\n" +
        "java_test(name=*@!&#(!@&*()\n" +
        "               ^");

    try (ProjectBuildFileParser buildFileParser =
             buildFileParserFactory.createNoopParserThatAlwaysReturnsErrorWithException(
                 BuckEventBusFactory.newInstance(new FakeClock(0)),
                 "This is an error",
                 "parser",
                 ImmutableMap.<String, Object>builder()
                     .put("type", "SyntaxError")
                     .put("value", "You messed up")
                     .put("filename", "foo/BUCK")
                     .put("lineno", 23)
                     .put("offset", 16)
                     .put("text", "java_test(name=*@!&#(!@&*()\n")
                     .put("traceback", ImmutableList.of(
                          ImmutableMap.of(
                              "filename", "foo/BUCK",
                              "line_number", 23,
                              "function_name", "<module>",
                              "text", "java_test(name=*@!&#(!@&*()\n"
                          )))
                     .build())) {
      buildFileParser.initIfNeeded();
      buildFileParser.getAllRulesAndMetaRules(Paths.get("foo/BUCK"));
    }
  }

  @Test
  public void whenSubprocessReturnsSyntaxErrorInDifferentFileThenExceptionContainsTwoFileNames()
      throws IOException, BuildFileParseException, InterruptedException {
    // This test depends on unix utilities that don't exist on Windows.
    assumeTrue(Platform.detect() != Platform.WINDOWS);

    TestProjectBuildFileParserFactory buildFileParserFactory =
        new TestProjectBuildFileParserFactory(cell.getRoot(), cell.getKnownBuildRuleTypes());
    BuckEventBus buckEventBus = BuckEventBusFactory.newInstance(new FakeClock(0));
    final List<ConsoleEvent> consoleEvents = new ArrayList<>();
    class EventListener {
      @Subscribe
      public void onConsoleEvent(ConsoleEvent consoleEvent) {
        consoleEvents.add(consoleEvent);
      }
    }
    EventListener eventListener = new EventListener();
    buckEventBus.register(eventListener);
    thrown.expect(BuildFileParseException.class);
    thrown.expectMessage(
        "Parse error for build file foo/BUCK:\n" +
        "Syntax error in bar/BUCK\n" +
        "Line 42, column 24:\n" +
        "def some_helper_method(!@87*@!#\n" +
        "                       ^");

    try (ProjectBuildFileParser buildFileParser =
             buildFileParserFactory.createNoopParserThatAlwaysReturnsErrorWithException(
                 buckEventBus,
                 "This is an error",
                 "parser",
                 ImmutableMap.<String, Object>builder()
                     .put("type", "SyntaxError")
                     .put("value", "You messed up")
                     .put("filename", "bar/BUCK")
                     .put("lineno", 42)
                     .put("offset", 24)
                     .put("text", "def some_helper_method(!@87*@!#\n")
                     .put("traceback", ImmutableList.of(
                          ImmutableMap.of(
                              "filename", "bar/BUCK",
                              "line_number", 42,
                              "function_name", "<module>",
                              "text", "def some_helper_method(!@87*@!#\n"
                          ),
                          ImmutableMap.of(
                              "filename", "foo/BUCK",
                              "line_number", 23,
                              "function_name", "<module>",
                              "text", "some_helper_method(name=*@!&#(!@&*()\n"
                          )))
                     .build())) {
      buildFileParser.initIfNeeded();
      buildFileParser.getAllRulesAndMetaRules(Paths.get("foo/BUCK"));
    }
  }

  @Test
  public void whenSubprocessReturnsNonSyntaxErrorThenExceptionContainsFullStackTrace()
      throws IOException, BuildFileParseException, InterruptedException {
    // This test depends on unix utilities that don't exist on Windows.
    assumeTrue(Platform.detect() != Platform.WINDOWS);

    TestProjectBuildFileParserFactory buildFileParserFactory =
        new TestProjectBuildFileParserFactory(cell.getRoot(), cell.getKnownBuildRuleTypes());

    thrown.expect(BuildFileParseException.class);
    thrown.expectMessage(
        "Parse error for build file foo/BUCK:\n" +
        "ZeroDivisionError: integer division or modulo by zero\n" +
        "Call stack:\n" +
        "  File \"bar/BUCK\", line 42, in lets_divide_by_zero\n" +
        "    foo / bar\n" +
        "\n" +
        "  File \"foo/BUCK\", line 23\n" +
        "    lets_divide_by_zero()\n" +
        "\n");

    try (ProjectBuildFileParser buildFileParser =
             buildFileParserFactory.createNoopParserThatAlwaysReturnsErrorWithException(
                 BuckEventBusFactory.newInstance(new FakeClock(0)),
                 "This is an error",
                 "parser",
                 ImmutableMap.<String, Object>builder()
                     .put("type", "ZeroDivisionError")
                     .put("value", "integer division or modulo by zero")
                     .put("filename", "bar/BUCK")
                     .put("lineno", 42)
                     .put("offset", 24)
                     .put("text", "foo / bar\n")
                     .put("traceback", ImmutableList.of(
                          ImmutableMap.of(
                              "filename", "bar/BUCK",
                              "line_number", 42,
                              "function_name", "lets_divide_by_zero",
                              "text", "foo / bar\n"
                          ),
                          ImmutableMap.of(
                              "filename", "foo/BUCK",
                              "line_number", 23,
                              "function_name", "<module>",
                              "text", "lets_divide_by_zero()\n"
                          )))
                     .build())) {
      buildFileParser.initIfNeeded();
      buildFileParser.getAllRulesAndMetaRules(Paths.get("foo/BUCK"));
    }
  }

  /**
   * ProjectBuildFileParser test double which counts the number of times rules are parsed to test
   * caching logic in Parser.
   */
  private static class TestProjectBuildFileParserFactory implements ProjectBuildFileParserFactory {
    private final Path projectRoot;
    private final KnownBuildRuleTypes buildRuleTypes;

    public TestProjectBuildFileParserFactory(
        Path projectRoot,
        KnownBuildRuleTypes buildRuleTypes) {
      this.projectRoot = projectRoot;
      this.buildRuleTypes = buildRuleTypes;
    }

    @Override
    public ProjectBuildFileParser createParser(
        ConstructorArgMarshaller marshaller,
        Console console,
        ImmutableMap<String, String> environment,
        BuckEventBus buckEventBus,
<<<<<<< HEAD
        ProjectFilesystem filesystem,
        boolean ignoreBuckAutodepsFiles,
        WatchmanDiagnosticCache watchmanDiagnosticCache) {
=======
        boolean ignoreBuckAutodepsFiles) {
>>>>>>> 8c81d024
      PythonBuckConfig config = new PythonBuckConfig(
          FakeBuckConfig.builder().setEnvironment(environment).build(),
          new ExecutableFinder());
      return new TestProjectBuildFileParser(
          config.getPythonInterpreter(),
          new DefaultProcessExecutor(console),
          BuckEventBusFactory.newInstance());
    }

    public ProjectBuildFileParser createNoopParserThatAlwaysReturnsError() {
      return new TestProjectBuildFileParser(
          "fake-python",
          new FakeProcessExecutor(
              params -> fakeProcessWithBserOutput(
                  1,
                  ImmutableList.of(),
                  Optional.empty(),
                  Optional.empty()),
              new TestConsole()),
          BuckEventBusFactory.newInstance());
    }

    public ProjectBuildFileParser createNoopParserThatAlwaysReturnsSuccess() {
      return new TestProjectBuildFileParser(
          "fake-python",
          new FakeProcessExecutor(
              params -> fakeProcessWithBserOutput(
                  0,
                  ImmutableList.of(),
                  Optional.empty(),
                  Optional.empty()),
              new TestConsole()),
          BuckEventBusFactory.newInstance());
    }

    public ProjectBuildFileParser createNoopParserThatAlwaysReturnsSuccessAndPrintsToStderr(
        BuckEventBus buckEventBus) {
      return new TestProjectBuildFileParser(
          "fake-python",
          new FakeProcessExecutor(
              params -> fakeProcessWithBserOutput(
                  0,
                  ImmutableList.of(),
                  Optional.empty(),
                  Optional.of("Don't Panic!")),
              new TestConsole()),
          buckEventBus);
    }

    public ProjectBuildFileParser createNoopParserThatAlwaysReturnsSuccessWithWarning(
        BuckEventBus buckEventBus,
        final String warning,
        final String source) {
      return new TestProjectBuildFileParser(
          "fake-python",
          new FakeProcessExecutor(
              params -> fakeProcessWithBserOutput(
                  0,
                  ImmutableList.of(),
                  Optional.of(
                      ImmutableList.of(
                          ImmutableMap.of(
                              "level",
                              "warning",
                              "message",
                              warning,
                              "source",
                              source))),
                  Optional.empty()),
              new TestConsole()),
          buckEventBus);
    }

    public ProjectBuildFileParser createNoopParserThatAlwaysReturnsSuccessWithError(
        BuckEventBus buckEventBus,
        final String error,
        final String source) {
      return new TestProjectBuildFileParser(
          "fake-python",
          new FakeProcessExecutor(
              params -> fakeProcessWithBserOutput(
                  0,
                  ImmutableList.of(),
                  Optional.of(
                      ImmutableList.of(
                          ImmutableMap.of(
                              "level",
                              "error",
                              "message",
                              error,
                              "source",
                              source))),
                  Optional.empty()),
              new TestConsole()),
          buckEventBus);
    }

    public ProjectBuildFileParser createNoopParserThatAlwaysReturnsErrorWithException(
        BuckEventBus buckEventBus,
        final String error,
        final String source,
        final ImmutableMap<String, Object> exception) {
      return new TestProjectBuildFileParser(
          "fake-python",
          new FakeProcessExecutor(
              params -> fakeProcessWithBserOutput(
                  1,
                  ImmutableList.of(),
                  Optional.of(
                      ImmutableList.of(
                          ImmutableMap.of(
                              "level",
                              "fatal",
                              "message",
                              error,
                              "source",
                              source,
                              "exception",
                              exception
                          ))),
                  Optional.empty()),
              new TestConsole()),
          buckEventBus);
    }

    private class TestProjectBuildFileParser extends ProjectBuildFileParser {
      public TestProjectBuildFileParser(
          String pythonInterpreter,
          ProcessExecutor processExecutor,
          BuckEventBus buckEventBus) {
        super(
            ProjectBuildFileParserOptions.builder()
                .setProjectRoot(projectRoot)
                .setPythonInterpreter(pythonInterpreter)
                .setAllowEmptyGlobs(ParserConfig.DEFAULT_ALLOW_EMPTY_GLOBS)
                .setIgnorePaths(ImmutableSet.of())
                .setBuildFileName(DEFAULT_BUILD_FILE_NAME)
                .setDefaultIncludes(ImmutableSet.of("//java/com/facebook/defaultIncludeFile"))
                .setDescriptions(buildRuleTypes.getAllDescriptions())
                .setEnableBuildFileSandboxing(false)
                .setBuildFileImportWhitelist(ImmutableList.of())
                .build(),
            new ConstructorArgMarshaller(new DefaultTypeCoercerFactory(
                ObjectMappers.newDefaultInstance())),
            ImmutableMap.of(),
            buckEventBus,
            new FakeProjectFilesystem(projectRoot),
            processExecutor,
            /* ignoreBuckAutodepsFiles */ false);
      }
    }
  }
}<|MERGE_RESOLUTION|>--- conflicted
+++ resolved
@@ -27,13 +27,8 @@
 import com.facebook.buck.event.BuckEventBusFactory;
 import com.facebook.buck.event.ConsoleEvent;
 import com.facebook.buck.io.ExecutableFinder;
-<<<<<<< HEAD
 import com.facebook.buck.io.ProjectFilesystem;
-import com.facebook.buck.io.WatchmanDiagnostic;
-import com.facebook.buck.io.WatchmanDiagnosticCache;
-=======
 import com.facebook.buck.io.WatchmanDiagnosticEvent;
->>>>>>> 8c81d024
 import com.facebook.buck.json.BuildFileParseException;
 import com.facebook.buck.json.ProjectBuildFileParser;
 import com.facebook.buck.json.ProjectBuildFileParserFactory;
@@ -440,13 +435,8 @@
         Console console,
         ImmutableMap<String, String> environment,
         BuckEventBus buckEventBus,
-<<<<<<< HEAD
         ProjectFilesystem filesystem,
-        boolean ignoreBuckAutodepsFiles,
-        WatchmanDiagnosticCache watchmanDiagnosticCache) {
-=======
         boolean ignoreBuckAutodepsFiles) {
->>>>>>> 8c81d024
       PythonBuckConfig config = new PythonBuckConfig(
           FakeBuckConfig.builder().setEnvironment(environment).build(),
           new ExecutableFinder());
