/*
 * Copyright 2015-present Facebook, Inc.
 *
 * Licensed under the Apache License, Version 2.0 (the "License"); you may
 * not use this file except in compliance with the License. You may obtain
 * a copy of the License at
 *
 *     http://www.apache.org/licenses/LICENSE-2.0
 *
 * Unless required by applicable law or agreed to in writing, software
 * distributed under the License is distributed on an "AS IS" BASIS, WITHOUT
 * WARRANTIES OR CONDITIONS OF ANY KIND, either express or implied. See the
 * License for the specific language governing permissions and limitations
 * under the License.
 */

package com.facebook.buck.parser;


import static com.facebook.buck.parser.ParserConfig.DEFAULT_BUILD_FILE_NAME;
import static org.junit.Assert.assertThat;
import static org.junit.Assume.assumeTrue;

import com.facebook.buck.bser.BserSerializer;
import com.facebook.buck.cli.FakeBuckConfig;
import com.facebook.buck.event.BuckEventBus;
import com.facebook.buck.event.BuckEventBusFactory;
import com.facebook.buck.event.ConsoleEvent;
import com.facebook.buck.io.ExecutableFinder;
<<<<<<< HEAD
import com.facebook.buck.io.ProjectFilesystem;
=======
import com.facebook.buck.io.PathOrGlobMatcher;
>>>>>>> 2d937846
import com.facebook.buck.json.BuildFileParseException;
import com.facebook.buck.json.ProjectBuildFileParser;
import com.facebook.buck.json.ProjectBuildFileParserFactory;
import com.facebook.buck.json.ProjectBuildFileParserOptions;
import com.facebook.buck.python.PythonBuckConfig;
import com.facebook.buck.rules.Cell;
import com.facebook.buck.rules.ConstructorArgMarshaller;
import com.facebook.buck.rules.KnownBuildRuleTypes;
import com.facebook.buck.rules.TestCellBuilder;
import com.facebook.buck.rules.coercer.DefaultTypeCoercerFactory;
import com.facebook.buck.testutil.FakeProjectFilesystem;
import com.facebook.buck.testutil.TestConsole;
import com.facebook.buck.timing.FakeClock;
import com.facebook.buck.util.Console;
import com.facebook.buck.util.FakeProcess;
import com.facebook.buck.util.FakeProcessExecutor;
import com.facebook.buck.util.ObjectMappers;
import com.facebook.buck.util.ProcessExecutor;
import com.facebook.buck.util.ProcessExecutorParams;
import com.facebook.buck.util.environment.Platform;
import com.google.common.base.Function;
import com.google.common.base.Optional;
import com.google.common.collect.ImmutableList;
import com.google.common.collect.ImmutableMap;
import com.google.common.collect.ImmutableSet;
import com.google.common.eventbus.Subscribe;

import org.hamcrest.Matchers;
import org.junit.Before;
import org.junit.Test;

import java.io.ByteArrayInputStream;
import java.io.ByteArrayOutputStream;
import java.io.IOException;
import java.nio.ByteBuffer;
import java.nio.ByteOrder;
import java.nio.charset.StandardCharsets;
import java.nio.file.Path;
import java.nio.file.Paths;
import java.util.ArrayList;
import java.util.LinkedHashMap;
import java.util.List;
import java.util.Map;

public class ProjectBuildFileParserTest {

  private Cell cell;

  @Before
  public void createCell() throws IOException, InterruptedException {
    cell = new TestCellBuilder().build();
  }

  private static FakeProcess fakeProcessWithBserOutput(
      int returnCode,
      List<Object> values,
      Optional<List<Object>> diagnostics,
      Optional<String> stdout) {
    BserSerializer bserSerializer = new BserSerializer();
    ByteBuffer buffer = ByteBuffer.allocate(512).order(ByteOrder.nativeOrder());
    try {
      Map<String, Object> outputToSerialize = new LinkedHashMap<>();
      outputToSerialize.put("values", values);
      if (diagnostics.isPresent()) {
        outputToSerialize.put("diagnostics", diagnostics.get());
      }
      buffer = bserSerializer.serializeToBuffer(outputToSerialize, buffer);
    } catch (IOException e) {
      throw new RuntimeException(e);
    }
    buffer.flip();
    return new FakeProcess(
        returnCode,
        new ByteArrayOutputStream(),
        new ByteArrayInputStream(buffer.array()),
        new ByteArrayInputStream(stdout.or("").getBytes(StandardCharsets.UTF_8)));
  }

  @Test
  public void whenSubprocessReturnsSuccessThenProjectBuildFileParserClosesCleanly()
      throws IOException, BuildFileParseException, InterruptedException {
    TestProjectBuildFileParserFactory buildFileParserFactory =
        new TestProjectBuildFileParserFactory(cell.getRoot(), cell.getKnownBuildRuleTypes());
    try (ProjectBuildFileParser buildFileParser =
             buildFileParserFactory.createNoopParserThatAlwaysReturnsSuccess()) {
      buildFileParser.initIfNeeded();
      // close() is called implicitly at the end of this block. It must not throw.
    }
  }

  @Test(expected = BuildFileParseException.class)
  public void whenSubprocessReturnsFailureThenProjectBuildFileParserThrowsOnClose()
      throws IOException, BuildFileParseException, InterruptedException {
    TestProjectBuildFileParserFactory buildFileParserFactory =
        new TestProjectBuildFileParserFactory(cell.getRoot(), cell.getKnownBuildRuleTypes());
    try (ProjectBuildFileParser buildFileParser =
             buildFileParserFactory.createNoopParserThatAlwaysReturnsError()) {
      buildFileParser.initIfNeeded();
      // close() is called implicitly at the end of this block. It must throw.
    }
  }

  @Test
  public void whenSubprocessPrintsWarningToStderrThenConsoleEventPublished()
      throws IOException, BuildFileParseException, InterruptedException {
    // This test depends on unix utilities that don't exist on Windows.
    assumeTrue(Platform.detect() != Platform.WINDOWS);

    TestProjectBuildFileParserFactory buildFileParserFactory =
        new TestProjectBuildFileParserFactory(cell.getRoot(), cell.getKnownBuildRuleTypes());
    BuckEventBus buckEventBus = BuckEventBusFactory.newInstance(new FakeClock(0));
    final List<ConsoleEvent> consoleEvents = new ArrayList<>();
    class EventListener {
      @Subscribe
      public void onConsoleEvent(ConsoleEvent consoleEvent) {
        consoleEvents.add(consoleEvent);
      }
    }
    EventListener eventListener = new EventListener();
    buckEventBus.register(eventListener);
    try (ProjectBuildFileParser buildFileParser =
             buildFileParserFactory.createNoopParserThatAlwaysReturnsSuccessAndPrintsToStderr(
                 buckEventBus)) {
      buildFileParser.initIfNeeded();
      buildFileParser.getAllRulesAndMetaRules(Paths.get("foo"));
    }
    assertThat(
        consoleEvents,
        Matchers.contains(
            Matchers.hasToString("Warning raised by BUCK file parser: Don't Panic!")));
  }

  @Test
  public void whenSubprocessReturnsWarningThenConsoleEventPublished()
      throws IOException, BuildFileParseException, InterruptedException {
    // This test depends on unix utilities that don't exist on Windows.
    assumeTrue(Platform.detect() != Platform.WINDOWS);

    TestProjectBuildFileParserFactory buildFileParserFactory =
        new TestProjectBuildFileParserFactory(cell.getRoot(), cell.getKnownBuildRuleTypes());
    BuckEventBus buckEventBus = BuckEventBusFactory.newInstance(new FakeClock(0));
    final List<ConsoleEvent> consoleEvents = new ArrayList<>();
    class EventListener {
      @Subscribe
      public void onConsoleEvent(ConsoleEvent consoleEvent) {
        consoleEvents.add(consoleEvent);
      }
    }
    EventListener eventListener = new EventListener();
    buckEventBus.register(eventListener);
    try (ProjectBuildFileParser buildFileParser =
             buildFileParserFactory.createNoopParserThatAlwaysReturnsSuccessWithWarning(
                 buckEventBus, "This is a warning")) {
      buildFileParser.initIfNeeded();
      buildFileParser.getAllRulesAndMetaRules(Paths.get("foo"));
    }
    assertThat(
        consoleEvents,
        Matchers.contains(
            Matchers.hasToString("Warning raised by BUCK file parser: This is a warning")));
  }

  @Test
  public void whenSubprocessReturnsErrorThenConsoleEventPublished()
      throws IOException, BuildFileParseException, InterruptedException {
    // This test depends on unix utilities that don't exist on Windows.
    assumeTrue(Platform.detect() != Platform.WINDOWS);

    TestProjectBuildFileParserFactory buildFileParserFactory =
        new TestProjectBuildFileParserFactory(cell.getRoot(), cell.getKnownBuildRuleTypes());
    BuckEventBus buckEventBus = BuckEventBusFactory.newInstance(new FakeClock(0));
    final List<ConsoleEvent> consoleEvents = new ArrayList<>();
    class EventListener {
      @Subscribe
      public void onConsoleEvent(ConsoleEvent consoleEvent) {
        consoleEvents.add(consoleEvent);
      }
    }
    EventListener eventListener = new EventListener();
    buckEventBus.register(eventListener);
    try (ProjectBuildFileParser buildFileParser =
             buildFileParserFactory.createNoopParserThatAlwaysReturnsSuccessWithError(
                 buckEventBus, "This is an error")) {
      buildFileParser.initIfNeeded();
      buildFileParser.getAllRulesAndMetaRules(Paths.get("foo"));
    }
    assertThat(
        consoleEvents,
        Matchers.contains(
            Matchers.hasToString("Error raised by BUCK file parser: This is an error")));
  }

  /**
   * ProjectBuildFileParser test double which counts the number of times rules are parsed to test
   * caching logic in Parser.
   */
  private static class TestProjectBuildFileParserFactory implements ProjectBuildFileParserFactory {
    private final Path projectRoot;
    private final KnownBuildRuleTypes buildRuleTypes;

    public TestProjectBuildFileParserFactory(
        Path projectRoot,
        KnownBuildRuleTypes buildRuleTypes) {
      this.projectRoot = projectRoot;
      this.buildRuleTypes = buildRuleTypes;
    }

    @Override
    public ProjectBuildFileParser createParser(
        ConstructorArgMarshaller marshaller,
        Console console,
        ImmutableMap<String, String> environment,
        BuckEventBus buckEventBus,
        ProjectFilesystem filesystem,
        boolean ignoreBuckAutodepsFiles) {
      PythonBuckConfig config = new PythonBuckConfig(
          FakeBuckConfig.builder().setEnvironment(environment).build(),
          new ExecutableFinder());
      return new TestProjectBuildFileParser(
          config.getPythonInterpreter(),
          new ProcessExecutor(console));
    }

    public ProjectBuildFileParser createNoopParserThatAlwaysReturnsError() {
      return new TestProjectBuildFileParser(
          "fake-python",
          new FakeProcessExecutor(
              new Function<ProcessExecutorParams, FakeProcess>() {
                @Override
                public FakeProcess apply(ProcessExecutorParams params) {
                  return fakeProcessWithBserOutput(
                      1,
                      ImmutableList.of(),
                      Optional.<List<Object>>absent(),
                      Optional.<String>absent());
                }
              },
              new TestConsole()));
    }

    public ProjectBuildFileParser createNoopParserThatAlwaysReturnsSuccess() {
      return new TestProjectBuildFileParser(
          "fake-python",
          new FakeProcessExecutor(
              new Function<ProcessExecutorParams, FakeProcess>() {
                @Override
                public FakeProcess apply(ProcessExecutorParams params) {
                  return fakeProcessWithBserOutput(
                      0,
                      ImmutableList.of(),
                      Optional.<List<Object>>absent(),
                      Optional.<String>absent());
                }
              },
              new TestConsole()));
    }

    public ProjectBuildFileParser createNoopParserThatAlwaysReturnsSuccessAndPrintsToStderr(
        BuckEventBus buckEventBus) {
      return new TestProjectBuildFileParser(
          "fake-python",
          new FakeProcessExecutor(
              new Function<ProcessExecutorParams, FakeProcess>() {
                @Override
                public FakeProcess apply(ProcessExecutorParams params) {
                  return fakeProcessWithBserOutput(
                      0,
                      ImmutableList.of(),
                      Optional.<List<Object>>absent(),
                      Optional.of("Don't Panic!"));
                }
              },
              new TestConsole()),
          buckEventBus);
    }

    public ProjectBuildFileParser createNoopParserThatAlwaysReturnsSuccessWithWarning(
        BuckEventBus buckEventBus,
        final String warning) {
      return new TestProjectBuildFileParser(
          "fake-python",
          new FakeProcessExecutor(
              new Function<ProcessExecutorParams, FakeProcess>() {
                @Override
                public FakeProcess apply(ProcessExecutorParams params) {
                  return fakeProcessWithBserOutput(
                      0,
                      ImmutableList.of(),
                      Optional.<List<Object>>of(
                          ImmutableList.<Object>of(
                              ImmutableMap.of("level", "warning", "message", warning))),
                      Optional.<String>absent());
                }
              },
              new TestConsole()),
          buckEventBus);
    }

    public ProjectBuildFileParser createNoopParserThatAlwaysReturnsSuccessWithError(
        BuckEventBus buckEventBus,
        final String error) {
      return new TestProjectBuildFileParser(
          "fake-python",
          new FakeProcessExecutor(
              new Function<ProcessExecutorParams, FakeProcess>() {
                @Override
                public FakeProcess apply(ProcessExecutorParams params) {
                  return fakeProcessWithBserOutput(
                      0,
                      ImmutableList.of(),
                      Optional.<List<Object>>of(
                          ImmutableList.<Object>of(
                              ImmutableMap.of("level", "error", "message", error))),
                      Optional.<String>absent());
                }
              },
              new TestConsole()),
          buckEventBus);
    }

    private class TestProjectBuildFileParser extends ProjectBuildFileParser {
      public TestProjectBuildFileParser(
          String pythonInterpreter,
          ProcessExecutor processExecutor) {
        this(pythonInterpreter, processExecutor, BuckEventBusFactory.newInstance());
      }
      public TestProjectBuildFileParser(
          String pythonInterpreter,
          ProcessExecutor processExecutor,
          BuckEventBus buckEventBus) {
        super(
            ProjectBuildFileParserOptions.builder()
                .setProjectRoot(projectRoot)
                .setPythonInterpreter(pythonInterpreter)
                .setAllowEmptyGlobs(ParserConfig.DEFAULT_ALLOW_EMPTY_GLOBS)
                .setIgnorePaths(ImmutableSet.<PathOrGlobMatcher>of())
                .setBuildFileName(DEFAULT_BUILD_FILE_NAME)
                .setDefaultIncludes(ImmutableSet.of("//java/com/facebook/defaultIncludeFile"))
                .setDescriptions(buildRuleTypes.getAllDescriptions())
                .build(),
            new ConstructorArgMarshaller(new DefaultTypeCoercerFactory(
                ObjectMappers.newDefaultInstance())),
            ImmutableMap.<String, String>of(),
            buckEventBus,
            new FakeProjectFilesystem(),
            processExecutor,
            /* ignoreBuckAutodepsFiles */ false);
      }
    }
  }
}<|MERGE_RESOLUTION|>--- conflicted
+++ resolved
@@ -27,11 +27,8 @@
 import com.facebook.buck.event.BuckEventBusFactory;
 import com.facebook.buck.event.ConsoleEvent;
 import com.facebook.buck.io.ExecutableFinder;
-<<<<<<< HEAD
+import com.facebook.buck.io.PathOrGlobMatcher;
 import com.facebook.buck.io.ProjectFilesystem;
-=======
-import com.facebook.buck.io.PathOrGlobMatcher;
->>>>>>> 2d937846
 import com.facebook.buck.json.BuildFileParseException;
 import com.facebook.buck.json.ProjectBuildFileParser;
 import com.facebook.buck.json.ProjectBuildFileParserFactory;
@@ -42,7 +39,6 @@
 import com.facebook.buck.rules.KnownBuildRuleTypes;
 import com.facebook.buck.rules.TestCellBuilder;
 import com.facebook.buck.rules.coercer.DefaultTypeCoercerFactory;
-import com.facebook.buck.testutil.FakeProjectFilesystem;
 import com.facebook.buck.testutil.TestConsole;
 import com.facebook.buck.timing.FakeClock;
 import com.facebook.buck.util.Console;
@@ -376,7 +372,6 @@
                 ObjectMappers.newDefaultInstance())),
             ImmutableMap.<String, String>of(),
             buckEventBus,
-            new FakeProjectFilesystem(),
             processExecutor,
             /* ignoreBuckAutodepsFiles */ false);
       }
