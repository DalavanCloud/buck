<<<<<<< HEAD
#@# GENERATED FILE: DO NOT MODIFY 69a666a14bb53155705c9d52eb66fd7a64f79939 #@#
=======
#@# GENERATED FILE: DO NOT MODIFY 0626f57d8d8d4143012d8b83cecc8e5ae9c1e569 #@#
>>>>>>> 112036f7
{
  "benchmark_correctness" : {
    "deps" : [
      "//src/com/facebook/buck/cli:config",
      "//src/com/facebook/buck/event:event",
      "//src/com/facebook/buck/io:io",
      "//src/com/facebook/buck/parser:config",
      "//src/com/facebook/buck/parser:parser",
      "//src/com/facebook/buck/rules:build_rule",
      "//src/com/facebook/buck/rules:types",
      "//src/com/facebook/buck/rules/coercer:coercer",
      "//src/com/facebook/buck/util:object_mapper",
      "//test/com/facebook/buck/cli:FakeBuckConfig",
      "//test/com/facebook/buck/event:testutil",
      "//test/com/facebook/buck/rules:testutil",
      "//test/com/facebook/buck/testutil/integration:integration",
      "//third-party/java/caliper:caliper",
      "//third-party/java/guava:guava",
      "//third-party/java/junit:junit"
    ],
    "exported_deps" : [ ]
  },
  "benchmarks" : {
    "deps" : [
      "//src/com/facebook/buck/cli:config",
      "//src/com/facebook/buck/event:event",
      "//src/com/facebook/buck/io:io",
      "//src/com/facebook/buck/parser:config",
      "//src/com/facebook/buck/parser:parser",
      "//src/com/facebook/buck/rules:build_rule",
      "//src/com/facebook/buck/rules:types",
      "//src/com/facebook/buck/rules/coercer:coercer",
      "//src/com/facebook/buck/util:object_mapper",
      "//test/com/facebook/buck/cli:FakeBuckConfig",
      "//test/com/facebook/buck/event:testutil",
      "//test/com/facebook/buck/rules:testutil",
      "//third-party/java/guava:guava"
    ],
    "exported_deps" : [
      "//test/com/facebook/buck/testutil/integration:integration",
      "//third-party/java/caliper:caliper",
      "//third-party/java/junit:junit"
    ]
  },
  "integration" : {
    "deps" : [
      "//src/com/facebook/buck/io:io",
      "//src/com/facebook/buck/jvm/java:support",
      "//src/com/facebook/buck/model:model",
      "//src/com/facebook/buck/util:exceptions",
      "//test/com/facebook/buck/testutil:testutil",
      "//test/com/facebook/buck/testutil/integration:integration",
      "//third-party/java/guava:guava",
      "//third-party/java/hamcrest:java-hamcrest",
      "//third-party/java/junit:junit"
    ],
    "exported_deps" : [ ]
  },
  "parser" : {
    "deps" : [
      "//src/com/facebook/buck/cli:config",
      "//src/com/facebook/buck/event:event",
      "//src/com/facebook/buck/io:io",
      "//src/com/facebook/buck/json:json",
      "//src/com/facebook/buck/jvm/java:support",
      "//src/com/facebook/buck/model:model",
      "//src/com/facebook/buck/parser:config",
      "//src/com/facebook/buck/parser:parser",
      "//src/com/facebook/buck/rules:action_graph_cache",
      "//src/com/facebook/buck/rules:build_rule",
      "//src/com/facebook/buck/rules:types",
      "//src/com/facebook/buck/rules/coercer:coercer",
      "//src/com/facebook/buck/shell:rules",
      "//src/com/facebook/buck/util:exceptions",
      "//src/com/facebook/buck/util:object_mapper",
      "//src/com/facebook/buck/util/environment:platform",
      "//test/com/facebook/buck/cli:FakeBuckConfig",
      "//test/com/facebook/buck/event:testutil",
      "//test/com/facebook/buck/model:testutil",
      "//test/com/facebook/buck/rules:testutil",
      "//test/com/facebook/buck/testutil:testutil",
      "//test/com/facebook/buck/testutil/integration:integration",
      "//third-party/java/guava:guava",
      "//third-party/java/hamcrest:java-hamcrest",
      "//third-party/java/junit:junit"
    ],
    "exported_deps" : [ ]
  },
  "unit" : {
    "deps" : [
      "//src/com/facebook/buck/bser:bser",
      "//src/com/facebook/buck/cli:config",
      "//src/com/facebook/buck/config:base-config",
      "//src/com/facebook/buck/event:event",
      "//src/com/facebook/buck/io:executable-finder",
      "//src/com/facebook/buck/io:io",
      "//src/com/facebook/buck/io:watchman",
      "//src/com/facebook/buck/json:json",
      "//src/com/facebook/buck/model:model",
      "//src/com/facebook/buck/parser:config",
      "//src/com/facebook/buck/parser:parser",
      "//src/com/facebook/buck/parser:rule_pattern",
      "//src/com/facebook/buck/python:config",
      "//src/com/facebook/buck/rules:build_rule",
      "//src/com/facebook/buck/rules:interfaces",
      "//src/com/facebook/buck/rules:types",
      "//src/com/facebook/buck/rules/coercer:coercer",
      "//src/com/facebook/buck/rules/coercer:types",
      "//src/com/facebook/buck/util:exceptions",
      "//src/com/facebook/buck/util:io",
      "//src/com/facebook/buck/util:object_mapper",
      "//src/com/facebook/buck/util/concurrent:concurrent",
      "//src/com/facebook/buck/util/environment:platform",
      "//test/com/facebook/buck/cli:FakeBuckConfig",
      "//test/com/facebook/buck/cli:testutil",
      "//test/com/facebook/buck/config:testutil",
      "//test/com/facebook/buck/event:testutil",
      "//test/com/facebook/buck/io:testutil",
      "//test/com/facebook/buck/model:testutil",
      "//test/com/facebook/buck/rules:testutil",
      "//test/com/facebook/buck/testutil:testutil",
      "//test/com/facebook/buck/testutil/integration:integration",
      "//test/com/facebook/buck/timing:testutil",
      "//test/com/facebook/buck/util:testutil",
      "//third-party/java/easymock:easymock",
      "//third-party/java/guava:guava",
      "//third-party/java/hamcrest:java-hamcrest",
      "//third-party/java/junit:junit"
    ],
    "exported_deps" : [ ]
  }
}<|MERGE_RESOLUTION|>--- conflicted
+++ resolved
@@ -1,8 +1,4 @@
-<<<<<<< HEAD
-#@# GENERATED FILE: DO NOT MODIFY 69a666a14bb53155705c9d52eb66fd7a64f79939 #@#
-=======
-#@# GENERATED FILE: DO NOT MODIFY 0626f57d8d8d4143012d8b83cecc8e5ae9c1e569 #@#
->>>>>>> 112036f7
+#@# GENERATED FILE: DO NOT MODIFY ff0363ceeacc71243728aa7910ef621dba8b261a #@#
 {
   "benchmark_correctness" : {
     "deps" : [
