/*
 * Copyright 2013-present Facebook, Inc.
 *
 * Licensed under the Apache License, Version 2.0 (the "License"); you may
 * not use this file except in compliance with the License. You may obtain
 * a copy of the License at
 *
 *     http://www.apache.org/licenses/LICENSE-2.0
 *
 * Unless required by applicable law or agreed to in writing, software
 * distributed under the License is distributed on an "AS IS" BASIS, WITHOUT
 * WARRANTIES OR CONDITIONS OF ANY KIND, either express or implied. See the
 * License for the specific language governing permissions and limitations
 * under the License.
 */

package com.facebook.buck.zip;

import static com.facebook.buck.zip.ZipOutputStreams.HandleDuplicates.APPEND_TO_ZIP;
import static com.facebook.buck.zip.ZipOutputStreams.HandleDuplicates.OVERWRITE_EXISTING;
import static java.nio.charset.StandardCharsets.UTF_8;
import static java.util.Calendar.SEPTEMBER;
import static java.util.zip.Deflater.BEST_COMPRESSION;
import static java.util.zip.Deflater.NO_COMPRESSION;
import static org.hamcrest.Matchers.lessThan;
import static org.junit.Assert.assertArrayEquals;
import static org.junit.Assert.assertEquals;
import static org.junit.Assert.assertNotEquals;
import static org.junit.Assert.assertNull;
import static org.junit.Assert.assertThat;
import static org.junit.Assert.assertTrue;

import com.facebook.buck.testutil.Zip;
import com.google.common.collect.ImmutableList;
import com.google.common.collect.Lists;
import com.google.common.hash.Hashing;
import com.google.common.io.ByteStreams;
import com.google.common.io.CharStreams;
import com.google.common.io.Resources;

import org.junit.Before;
import org.junit.Test;

import java.io.File;
import java.io.FileInputStream;
import java.io.FileOutputStream;
import java.io.IOException;
import java.io.InputStreamReader;
import java.net.URL;
import java.nio.file.Files;
import java.util.Calendar;
import java.util.Date;
import java.util.List;
import java.util.zip.Deflater;
import java.util.zip.ZipEntry;
import java.util.zip.ZipException;
import java.util.zip.ZipInputStream;
import java.util.zip.ZipOutputStream;

public class ZipOutputStreamTest {

  private File output;

  @Before
  public void createZipFileDestination() throws IOException {
    output = File.createTempFile("example", ".zip");
  }

  @Test
  public void shouldBeAbleToCreateEmptyArchive() throws IOException {
    CustomZipOutputStream ignored = ZipOutputStreams.newOutputStream(output);
    ignored.close();

    try (Zip zip = new Zip(output, /* forWriting */ false)) {
      assertTrue(zip.getFileNames().isEmpty());
    }
  }

  @Test
  public void shouldBeAbleToCreateEmptyArchiveWhenOverwriting() throws IOException {
    CustomZipOutputStream ignored = ZipOutputStreams.newOutputStream(output, OVERWRITE_EXISTING);
    ignored.close();

    try (Zip zip = new Zip(output, false)) {
      assertTrue(zip.getFileNames().isEmpty());
    }
  }


  @Test(expected = ZipException.class)
  public void mustThrowAnExceptionIfNoZipEntryIsOpenWhenWritingData() throws IOException {
    try (
        CustomZipOutputStream out = ZipOutputStreams.newOutputStream(output)
    ) {
      // Note: we have not opened a zip entry.
      out.write("cheese".getBytes());
    }
  }

  @Test(expected = ZipException.class)
  public void mustThrowAnExceptionIfNoZipEntryIsOpenWhenWritingDataWhenOverwriting()
      throws IOException {
    try (
        CustomZipOutputStream out = ZipOutputStreams.newOutputStream(output, OVERWRITE_EXISTING)
    ) {
      // Note: we have not opened a zip entry
      out.write("cheese".getBytes());
    }
  }


  @Test
  public void shouldBeAbleToAddAZeroLengthFile() throws IOException {
    File reference = File.createTempFile("reference", ".zip");

    try (
        CustomZipOutputStream out = ZipOutputStreams.newOutputStream(output);
        ZipOutputStream ref = new ZipOutputStream(new FileOutputStream(reference))
    ) {
      ZipEntry entry = new ZipEntry("example.txt");
      entry.setTime(System.currentTimeMillis());
      out.putNextEntry(entry);
      ref.putNextEntry(entry);
    }

    byte[] seen = Files.readAllBytes(output.toPath());
    byte[] expected = Files.readAllBytes(reference.toPath());

    assertArrayEquals(expected, seen);
  }

  @Test
  public void shouldBeAbleToAddAZeroLengthFileWhenOverwriting() throws IOException {
    File reference = File.createTempFile("reference", ".zip");

    try (
        CustomZipOutputStream out = ZipOutputStreams.newOutputStream(output, OVERWRITE_EXISTING);
        ZipOutputStream ref = new ZipOutputStream(new FileOutputStream(reference))
    ) {
      ZipEntry entry = new ZipEntry("example.txt");
      entry.setTime(System.currentTimeMillis());
      out.putNextEntry(entry);
      ref.putNextEntry(entry);
    }

    byte[] seen = Files.readAllBytes(output.toPath());
    byte[] expected = Files.readAllBytes(reference.toPath());

    assertArrayEquals(expected, seen);
  }

  @Test
  public void shouldBeAbleToAddTwoZeroLengthFiles() throws IOException {
    File reference = File.createTempFile("reference", ".zip");

    try (
        CustomZipOutputStream out = ZipOutputStreams.newOutputStream(output);
        ZipOutputStream ref = new ZipOutputStream(new FileOutputStream(reference))
    ) {
      ZipEntry entry = new ZipEntry("example.txt");
      entry.setTime(System.currentTimeMillis());
      out.putNextEntry(entry);
      ref.putNextEntry(entry);

      ZipEntry entry2 = new ZipEntry("example2.txt");
      entry2.setTime(System.currentTimeMillis());
      out.putNextEntry(entry2);
      ref.putNextEntry(entry2);
    }

    byte[] seen = Files.readAllBytes(output.toPath());
    byte[] expected = Files.readAllBytes(reference.toPath());

    assertArrayEquals(expected, seen);
  }

  @Test
  public void shouldBeAbleToAddASingleNonZeroLengthFile() throws IOException {
    File reference = File.createTempFile("reference", ".zip");

    try (
        CustomZipOutputStream out = ZipOutputStreams.newOutputStream(output);
        ZipOutputStream ref = new ZipOutputStream(new FileOutputStream(reference))
    ) {
      byte[] bytes = "cheese".getBytes();
      ZipEntry entry = new ZipEntry("example.txt");
      entry.setTime(System.currentTimeMillis());
      out.putNextEntry(entry);
      ref.putNextEntry(entry);
      out.write(bytes);
      ref.write(bytes);
    }

    byte[] seen = Files.readAllBytes(output.toPath());
    byte[] expected = Files.readAllBytes(reference.toPath());

    assertArrayEquals(expected, seen);
  }

  @Test(expected = ZipException.class)
  public void writingTheSameFileMoreThanOnceIsNormallyAnError() throws IOException {
    try (
        CustomZipOutputStream out = ZipOutputStreams.newOutputStream(output)
    ) {
      ZipEntry entry = new ZipEntry("example.txt");
      out.putNextEntry(entry);
      out.putNextEntry(entry);
    }
  }

  @Test
  public void shouldBeAbleToSimplyStoreInputFilesWithoutCompressing() throws IOException {
    File reference = File.createTempFile("reference", ".zip");

    try (
        CustomZipOutputStream out = ZipOutputStreams.newOutputStream(output);
        ZipOutputStream ref = new ZipOutputStream(new FileOutputStream(reference))
    ) {
      byte[] bytes = "cheese".getBytes();
      ZipEntry entry = new ZipEntry("example.txt");
      entry.setMethod(ZipEntry.STORED);
      entry.setTime(System.currentTimeMillis());
      entry.setSize(bytes.length);
      entry.setCrc(Hashing.crc32().hashBytes(bytes).padToLong());
      out.putNextEntry(entry);
      ref.putNextEntry(entry);
      out.write(bytes);
      ref.write(bytes);
    }

    byte[] seen = Files.readAllBytes(output.toPath());
    byte[] expected = Files.readAllBytes(reference.toPath());

    assertArrayEquals(expected, seen);
  }

  @Test
  public void writingTheSameFileMoreThanOnceWhenInAppendModeWritesItTwiceToTheZip()
      throws IOException {
    try (
        CustomZipOutputStream out = ZipOutputStreams.newOutputStream(output, APPEND_TO_ZIP)
    ) {
      ZipEntry entry = new ZipEntry("example.txt");
      out.putNextEntry(entry);
      out.write("cheese".getBytes());
      out.putNextEntry(entry);
      out.write("cake".getBytes());
    }

    List<String> names = Lists.newArrayList();
    try (ZipInputStream in = new ZipInputStream(new FileInputStream(output))) {
      for (ZipEntry entry = in.getNextEntry(); entry != null; entry = in.getNextEntry()) {
        names.add(entry.getName());
      }
    }

    assertEquals(ImmutableList.of("example.txt", "example.txt"), names);
  }

  @Test
  public void writingTheSameFileMoreThanOnceWhenInOverwriteModeWritesItOnceToTheZip()
      throws IOException {
    try (
        CustomZipOutputStream out = ZipOutputStreams.newOutputStream(output, OVERWRITE_EXISTING)
    ) {
      ZipEntry entry = new ZipEntry("example.txt");
      out.putNextEntry(entry);
      out.write("cheese".getBytes());
      out.putNextEntry(entry);
      out.write("cake".getBytes());
    }

    List<String> names = Lists.newArrayList();
    try (ZipInputStream in = new ZipInputStream(new FileInputStream(output))) {
      for (ZipEntry entry = in.getNextEntry(); entry != null; entry = in.getNextEntry()) {
        assertEquals("example.txt", entry.getName());
        names.add(entry.getName());
        String out = CharStreams.toString(new InputStreamReader(in));
        assertEquals("cake", out);
      }
    }

    assertEquals(1, names.size());
  }

  @Test
  public void shouldSetTimestampOfEntries() throws IOException {
    Calendar cal = Calendar.getInstance();
    cal.set(1999, SEPTEMBER, 10);
    long old = getTimeRoundedToSeconds(cal.getTime());

    long now = getTimeRoundedToSeconds(new Date());

    try (CustomZipOutputStream out = ZipOutputStreams.newOutputStream(output)) {
      ZipEntry oldAndValid = new ZipEntry("oldAndValid");
      oldAndValid.setTime(old);
      out.putNextEntry(oldAndValid);

      ZipEntry current = new ZipEntry("current");
      current.setTime(now);
      out.putNextEntry(current);
    }

    try (ZipInputStream in = new ZipInputStream(new FileInputStream(output))) {
      ZipEntry entry = in.getNextEntry();
      assertEquals("oldAndValid", entry.getName());
      assertEquals(old, entry.getTime());

      entry = in.getNextEntry();
      assertEquals("current", entry.getName());
      assertEquals(now, entry.getTime());
    }
  }

  private long getTimeRoundedToSeconds(Date date) {
    long time = date.getTime();

    // Work in seconds.
    time = time / 1000;

    // the dos time function is only correct to 2 seconds.
    // http://msdn.microsoft.com/en-us/library/ms724247%28v=vs.85%29.aspx
    if (time % 2 == 1) {
      time += 1;
    }

    // Back to milliseconds
    time *= 1000;

    return time;
  }

  @Test
  public void compressionCanBeSetOnAPerFileBasisAndIsHonoured() throws IOException {
    // Create some input that can be compressed.
    String packageName = getClass().getPackage().getName().replace(".", "/");
    URL sample = Resources.getResource(packageName + "/sample-bytes.properties");
    byte[] input = Resources.toByteArray(sample);

    try (CustomZipOutputStream out = ZipOutputStreams.newOutputStream(output)) {
      CustomZipEntry entry = new CustomZipEntry("default");
      // Don't set the compression level. Should be the default.
      out.putNextEntry(entry);
      out.write(input);

      entry = new CustomZipEntry("stored");
      entry.setCompressionLevel(NO_COMPRESSION);
      byte[] bytes = "stored".getBytes();
      entry.setSize(bytes.length);
      entry.setCrc(Hashing.crc32().hashBytes(bytes).padToLong());
      out.putNextEntry(entry);

      out.write(bytes);

      entry = new CustomZipEntry("best");
      entry.setCompressionLevel(BEST_COMPRESSION);
      out.putNextEntry(entry);
      out.write(input);
    }

    try (ZipInputStream in = new ZipInputStream(new FileInputStream(output))) {
      ZipEntry entry = in.getNextEntry();
      assertEquals("default", entry.getName());
      ByteStreams.copy(in, ByteStreams.nullOutputStream());
      long defaultCompressedSize = entry.getCompressedSize();
      assertNotEquals(entry.getCompressedSize(), entry.getSize());

      entry = in.getNextEntry();
      ByteStreams.copy(in, ByteStreams.nullOutputStream());
      assertEquals("stored", entry.getName());
      assertEquals(entry.getCompressedSize(), entry.getSize());

      entry = in.getNextEntry();
      ByteStreams.copy(in, ByteStreams.nullOutputStream());
      assertEquals("best", entry.getName());
      ByteStreams.copy(in, ByteStreams.nullOutputStream());
      assertThat(entry.getCompressedSize(), lessThan(defaultCompressedSize));
    }
  }

  @Test
  public void shouldChangeMethodWhenCompressionLevelIsChanged() {
    CustomZipEntry entry = new CustomZipEntry("cake");
    assertEquals(ZipEntry.DEFLATED, entry.getMethod());
    assertEquals(Deflater.DEFAULT_COMPRESSION, entry.getCompressionLevel());

    entry.setCompressionLevel(NO_COMPRESSION);
    assertEquals(ZipEntry.STORED, entry.getMethod());

    entry.setCompressionLevel(BEST_COMPRESSION);
    assertEquals(ZipEntry.DEFLATED, entry.getMethod());
  }

  @Test
  public void canWriteContentToStoredZips() throws IOException {
    File overwriteZip = File.createTempFile("overwrite", ".zip");

    byte[] input = "I like cheese".getBytes(UTF_8);

    try (
<<<<<<< HEAD
      CustomZipOutputStream overwrite = ZipOutputStreams.newOutputStream(output, OVERWRITE_EXISTING);
=======
      CustomZipOutputStream overwrite = ZipOutputStreams.newOutputStream(
          overwriteZip, OVERWRITE_EXISTING);
>>>>>>> 49e54bd7
      CustomZipOutputStream appending = ZipOutputStreams.newOutputStream(output, APPEND_TO_ZIP)
    ) {
      CustomZipEntry entry = new CustomZipEntry("cheese.txt");
      entry.setCompressionLevel(NO_COMPRESSION);
      entry.setTime(0);
      overwrite.putNextEntry(entry);
      appending.putNextEntry(entry);
      overwrite.write(input);
      appending.write(input);
    }
  }

  @Test
  public void packingALargeFileShouldGenerateTheSameOutputWhenOverwritingAsWhenAppending()
      throws IOException {
    File reference = File.createTempFile("reference", ".zip");
    String packageName = getClass().getPackage().getName().replace(".", "/");
    URL sample = Resources.getResource(packageName + "/macbeth.properties");
    byte[] input = Resources.toByteArray(sample);

    try (
        CustomZipOutputStream out = ZipOutputStreams.newOutputStream(output, OVERWRITE_EXISTING);
        ZipOutputStream ref = new ZipOutputStream(new FileOutputStream(reference))
    ) {
      CustomZipEntry entry = new CustomZipEntry("macbeth.properties");
      entry.setTime(System.currentTimeMillis());
      out.putNextEntry(entry);
      ref.putNextEntry(entry);
      out.write(input);
      ref.write(input);
    }

    byte[] seen = Files.readAllBytes(output.toPath());
    byte[] expected = Files.readAllBytes(reference.toPath());

<<<<<<< HEAD
    com.google.common.io.Files.copy(output, new File("bad.zip"));
    com.google.common.io.Files.copy(reference, new File("good.zip"));

    // Make sure the file is valid.
=======
    // Make sure the output is valid.
>>>>>>> 49e54bd7
    try (ZipInputStream in = new ZipInputStream(new FileInputStream(output))) {
      ZipEntry entry = in.getNextEntry();
      assertEquals("macbeth.properties", entry.getName());
      assertNull(in.getNextEntry());
    }

    assertArrayEquals(expected, seen);
  }
}<|MERGE_RESOLUTION|>--- conflicted
+++ resolved
@@ -398,12 +398,8 @@
     byte[] input = "I like cheese".getBytes(UTF_8);
 
     try (
-<<<<<<< HEAD
-      CustomZipOutputStream overwrite = ZipOutputStreams.newOutputStream(output, OVERWRITE_EXISTING);
-=======
       CustomZipOutputStream overwrite = ZipOutputStreams.newOutputStream(
           overwriteZip, OVERWRITE_EXISTING);
->>>>>>> 49e54bd7
       CustomZipOutputStream appending = ZipOutputStreams.newOutputStream(output, APPEND_TO_ZIP)
     ) {
       CustomZipEntry entry = new CustomZipEntry("cheese.txt");
@@ -439,14 +435,7 @@
     byte[] seen = Files.readAllBytes(output.toPath());
     byte[] expected = Files.readAllBytes(reference.toPath());
 
-<<<<<<< HEAD
-    com.google.common.io.Files.copy(output, new File("bad.zip"));
-    com.google.common.io.Files.copy(reference, new File("good.zip"));
-
-    // Make sure the file is valid.
-=======
     // Make sure the output is valid.
->>>>>>> 49e54bd7
     try (ZipInputStream in = new ZipInputStream(new FileInputStream(output))) {
       ZipEntry entry = in.getNextEntry();
       assertEquals("macbeth.properties", entry.getName());
