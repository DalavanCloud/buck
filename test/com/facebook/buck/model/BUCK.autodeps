<<<<<<< HEAD
#@# GENERATED FILE: DO NOT MODIFY 8d2e875d94534f343ad9e14dfdd47b0d9430b01c #@#
{
  "model" : {
    "deps" : [
      "//src/com/facebook/buck/config:base-config",
=======
#@# GENERATED FILE: DO NOT MODIFY 3908a353ddb52a1b16cdae7fe1293b9f1b1866e1 #@#
{
  "model" : {
    "deps" : [
      "//src/com/facebook/buck/config:config",
      "//src/com/facebook/buck/io:MorePaths.java",
>>>>>>> 294ed5a7
      "//src/com/facebook/buck/io:io",
      "//src/com/facebook/buck/model:macros",
      "//src/com/facebook/buck/model:model",
      "//src/com/facebook/buck/rules/macros:macros",
      "//src/com/facebook/buck/util:constants",
      "//src/com/facebook/buck/util:exceptions",
      "//test/com/facebook/buck/config:testutil",
      "//test/com/facebook/buck/model:testutil",
      "//test/com/facebook/buck/testutil:testutil",
      "//test/com/facebook/buck/testutil/integration:integration",
      "//third-party/java/guava:guava",
      "//third-party/java/hamcrest:java-hamcrest",
      "//third-party/java/jsr:jsr305",
      "//third-party/java/junit:junit"
    ],
    "exported_deps" : [ ]
  },
  "testutil" : {
    "deps" : [
      "//test/com/facebook/buck/testutil:testutil",
      "//third-party/java/guava:guava",
      "//third-party/java/jsr:jsr305"
    ],
    "exported_deps" : [
      "//src/com/facebook/buck/io:io",
      "//src/com/facebook/buck/model:model"
    ]
  }
}<|MERGE_RESOLUTION|>--- conflicted
+++ resolved
@@ -1,17 +1,9 @@
-<<<<<<< HEAD
-#@# GENERATED FILE: DO NOT MODIFY 8d2e875d94534f343ad9e14dfdd47b0d9430b01c #@#
+#@# GENERATED FILE: DO NOT MODIFY 6ad72788140ec4b8c48938598c3b0cf630aef59a #@#
 {
   "model" : {
     "deps" : [
       "//src/com/facebook/buck/config:base-config",
-=======
-#@# GENERATED FILE: DO NOT MODIFY 3908a353ddb52a1b16cdae7fe1293b9f1b1866e1 #@#
-{
-  "model" : {
-    "deps" : [
-      "//src/com/facebook/buck/config:config",
       "//src/com/facebook/buck/io:MorePaths.java",
->>>>>>> 294ed5a7
       "//src/com/facebook/buck/io:io",
       "//src/com/facebook/buck/model:macros",
       "//src/com/facebook/buck/model:model",
