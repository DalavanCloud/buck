--- conflicted
+++ resolved
@@ -1,7 +1,3 @@
-<<<<<<< HEAD
-#@# GENERATED FILE: DO NOT MODIFY 6ad72788140ec4b8c48938598c3b0cf630aef59a #@#
-=======
->>>>>>> 70a13c0d
 {
   "model" : {
     "deps" : [
