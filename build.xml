--- conflicted
+++ resolved
@@ -400,7 +400,6 @@
     <copy file="${third-party.dir}/java/kxml2/kxml2-2.3.0.jar"
           tofile="${classes.dir}/com/facebook/buck/android/kxml2.jar"/>
 
-<<<<<<< HEAD
     <!-- Packaged resources for parsing build files -->
     <mkdir dir="${classes.dir}/com/facebook/buck/json/"/>
     <zip destfile="${classes.dir}/com/facebook/buck/json/pathlib-archive.zip"
@@ -416,14 +415,12 @@
           todir="build-ij/classes/production/buck/com/facebook/buck/json"/>
     <copy file="${classes.dir}/com/facebook/buck/json/pywatchman-archive.zip"
           todir="build-ij/classes/production/buck/com/facebook/buck/json"/>
-=======
     <zip basedir="src/com/facebook/buck/json"
          destfile="${classes.dir}/com/facebook/buck/json/python_bundle.zip"
          includes="buck_parser/**/*.py"
          excludes="BUCK,buck_parser/**/*_test.py"
          defaultexcludes="no"/>
 
->>>>>>> 8c81d024
   </target>
 
   <target name="compile"
