--- conflicted
+++ resolved
@@ -189,11 +189,7 @@
   <target name="compile-testrunner" depends="checkversion">
     <mkdir dir="${testrunner.classes.dir}" />
     <javac srcdir="${src.dir}"
-<<<<<<< HEAD
-           includes="com/facebook/buck/testrunner/**,src/com/facebook/buck/util/concurrent/MoreExecutors.java,com/facebook/buck/jvm/java/runner/**"
-=======
            includes="com/facebook/buck/log/AppendableLogRecord.java,com/facebook/buck/testrunner/**,com/facebook/buck/util/concurrent/MoreExecutors.java,com/facebook/buck/jvm/java/runner/**"
->>>>>>> 9844a4fd
            destdir="${testrunner.classes.dir}"
            classpathref="junit"
            debug="on"
